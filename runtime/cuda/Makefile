CUDA_DIR  ?= $(shell dirname $(shell dirname `which nvcc`))
INC_DIRS   = -I $(CUDA_DIR)/include \
             -I $(CUDA_DIR)/nvvm/include \
<<<<<<< HEAD
             -I .
=======
             -I ../common -I .
>>>>>>> 4e143204
CXX_FLAGS := -std=c++11 -Wall -Wunused
OPT_FLAGS := -O3
DBG_FLAGS :=
MAIN      ?= main
RPATH_PRE := -Wl,-rpath,
OS        := $(shell uname -s)
CPP        = cu_runtime.cpp ../common/thorin_runtime.cpp ../common/thorin_utils.cpp
OBJS       = $(CPP:%.cpp=%.o)

ifeq ($(OS),Linux)
	LD_FLAGS = -lcuda -lnvvm
	LIB_DIRS = $(CUDA_DIR)/lib64 $(CUDA_DIR)/nvvm/lib64
endif
ifeq ($(OS),Darwin) # assume Mac OS X
	LD_FLAGS = -lcuda -lnvvm
	LIB_DIRS = $(CUDA_DIR)/lib $(CUDA_DIR)/nvvm/lib
endif


all: $(MAIN).out
	@echo "Running $(MAIN) ..."
	@# remove attribute from asm
<<<<<<< HEAD
	@if [ -f $(MAIN).nvvm ]; then \
		../post-patcher nvvm $(MAIN) \
	fi
=======
	@if [ -f $(MAIN).nvvm ]; then ../post-patcher nvvm $(MAIN); fi
>>>>>>> 4e143204
	@CUDA_VISIBLE_DEVICES=0 ./$(MAIN).out
	@CUDA_VISIBLE_DEVICES=1 ./$(MAIN).out

%.o: %.cpp
	clang++ $(CXX_FLAGS) -DPROVIDE_MAIN -DNVCC_BIN='"$(CUDA_DIR)/bin/nvcc"' -DLIBDEVICE_DIR='"$(CUDA_DIR)/nvvm/libdevice/"' $(DBG_FLAGS) $(OPT_FLAGS) $(INC_DIRS) -c -o $@ $^

%.o: %.ll
	clang++ $(CXX_FLAGS) $(DBG_FLAGS) $(OPT_FLAGS) -c -o $@ $^

%.out: %.o $(OBJS)
	clang++ $^ $(addprefix $(RPATH_PRE),$(LIB_DIRS)) $(addprefix -L ,$(LIB_DIRS)) $(LD_FLAGS) -o $@

clean:
	@rm -f $(filter-out $(wildcard simple-gpu64.cu simple-gpu64.nvvm),$(wildcard *.ll *.o *.bc *.s *.cu *.nvvm *.ptx *.out))

.PHONY: all
<|MERGE_RESOLUTION|>--- conflicted
+++ resolved
@@ -1,11 +1,7 @@
 CUDA_DIR  ?= $(shell dirname $(shell dirname `which nvcc`))
 INC_DIRS   = -I $(CUDA_DIR)/include \
              -I $(CUDA_DIR)/nvvm/include \
-<<<<<<< HEAD
-             -I .
-=======
              -I ../common -I .
->>>>>>> 4e143204
 CXX_FLAGS := -std=c++11 -Wall -Wunused
 OPT_FLAGS := -O3
 DBG_FLAGS :=
@@ -28,13 +24,7 @@
 all: $(MAIN).out
 	@echo "Running $(MAIN) ..."
 	@# remove attribute from asm
-<<<<<<< HEAD
-	@if [ -f $(MAIN).nvvm ]; then \
-		../post-patcher nvvm $(MAIN) \
-	fi
-=======
 	@if [ -f $(MAIN).nvvm ]; then ../post-patcher nvvm $(MAIN); fi
->>>>>>> 4e143204
 	@CUDA_VISIBLE_DEVICES=0 ./$(MAIN).out
 	@CUDA_VISIBLE_DEVICES=1 ./$(MAIN).out
 
