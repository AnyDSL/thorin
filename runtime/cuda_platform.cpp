--- conflicted
+++ resolved
@@ -429,16 +429,10 @@
     create_module(dev, filename, target_cc, ptx.c_str());
 }
 
-<<<<<<< HEAD
-#if CUDA_VERSION >= 7000
+#ifdef CUDA_NVRTC
 void CudaPlatform::compile_cuda(device_id dev, const std::string& filename, CUjit_target target_cc) {
     std::string cuda_filename = filename + ".cu";
     std::ifstream src_file(std::string(KERNEL_DIR) + cuda_filename);
-=======
-#ifdef CUDA_NVRTC
-void CudaPlatform::compile_cuda(device_id dev, const char* file_name, CUjit_target target_cc) {
-    std::ifstream src_file(std::string(KERNEL_DIR) + file_name);
->>>>>>> 76c46154
     if (!src_file.is_open())
         ELOG("Can't open CUDA source file '%/%'", KERNEL_DIR, cuda_filename);
 
