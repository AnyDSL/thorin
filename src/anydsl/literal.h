#ifndef ANYDSL_LITERAL_H
#define ANYDSL_LITERAL_H

#include <vector>

#include "anydsl/def.h"
#include "anydsl/type.h"
#include "anydsl/util/box.h"

namespace anydsl {

class Type;
class World;

//------------------------------------------------------------------------------

class Literal : public Def {
protected:

    Literal(IndexKind index, const Type* type)
        : Def(index, type, 0)
    {}
};

//------------------------------------------------------------------------------

class Undef : public Literal {
private:

    Undef(const Type* type)
        : Literal(Index_Undef, type)
    {}

public:

    virtual void dump(Printer& printer, LambdaPrinterMode mode) const ;

    friend class World;

};

//------------------------------------------------------------------------------

class ErrorLit : public Literal {
private:

    ErrorLit(const Type* type)
        : Literal(Index_ErrorLit, type)
    {}

public:

    virtual void dump(Printer& printer, LambdaPrinterMode mode) const ;

    friend class World;
};

//------------------------------------------------------------------------------

class PrimLit : public Literal {
private:

    PrimLit(const Type* type, Box box)
        : Literal((IndexKind) type2lit(type->as<PrimType>()->kind()), type)
        , box_(box)
    {}

public:

    PrimLitKind kind() const { return (PrimLitKind) indexKind(); }
    Box box() const { return box_; }

<<<<<<< HEAD
    virtual void dump(Printer& printer, LambdaPrinterMode mode) const ;

    virtual bool equal(const Value* other) const;
=======
    virtual bool equal(const Def* other) const;
>>>>>>> 9a11d5c8
    virtual size_t hash() const;

private:

    Box box_;

    friend class World;
};

//------------------------------------------------------------------------------

} // namespace anydsl

#endif<|MERGE_RESOLUTION|>--- conflicted
+++ resolved
@@ -70,13 +70,9 @@
     PrimLitKind kind() const { return (PrimLitKind) indexKind(); }
     Box box() const { return box_; }
 
-<<<<<<< HEAD
     virtual void dump(Printer& printer, LambdaPrinterMode mode) const ;
 
-    virtual bool equal(const Value* other) const;
-=======
     virtual bool equal(const Def* other) const;
->>>>>>> 9a11d5c8
     virtual size_t hash() const;
 
 private:
