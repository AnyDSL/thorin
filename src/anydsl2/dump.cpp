--- conflicted
+++ resolved
@@ -57,16 +57,6 @@
     return p;
 }
 
-<<<<<<< HEAD
-Printer& Opaque::print(Printer& p) const {
-    p << "opaque(";
-    for (auto f : flags()) p << f << " ";
-    for (auto t : elems()) p << t << " ";
-    return p << ")";
-}
-
-=======
->>>>>>> 51d3fc92
 std::ostream& operator << (std::ostream& o, const Type* type) {
     Printer p(o, false);
     type->print(p);
