--- conflicted
+++ resolved
@@ -215,16 +215,8 @@
     {}
 
     virtual Printer& print(Printer& printer) const;
-<<<<<<< HEAD
     virtual size_t hash() const { return named_ ? hash_value(this) : CompoundType::hash(); }
     virtual bool equal(const Node* other) const { return named_ ? this == other : CompoundType::equal(other); }
-
-//------------------------------------------------------------------------------
-
-=======
-    virtual size_t hash() const { return named_ ? boost::hash_value(this) : CompoundType::hash(); }
-    virtual bool equal(const Node* other) const { return named_ ? this == other : CompoundType::equal(other); }
->>>>>>> 51d3fc92
 
 public:
 
