--- conflicted
+++ resolved
@@ -947,14 +947,6 @@
             ulambda->jump(nlambda, ulambda->args().cut(proxy_idx));
         }
     }
-<<<<<<< HEAD
-
-    for (auto primop : trash)
-        delete primop;
-
-    // TODO clear representitives_of_
-=======
->>>>>>> 2f6cd262
 }
 
 void World::unreachable_code_elimination() {
