#include <fstream>
#include <vector>

#include <boost/program_options.hpp>

#include "anydsl/be/llvm/emit.h"

#include "impala/ast.h"
#include "impala/parser.h"
#include "impala/sema.h"
#include "impala/dump.h"
#include "impala/emit.h"
#include "impala/init.h"

//------------------------------------------------------------------------------

using namespace anydsl;
using namespace std;
namespace po = boost::program_options;

typedef vector<string> Names;

//------------------------------------------------------------------------------

int main(int argc, char** argv) {
    try {
        if (argc < 1)
            throw logic_error("bad number of arguments");

        string prgname = argv[0];
        Names infiles;
        string outfile = "-";
        string emittype;
        bool help, emit_air, emit_ast, emit_dot, emit_llvm, post_order, rpost_order, dominators, fancy = false;

        // specify options
        po::options_description desc("Usage: " + prgname + " [options] file...");
        desc.add_options()
        ("help,h",          po::bool_switch(&help),                     "produce this help message")
        ("emit-air",        po::bool_switch(&emit_air),                 "emit textual AIR representation of impala program")
        ("emit-ast",        po::bool_switch(&emit_ast),                 "emit AST of impala program")
        ("emit-dot",        po::bool_switch(&emit_dot),                 "emit dot, arg={air|llvm}")
        ("emit-llvm",       po::bool_switch(&emit_llvm),                "emit llvm from AIR representation")
        ("fancy,f",         po::bool_switch(&fancy),                    "use fancy output")
        ("dpost-order",     po::bool_switch(&post_order),               "print post order")
        ("drpost-order",    po::bool_switch(&rpost_order),              "print reverse post order")
        ("ddominators",     po::bool_switch(&dominators),               "print dominators")
        ("outfile,o",       po::value(&outfile)->default_value("-"),    "specifies output file")
        ("infile,i",        po::value(&infiles),                        "input file");

        // positional options, i.e., input files
        po::positional_options_description pos_desc;
        pos_desc.add("infile", -1);

        // do cmdline parsing
        po::command_line_parser clp(argc, argv);
        clp.options(desc);
        clp.positional(pos_desc);
        po::variables_map vm;

        po::store(clp.run(), vm);
        po::notify(vm);

        if (infiles.empty() && !help) {
#if BOOST_VERSION >= 105000
            throw po::invalid_syntax(po::invalid_syntax::missing_parameter, "infile");
#else
            throw po::invalid_syntax("infile", po::invalid_syntax::missing_parameter);
#endif
        }

        if (help) {
            desc.print(cout);
            return EXIT_SUCCESS;
        }

        ofstream ofs;
        if (outfile != "-") {
            ofs.open(outfile.c_str());
            ofs.exceptions(istream::badbit);
        }
        //ostream& out = ofs.is_open() ? ofs : cout;

        const char* filename = infiles[0].c_str();
        ifstream file(filename);

        impala::Init init;

        bool result;
        anydsl::AutoPtr<const impala::Prg> p(impala::parse(init.types, file, filename, result));
        result &= check(init.types, p);

        if (result)
            emit(init.world, p);

        if (emit_ast)
            dump(p, fancy);
        if (result && emit_dot)
            ANYDSL_NOT_IMPLEMENTED;
        if (emit_air)
            init.world.dump(fancy);
        if (emit_llvm)
            be_llvm::emit(init.world);
<<<<<<< HEAD
        if (post_order)
            init.world.printPostOrder();
        if (rpost_order)
            init.world.printReversePostOrder();
        if (dominators)
            init.world.printDominators();

=======
            
>>>>>>> 38b80d26
        return EXIT_SUCCESS;
    } catch (exception const& e) {
        cerr << e.what() << endl;
        return EXIT_FAILURE;
    } catch (...) {
        cerr << "unknown exception" << endl;
        return EXIT_FAILURE;
    }
}<|MERGE_RESOLUTION|>--- conflicted
+++ resolved
@@ -101,7 +101,6 @@
             init.world.dump(fancy);
         if (emit_llvm)
             be_llvm::emit(init.world);
-<<<<<<< HEAD
         if (post_order)
             init.world.printPostOrder();
         if (rpost_order)
@@ -109,9 +108,6 @@
         if (dominators)
             init.world.printDominators();
 
-=======
-            
->>>>>>> 38b80d26
         return EXIT_SUCCESS;
     } catch (exception const& e) {
         cerr << e.what() << endl;
