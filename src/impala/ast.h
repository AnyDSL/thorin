--- conflicted
+++ resolved
@@ -87,12 +87,7 @@
     std::ostream& fun_print(Printer& p) const;
 
 private:
-<<<<<<< HEAD
-
     void fun_set(const FnType* fntype, const ScopeStmt* body) { fntype_ = fntype; body_ = body; }
-=======
-    void fun_set(const anydsl2::Pi* pi, const ScopeStmt* body) { pi_ = pi; body_ = body; }
->>>>>>> 291ce893
 
     VarDecls params_;
     anydsl2::AutoPtr<const ScopeStmt> body_;
@@ -108,12 +103,7 @@
 
 class VarDecl : public Decl {
 public:
-<<<<<<< HEAD
-
     VarDecl(size_t handle, const Token& tok, const Type* type, const anydsl2::Position& pos2)
-=======
-    VarDecl(size_t handle, const Token& tok, const anydsl2::Type* type, const anydsl2::Position& pos2)
->>>>>>> 291ce893
         : handle_(handle)
         , is_address_taken_(false)
     {
@@ -205,12 +195,7 @@
     virtual std::ostream& print(Printer& p) const;
 
 private:
-<<<<<<< HEAD
-
-    virtual const Type* check(Sema& sema) const;
-=======
-    virtual const anydsl2::Type* check(Sema& sema) const;
->>>>>>> 291ce893
+    virtual const Type* check(Sema& sema) const;
     virtual RefPtr emit(CodeGen& cg) const;
 };
 
@@ -236,12 +221,7 @@
     anydsl2::PrimTypeKind literal2type() const;
 
 private:
-<<<<<<< HEAD
-
-    virtual const Type* check(Sema& sema) const;
-=======
-    virtual const anydsl2::Type* check(Sema& sema) const;
->>>>>>> 291ce893
+    virtual const Type* check(Sema& sema) const;
     virtual RefPtr emit(CodeGen& cg) const;
 
     Kind kind_;
@@ -254,12 +234,7 @@
     virtual std::ostream& print(Printer& p) const;
 
 private:
-<<<<<<< HEAD
-
-    virtual const Type* check(Sema& sema) const;
-=======
-    virtual const anydsl2::Type* check(Sema& sema) const;
->>>>>>> 291ce893
+    virtual const Type* check(Sema& sema) const;
     virtual RefPtr emit(CodeGen& cg) const;
 
     friend class Parser;
@@ -273,12 +248,7 @@
     virtual std::ostream& print(Printer& p) const;
 
 private:
-<<<<<<< HEAD
-
-    virtual const Type* check(Sema& sema) const;
-=======
-    virtual const anydsl2::Type* check(Sema& sema) const;
->>>>>>> 291ce893
+    virtual const Type* check(Sema& sema) const;
     virtual RefPtr emit(CodeGen& cg) const;
 
     friend class Parser;
@@ -299,12 +269,7 @@
     virtual std::ostream& print(Printer& p) const;
 
 private:
-<<<<<<< HEAD
-
-    virtual const Type* check(Sema& sema) const;
-=======
-    virtual const anydsl2::Type* check(Sema& sema) const;
->>>>>>> 291ce893
+    virtual const Type* check(Sema& sema) const;
     virtual RefPtr emit(CodeGen& cg) const;
 
     anydsl2::Symbol symbol_;
@@ -331,12 +296,7 @@
     virtual std::ostream& print(Printer& p) const;
 
 private:
-<<<<<<< HEAD
-
-    virtual const Type* check(Sema& sema) const;
-=======
-    virtual const anydsl2::Type* check(Sema& sema) const;
->>>>>>> 291ce893
+    virtual const Type* check(Sema& sema) const;
     virtual RefPtr emit(CodeGen& cg) const;
     virtual void emit_branch(CodeGen& cg, anydsl2::JumpTarget& t, anydsl2::JumpTarget& f) const;
 
@@ -366,12 +326,7 @@
     virtual std::ostream& print(Printer& p) const;
 
 private:
-<<<<<<< HEAD
-
-    virtual const Type* check(Sema& sema) const;
-=======
-    virtual const anydsl2::Type* check(Sema& sema) const;
->>>>>>> 291ce893
+    virtual const Type* check(Sema& sema) const;
     virtual RefPtr emit(CodeGen& cg) const;
     virtual void emit_branch(CodeGen& cg, anydsl2::JumpTarget& t, anydsl2::JumpTarget& f) const;
 
@@ -402,12 +357,7 @@
     virtual std::ostream& print(Printer& p) const;
 
 private:
-<<<<<<< HEAD
-
-    virtual const Type* check(Sema& sema) const;
-=======
-    virtual const anydsl2::Type* check(Sema& sema) const;
->>>>>>> 291ce893
+    virtual const Type* check(Sema& sema) const;
     virtual RefPtr emit(CodeGen& cg) const;
 
     Kind kind_;
@@ -429,12 +379,7 @@
     virtual std::ostream& print(Printer& p) const;
 
 private:
-<<<<<<< HEAD
-
-    virtual const Type* check(Sema& sema) const;
-=======
-    virtual const anydsl2::Type* check(Sema& sema) const;
->>>>>>> 291ce893
+    virtual const Type* check(Sema& sema) const;
     virtual RefPtr emit(CodeGen& cg) const;
 };
 
@@ -452,12 +397,7 @@
     virtual std::ostream& print(Printer& p) const;
 
 private:
-<<<<<<< HEAD
-
-    virtual const Type* check(Sema& sema) const;
-=======
-    virtual const anydsl2::Type* check(Sema& sema) const;
->>>>>>> 291ce893
+    virtual const Type* check(Sema& sema) const;
     virtual RefPtr emit(CodeGen& cg) const;
 };
 
@@ -480,12 +420,7 @@
     virtual std::ostream& print(Printer& p) const;
 
 private:
-<<<<<<< HEAD
-
-    virtual const Type* check(Sema& sema) const;
-=======
-    virtual const anydsl2::Type* check(Sema& sema) const;
->>>>>>> 291ce893
+    virtual const Type* check(Sema& sema) const;
     virtual RefPtr emit(CodeGen& cg) const;
 };
 
