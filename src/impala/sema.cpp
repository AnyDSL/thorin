#include "impala/ast.h"

#include <vector>
#include <boost/unordered_map.hpp>

#include "anydsl2/util/array.h"
#include "anydsl2/util/for_all.h"

#include "impala/dump.h"
#include "impala/type.h"

using namespace anydsl2;

namespace impala {

//------------------------------------------------------------------------------

class Sema {
public:

<<<<<<< HEAD
    Sema(World& world)
        : in_foreach_(false)
        , world_(world)
=======
    Sema(World& world, bool nossa)
        : world_(world)
>>>>>>> d3461c0a
        , result_(true)
        , nossa_(nossa)
    {}

    /** 
     * @brief Looks up the current definition of \p sym.
     * @return Returns 0 on failure.
     */
    const Decl* lookup(Symbol symbol);

    /** 
     * @brief Maps \p decl's symbol to \p decl.
     * 
     * If sym already has a definition in this scope an assertion is raised.
     * use \p clash in order to check this.
     */
    void insert(const Decl* decl);

    /** 
     * @brief Checks whether there already exists a \p Symbol \p symbol in the \em current scope.
     * @param symbol The \p Symbol to check.
     * @return The current mapping if the lookup succeeds, 0 otherwise.
     */
    const Decl* clash(Symbol symbol) const;

    void push_scope() { levels_.push_back(decl_stack_.size()); }
    void pop_scope();
    size_t depth() const { return levels_.size(); }
    bool result() const { return result_; }
    bool nossa() const { return nossa_; }
    std::ostream& error(const ASTNode* n) { result_ = false; return n->error(); }
    std::ostream& error(const Location& loc) { result_ = false; return loc.error(); }
    GenericMap fill_map();
    World& world() { return world_; }

    std::vector< boost::unordered_set<const Generic*> > bound_generics_;
    
    bool in_foreach_;

private:

    World& world_;
    bool result_;
    bool nossa_;

    typedef boost::unordered_map<Symbol, const Decl*> Sym2Decl;
    Sym2Decl sym2decl_;
    std::vector<const Decl*> decl_stack_;
    std::vector<size_t> levels_;
};

//------------------------------------------------------------------------------

const Decl* Sema::lookup(Symbol sym) {
    Sym2Decl::iterator i = sym2decl_.find(sym);
    return i != sym2decl_.end() ? i->second : 0;
}

void Sema::insert(const Decl* decl) {
    Symbol symbol = decl->symbol();
    assert(clash(symbol) == 0 && "must not be found");

    Sym2Decl::iterator i = sym2decl_.find(symbol);
    decl->shadows_ = i != sym2decl_.end() ? i->second : 0;
    decl->depth_ = depth();

    decl_stack_.push_back(decl);
    sym2decl_[symbol] = decl;
}

const Decl* Sema::clash(Symbol symbol) const {
    Sym2Decl::const_iterator i = sym2decl_.find(symbol);
    if (i == sym2decl_.end())
        return 0;

    const Decl* decl = i->second;
    return (decl && decl->depth() == depth()) ? decl : 0;
}

void Sema::pop_scope() {
    size_t level = levels_.back();
    for (size_t i = level, e = decl_stack_.size(); i != e; ++i) {
        const Decl* decl = decl_stack_[i];
        sym2decl_[decl->symbol()] = decl->shadows();
    }

    decl_stack_.resize(level);
    levels_.pop_back();
}

//------------------------------------------------------------------------------

bool check(World& world, const Prg* prg, bool nossa) {
    Sema sema(world, nossa);
    prg->check(sema);
    return sema.result();
}

//------------------------------------------------------------------------------

void Prg::check(Sema& sema) const {
    for_all (f, named_funs())
        f->insert(sema);

    for_all (f, named_funs())
        f->check(sema);
}

static void propagate_set(const Type* type, boost::unordered_set<const Generic*>& bound) {
    for_all (elem, type->elems())
        if (const Generic* generic = elem->isa<Generic>())
            bound.insert(generic);
        else 
            propagate_set(elem, bound);
}

GenericMap Sema::fill_map() {
    GenericMap map;
    for_all (set, bound_generics_)
        for_all (generic, set)
            map[generic] = generic;
    return map;
}

void Fun::fun_check(Sema& sema) const {
    sema.push_scope();
    boost::unordered_set<const Generic*> bound;
    propagate_set(pi(), bound);
    sema.bound_generics_.push_back(bound);

    for_all (f, body()->named_funs())
        f->insert(sema);

    for_all (p, params())
        p->insert(sema);

    for_all (s, body()->stmts())
        s->check(sema);

    sema.bound_generics_.pop_back();
    sema.pop_scope();
}

void Decl::insert(Sema& sema) const {
    if (const Decl* decl = sema.clash(symbol())) {
        sema.error(this) << "symbol '" << symbol() << "' already defined\n";
        sema.error(decl) << "previous location here\n";
    } else
        sema.insert(this);
}

/*
 * Expr
 */

const Type* EmptyExpr::vcheck(Sema& sema) const {
    return sema.world().unit();
}

const Type* Literal::vcheck(Sema& sema) const {
    return sema.world().type(literal2type());
}

const Type* FunExpr::vcheck(Sema& sema) const {
    fun_check(sema);
    return pi();
}

const Type* Tuple::vcheck(Sema& sema) const {
    Array<const Type*> elems(ops().size());
    for_all2 (&elem, elems, op, ops())
        elem = op->check(sema);

    return sema.world().sigma(elems);
}

const Type* Id::vcheck(Sema& sema) const {
    if (const Decl* decl = sema.lookup(symbol())) {
        decl_ = decl;
        
        if (sema.in_foreach_) {
            if (const VarDecl* vardecl = decl->isa<VarDecl>()) {
                if (!vardecl->type()->isa<Pi>() && !vardecl->type()->is_generic())
                    vardecl->is_address_taken_ = true;
            }
        }
     

        if (sema.nossa()) {
            if (const VarDecl* vardecl = decl->isa<VarDecl>()) {
                if (!vardecl->type()->isa<Pi>() && !vardecl->type()->is_generic())
                    vardecl->is_address_taken_ = true;
            }
        }

        return decl->type();
    }

    sema.error(this) << "symbol '" << symbol() << "' not found in current scope\n";
    return sema.world().type_error();
}

const Type* PrefixExpr::vcheck(Sema& sema) const {
    switch (kind()) {
        case INC:
        case DEC:
            if (!rhs()->is_lvalue())
                sema.error(rhs()) << "lvalue required as operand\n";
            return rhs()->check(sema);
        case L_N:
            if (!rhs()->check(sema)->is_u1())
                sema.error(rhs()) << "logical not expects 'bool'\n";
            return sema.world().type_u1();
        default:
            return rhs()->check(sema);
    }
}

const Type* InfixExpr::vcheck(Sema& sema) const {
    if (Token::is_assign((TokenKind) kind())) {
        if (!lhs()->is_lvalue())
            sema.error(lhs()) << "no lvalue on left-hand side of assignment\n";
        else if (lhs()->check(sema) == rhs()->check(sema))
            return lhs()->type();
        else
            sema.error(this) << "incompatible types in assignment: '" 
                << lhs()->type() << "' and '" << rhs()->type() << "'\n";
    } else if (lhs()->check(sema)->is_primtype()) {
        if (rhs()->check(sema)->is_primtype()) {
            if (lhs()->type() == rhs()->type()) {
                if (Token::is_rel((TokenKind) kind()))
                    return sema.world().type_u1();

                if (kind() == L_A || kind() == L_O) {
                    if (!lhs()->type()->is_u1())
                        sema.error(this) << "logical binary expression expects 'bool'\n";
                    return sema.world().type_u1();
                }

                if (lhs()->type()->isa<TypeError>())
                    return rhs()->type();
                else
                    return lhs()->type();
            } else {
                sema.error(this) << "incompatible types in binary expression: '" 
                    << lhs()->type() << "' and '" << rhs()->type() << "'\n";
            }
        } else
            sema.error(lhs()) << "primitive type expected on right-hand side of binary expressions\n";
    } else
        sema.error(lhs()) << "primitive type expected on left-hand side of binary expressions\n";

    return sema.world().type_error();
}

const Type* PostfixExpr::vcheck(Sema& sema) const {
    if (!lhs()->is_lvalue())
        sema.error(lhs()) << "lvalue required as operand\n";

    return lhs()->check(sema);
}

const Type* ConditionalExpr::vcheck(Sema& sema) const {
    if (cond()->check(sema)->is_u1()) {
        if (t_expr()->check(sema) == f_expr()->check(sema))
            return t_expr()->type();
        else
            sema.error(this) << "incompatible types in conditional expression\n";
    } else
        sema.error(cond()) << "condition not a bool\n";

    return t_expr()->type()->isa<TypeError>() ? f_expr()->type() : t_expr()->type();
}

const Type* IndexExpr::vcheck(Sema& sema) const {
    if (const Sigma* sigma = lhs()->check(sema)->isa<Sigma>()) {
        if (index()->check(sema)->is_int()) {
            if (const Literal* literal = index()->isa<Literal>()) {
                unsigned pos;

                switch (literal->kind()) {
#define IMPALA_LIT(itype, atype) \
                    case Literal::LIT_##itype: pos = literal->box().get_##atype(); break;
#include "impala/tokenlist.h"
                    default: ANYDSL2_UNREACHABLE;
                }

                if (pos < sigma->size())
                    return sigma->elems()[pos];
                else
                    sema.error(index()) << "index (" << pos << ") out of bounds (" << sigma->size() << ")\n";
            } else
                sema.error(index()) << "indexing expression must be a literal\n";
        } else
            sema.error(index()) << "indexing expression must be of integer type\n";
    } else
        sema.error(lhs()) << "left-hand side of index expression must be of sigma type\n";

    return sema.world().type_error();
}

const Type* Call::vcheck(Sema& sema) const { 
    if (const Pi* to_pi = to()->check(sema)->isa<Pi>()) {
        Array<const Type*> op_types(num_args() + 1); // reserve one more for return type

        for (size_t i = 0, e = num_args(); i != e; ++i)
            op_types[i] = arg(i)->check(sema);

        const Pi* call_pi;
        const Type* ret_type = to_pi->size() == num_args() ? sema.world().noret() : return_type(to_pi);

        if (ret_type->isa<NoRet>())
            call_pi = sema.world().pi(op_types.slice_front(op_types.size()-1));
        else {
            op_types.back() = sema.world().pi1(ret_type);
            call_pi = sema.world().pi(op_types);
        }

        if (to_pi->check_with(call_pi)) {
            GenericMap map = sema.fill_map();
            if (to_pi->infer_with(map, call_pi)) {
                if (const Generic* generic = ret_type->isa<Generic>())
                    return map[generic];
                else
                    return ret_type;
            } else {
                sema.error(this->args_location()) << "cannot infer type '" << call_pi << "' induced by arguments\n";
                sema.error(to()) << "to invocation type '" << to_pi << "' with '" << map << "'\n";
            }
        } else {
            sema.error(to()) << "'" << to() << "' expects an invocation of type '" << to_pi 
                << "' but the invocation type '" << call_pi << "' is structural different\n";
        }
    } else
        sema.error(to()) << "invocation not done on function type but instead type '" << to()->type() << "' is given\n";

    return sema.world().type_error();
}

/*
 * Stmt
 */

void DeclStmt::check(Sema& sema) const {
    var_decl()->insert(sema);

    if (const Expr* init_expr = init()) {
        if (var_decl()->type()->check_with(init_expr->check(sema))) {
            GenericMap map = sema.fill_map();
            if (var_decl()->type()->infer_with(map, init_expr->type()))
                return;
            else {
                sema.error(init_expr) << "cannot infer initializing type '" << init_expr->type() << "'\n";
                sema.error(var_decl()) << "to declared type '" << var_decl()->type() << "' with '" << map << "'\n";
            }
        } else {
            sema.error(this) << "initializing expression of type '" << init_expr->type() << "' but '" 
                << var_decl()->symbol() << "' declared of type '" << var_decl()->type() << '\n';
        }
    }
}

void ExprStmt::check(Sema& sema) const {
    expr()->check(sema);
}

static bool check_cond(Sema& sema, const Expr* cond) {
    if (cond->check(sema)->is_u1())
        return true;

    sema.error(cond) << "condition not a bool\n";
    return false;
}

void IfElseStmt::check(Sema& sema) const {
    check_cond(sema, cond());
    then_stmt()->check(sema);
    else_stmt()->check(sema);
}

void DoWhileStmt::check(Sema& sema) const {
    body()->check(sema);
    check_cond(sema, cond());
}

void ForStmt::check(Sema& sema) const {
    sema.push_scope();
    init()->check(sema);
    check_cond(sema, cond());
    step()->check(sema);

    if (const ScopeStmt* scope = body()->isa<ScopeStmt>())
        scope->check_stmts(sema);
    else
        body()->check(sema);

    sema.pop_scope();
}

void ForeachStmt::check(Sema& sema) const {
    sema.push_scope();
    
    if (init_decl() != NULL) {
        init_decl()->insert(sema);
        left_type_ = init_decl()->type();
    } else {
        left_type_ = init_expr()->check(sema);
    }
    
    // generator call
    if (const Pi* to_pi = to()->check(sema)->isa<Pi>()) {
        Array<const Type*> op_types(num_args() + 1 + 1); // reserve one for the return type and two for the generator

        for (size_t i = 0, e = num_args(); i != e; ++i)
            op_types[i] = arg(i)->check(sema);
        
        // construct: pi(..., pi())
        std::vector<const Type*> elems;
        elems.push_back(left_type_);
        std::vector<const Type*> inner_elems;
        inner_fun_type_ = sema.world().pi(inner_elems);
        elems.push_back(inner_fun_type_);
        fun_type_ = sema.world().pi(elems);
        op_types[num_args()] = fun_type_;

        std::vector<const Type*> ret_elems;
        op_types.back() = sema.world().pi(ret_elems);    
        const Pi* call_pi = sema.world().pi(op_types);

        if (to_pi->check_with(call_pi)) {
            GenericMap map = sema.fill_map();
            if (!to_pi->infer_with(map, call_pi)) {
                sema.error(this->args_location()) << "cannot infer type '" << call_pi << "' induced by arguments\n";
                sema.error(to()) << "to invocation type '" << to_pi << "' with '" << map << "'\n";
            }
        } else {
            sema.error(to()) << "'" << to() << "' expects an invocation of type '" << to_pi 
                << "' but the invocation type '" << call_pi << "' is structural different\n";
        }
    } else
        sema.error(to()) << "invocation not done on function type but instead type '" << to()->type() << "' is given\n";

    bool already_in_foreach = sema.in_foreach_;
    sema.in_foreach_ = true;
    if (const ScopeStmt* scope = body()->isa<ScopeStmt>())
        scope->check_stmts(sema);
    else
        body()->check(sema);
    if (!already_in_foreach)
        sema.in_foreach_ = false;

    sema.pop_scope();
}

void BreakStmt::check(Sema& sema) const {
    if (!loop())
        sema.error(this) << "break statement not within a loop\n";
}

void ContinueStmt::check(Sema& sema) const {
    if (!loop())
        sema.error(this) << "continue statement not within a loop\n";
}

void ReturnStmt::check(Sema& sema) const {
    if (!fun()->is_continuation()) {
        const Pi* pi = fun()->pi();
        const Type* ret_type = return_type(pi);

        if (ret_type->isa<Void>()) {
            if (!expr())
                return;
            else
                sema.error(expr()) << "return expression in a function returning 'void'\n";
        } else if (!ret_type->isa<NoRet>()) {
            if (expr()->check(sema)->isa<TypeError>())
                return;
            if (ret_type->check_with(expr()->type())) {
                GenericMap map = sema.fill_map();
                if (ret_type->infer_with(map, expr()->type()))
                    return;
                else
                    sema.error(expr()) << "cannot infer type '" << expr()->type() 
                        << "' of return expression to return type '" << ret_type << "' with '" << map << "'\n";
            } else 
                sema.error(expr()) << "expected return type '" << ret_type 
                    << "' but return expression is of type '" << expr()->type() << "'\n";
        } else
            sema.error(this) << "return statement not allowed for calling a continuation\n";
    } else
        sema.error(this) << "continuation is not allowed to use 'return'\n";
}

void ScopeStmt::check(Sema& sema) const {
    sema.push_scope();
    check_stmts(sema);
    sema.pop_scope();
}

void ScopeStmt::check_stmts(Sema& sema) const {
    for_all (s, stmts())
        s->check(sema);
}

} // namespace impala<|MERGE_RESOLUTION|>--- conflicted
+++ resolved
@@ -18,14 +18,9 @@
 class Sema {
 public:
 
-<<<<<<< HEAD
-    Sema(World& world)
+    Sema(World& world, bool nossa)
         : in_foreach_(false)
         , world_(world)
-=======
-    Sema(World& world, bool nossa)
-        : world_(world)
->>>>>>> d3461c0a
         , result_(true)
         , nossa_(nossa)
     {}
