--- conflicted
+++ resolved
@@ -18,12 +18,7 @@
 
 class Sema {
 public:
-<<<<<<< HEAD
-
     Sema(TypeTable& typetable, bool nossa)
-=======
-    Sema(World& world, bool nossa)
->>>>>>> 291ce893
         : in_foreach_(false)
         , typetable_(typetable)
         , result_(true)
@@ -77,12 +72,7 @@
     bool in_foreach_;
 
 private:
-<<<<<<< HEAD
-
     TypeTable& typetable_;
-=======
-    World& world_;
->>>>>>> 291ce893
     bool result_;
     bool nossa_;
 
