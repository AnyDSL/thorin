set(THORIN_SOURCES
    continuation.cpp
    continuation.h
    debug.cpp
    debug.h
    def.cpp
    def.h
    enums.cpp
    enums.h
    primop.cpp
    primop.h
    rec_stream.cpp
    type.cpp
    type.h
    world.cpp
    world.h
    analyses/cfg.cpp
    analyses/cfg.h
    analyses/domfrontier.cpp
    analyses/domfrontier.h
    analyses/domtree.cpp
    analyses/domtree.h
    analyses/free_defs.cpp
    analyses/free_defs.h
    analyses/looptree.cpp
    analyses/looptree.h
    analyses/schedule.cpp
    analyses/schedule.h
    analyses/scope.cpp
    analyses/scope.h
    analyses/verify.cpp
    analyses/verify.h
    be/codegen.cpp
    be/codegen.h
    be/emitter.h
    be/c/c.cpp
    be/c/c.h
    be/kernel_config.h
    tables/allnodes.h
    tables/arithoptable.h
    tables/cmptable.h
    tables/nodetable.h
    tables/primtypetable.h
    tables/mathoptable.h
    transform/cleanup_world.cpp
    transform/cleanup_world.h
    transform/clone_bodies.cpp
    transform/clone_bodies.h
    transform/closure_conversion.cpp
    transform/closure_conversion.h
    transform/codegen_prepare.h
    transform/codegen_prepare.cpp
    transform/dead_load_opt.cpp
    transform/dead_load_opt.h
    transform/hoist_enters.cpp
    transform/hoist_enters.h
    transform/flatten_tuples.cpp
    transform/flatten_tuples.h
    transform/importer.cpp
    transform/importer.h
    transform/inliner.cpp
    transform/inliner.h
    transform/lift_builtins.cpp
    transform/lift_builtins.h
    transform/mangle.cpp
    transform/mangle.h
    transform/resolve_loads.cpp
    transform/resolve_loads.h
    transform/partial_evaluation.cpp
    transform/partial_evaluation.h
    transform/split_slots.cpp
    transform/split_slots.h
    transform/hls_channels.cpp
    transform/hls_channels.h
    transform/hls_kernel_launch.h
    transform/hls_kernel_launch.cpp
    util/array.h
    util/cast.h
    util/hash.h
    util/hash.cpp
    util/indexmap.h
    util/indexset.h
    util/iterator.h
    util/stream.cpp
    util/stream.h
    util/symbol.cpp
    util/symbol.h
    util/types.h
    util/utility.h
    )

if(LLVM_FOUND)
    list(APPEND THORIN_SOURCES
        be/llvm/cpu.cpp
        be/llvm/cpu.h
        be/llvm/llvm.cpp
        be/llvm/llvm.h
        be/llvm/amdgpu.cpp
        be/llvm/amdgpu.h
        be/llvm/nvvm.cpp
        be/llvm/nvvm.h
        be/llvm/parallel.cpp
        be/llvm/runtime.inc
        be/llvm/runtime.cpp
        be/llvm/runtime.h
        be/llvm/vectorize.cpp
    )
endif()

<<<<<<< HEAD
if (shady_FOUND)
    list(APPEND THORIN_SOURCES
        be/shady/shady.cpp
=======
if(nlohmann_json_FOUND)
    list(APPEND THORIN_SOURCES
        be/json/json.cpp
        be/json/json.h
>>>>>>> 278c4fa2
    )
endif()

add_library(thorin ${THORIN_SOURCES})
target_include_directories(thorin PUBLIC ${Half_INCLUDE_DIRS} ${Thorin_ROOT_DIR}/src ${CMAKE_BINARY_DIR}/include)

if(LLVM_FOUND)
    set(Thorin_LLVM_COMPONENTS core support ipo target ${LLVM_TARGETS_TO_BUILD})
    target_include_directories(thorin SYSTEM PRIVATE ${LLVM_INCLUDE_DIRS})
    target_compile_definitions(thorin PRIVATE ${LLVM_DEFINITIONS})
    if(RV_FOUND)
        target_include_directories(thorin PRIVATE ${RV_INCLUDE_DIRS})
        target_link_libraries(thorin PRIVATE ${RV_LIBRARIES})
        list(APPEND Thorin_LLVM_COMPONENTS analysis passes transformutils)
    endif()
    llvm_config(thorin ${AnyDSL_LLVM_LINK_SHARED} ${Thorin_LLVM_COMPONENTS})
endif()

<<<<<<< HEAD
if (shady_FOUND)
    target_link_libraries(thorin PRIVATE shady::shady)
=======
if(nlohmann_json_FOUND)
    target_link_libraries(thorin PRIVATE nlohmann_json::nlohmann_json)
>>>>>>> 278c4fa2
endif()<|MERGE_RESOLUTION|>--- conflicted
+++ resolved
@@ -107,16 +107,16 @@
     )
 endif()
 
-<<<<<<< HEAD
 if (shady_FOUND)
     list(APPEND THORIN_SOURCES
         be/shady/shady.cpp
-=======
+    )
+endif()
+
 if(nlohmann_json_FOUND)
     list(APPEND THORIN_SOURCES
         be/json/json.cpp
         be/json/json.h
->>>>>>> 278c4fa2
     )
 endif()
 
@@ -135,11 +135,10 @@
     llvm_config(thorin ${AnyDSL_LLVM_LINK_SHARED} ${Thorin_LLVM_COMPONENTS})
 endif()
 
-<<<<<<< HEAD
 if (shady_FOUND)
     target_link_libraries(thorin PRIVATE shady::shady)
-=======
+endif()
+
 if(nlohmann_json_FOUND)
     target_link_libraries(thorin PRIVATE nlohmann_json::nlohmann_json)
->>>>>>> 278c4fa2
 endif()