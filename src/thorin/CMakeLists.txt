--- conflicted
+++ resolved
@@ -51,19 +51,16 @@
     pass/fp/scalarize.h
     pass/fp/ssa_constr.cpp
     pass/fp/ssa_constr.h
-<<<<<<< HEAD
+    pass/rw/auto_diff.cpp
+    pass/rw/auto_diff.h
+    pass/rw/bound_elim.cpp
+    pass/rw/bound_elim.h
     pass/rw/closure_conv.cpp
     pass/rw/closure_conv.h
-=======
-    pass/rw/auto_diff.cpp
-    pass/rw/auto_diff.h
->>>>>>> 94b5d29a
     pass/rw/partial_eval.cpp
     pass/rw/partial_eval.h
     pass/rw/ret_wrap.cpp
     pass/rw/ret_wrap.h
-    pass/rw/bound_elim.cpp
-    pass/rw/bound_elim.h
     transform/cleanup_world.cpp
     transform/cleanup_world.h
     transform/flatten_tuples.cpp
