--- conflicted
+++ resolved
@@ -72,15 +72,12 @@
     transform/partial_evaluation.h
     transform/split_slots.cpp
     transform/split_slots.h
-<<<<<<< HEAD
     transform/vectorize.cpp
     transform/vectorize.h
-=======
     transform/hls_channels.cpp
     transform/hls_channels.h
     transform/hls_kernel_launch.h
     transform/hls_kernel_launch.cpp
->>>>>>> c5e6a01f
     util/array.h
     util/cast.h
     util/hash.h
