#include "thorin/analyses/cfg.h"

#include <fstream>
#include <stack>

#include "thorin/primop.h"
#include "thorin/analyses/domfrontier.h"
#include "thorin/analyses/domtree.h"
#include "thorin/analyses/looptree.h"
#include "thorin/analyses/scope.h"
#include "thorin/be/ycomp.h"
#include "thorin/util/log.h"
#include "thorin/util/queue.h"

namespace thorin {

//------------------------------------------------------------------------------

uint32_t CFNodeBase::id_counter_ = 1;
template<bool forward>
CFNodes CFG<forward>::empty_ = CFNodes();

typedef thorin::HashSet<const CFNodeBase*> CFNodeSet;

/// Any jumps targeting a @p Continuation or @p Param outside the @p CFA's underlying @p Scope target this node.
class OutNode : public RealCFNode {
public:
    OutNode(const CFNode* context, const Def* def)
        : RealCFNode(def)
        , context_(context)
    {
        assert(def->isa<Param>() || def->isa<Continuation>());
    }

    const CFNode* context() const { return context_; }
    const HashSet<const OutNode*>& ancestors() const { return ancestors_; }
    virtual std::ostream& stream(std::ostream&) const override;

private:
    const CFNode* context_;
    mutable HashSet<const OutNode*> ancestors_;

    friend class CFABuilder;
};

class SymNode : public CFNodeBase {
protected:
    SymNode(const Def* def)
        : CFNodeBase(def)
    {}
};

class SymDefNode : public SymNode {
public:
    SymDefNode(const Def* def)
        : SymNode(def)
    {
        assert(def->isa<Param>() || def->isa<Continuation>());
    }

    virtual std::ostream& stream(std::ostream&) const override;
};

class SymOutNode : public SymNode {
public:
    SymOutNode(const OutNode* out_node)
        : SymNode(out_node->def())
        , out_node_(out_node)
    {}

    const OutNode* out_node() const { return out_node_; }
    virtual std::ostream& stream(std::ostream&) const override;

private:
    const OutNode* out_node_;
};

void CFNode::link(const CFNode* other) const {
    this ->succs_.emplace(other);
    other->preds_.emplace(this);
}

std::ostream& CFNode::stream(std::ostream& out) const { return streamf(out, "%", continuation()); }
std::ostream& OutNode::stream(std::ostream& out) const { return streamf(out, "[Out: % (%)]", def(), context()); }
std::ostream& SymDefNode::stream(std::ostream& out) const { return streamf(out, "[Sym: %]", def()); }
std::ostream& SymOutNode::stream(std::ostream& out) const { return streamf(out, "[Sym: %]", out_node()); }

//------------------------------------------------------------------------------

class CFABuilder : public YComp {
public:
    CFABuilder(CFA& cfa)
        : YComp(cfa.scope(), "cfa")
        , cfa_(cfa)
        , continuation2param2nodes_(cfa.scope(), std::vector<CFNodeSet>(0))
        , entry_(in_node(scope().entry()))
        , exit_ (in_node(scope().exit()))
    {
        ILOG("*** CFA: %", scope().entry());
        ILOG_SCOPE(propagate_higher_order_values());
        ILOG_SCOPE(run_cfa());
        ILOG_SCOPE(build_cfg());
        ILOG_SCOPE(unreachable_node_elimination());
        ILOG_SCOPE(link_to_exit());
        ILOG_SCOPE(transitive_cfg());
#ifndef NDEBUG
        ILOG_SCOPE(verify());
#endif
    }

    ~CFABuilder() {
        for (const auto& p : out_nodes_) {
            for (const auto& q : p.second)
                delete q.second;
        }

        for (const auto& p : def2sym_) delete p.second;
        for (const auto& p : out2sym_) delete p.second;
    }

    void propagate_higher_order_values();
    void run_cfa();
    void build_cfg();
    void unreachable_node_elimination();
    void link_to_exit();
    void transitive_cfg();
    void verify();
    virtual void stream_ycomp(std::ostream& out) const override;

    const CFA& cfa() const { return cfa_; }
    const CFNode* entry() const { return entry_; }
    const CFNode* exit() const { return exit_; }

    CFNodeSet nodes(const CFNode*, size_t i);
    CFNodeSet callee_nodes(const CFNode* in) { return in->continuation()->empty() ? CFNodeSet() : nodes(in, 0); }
    Array<CFNodeSet> arg_nodes(const CFNode*);
    bool contains(Continuation* continuation) { return scope().inner_contains(continuation); }
    bool contains(const Param* param) { return contains(param->continuation()); }

    const CFNode* in_node(Continuation* continuation) {
        assert(scope().contains(continuation));
        if (auto in = find(cfa().nodes(), continuation))
            return in;
        auto in = cfa_.nodes_[continuation] = new CFNode(continuation);
        continuation2param2nodes_[continuation].resize(continuation->num_params()); // make room for params
        return in;
    }

    const OutNode* out_node(const CFNode* in, const Def* def) {
        if (auto out = find(out_nodes_[in], def))
            return out;
        return out_nodes_[in][def] = new OutNode(in, def);
    }

    const OutNode* out_node(const CFNode* in, const OutNode* ancestor) {
        auto out = out_node(in, ancestor->def());
        out->ancestors_.insert(ancestor);
        return out;
    }

    const OutNode* out_node(const CFNode* in, const SymNode* sym) {
        if (auto sym_def = sym->isa<SymDefNode>())
            return out_node(in, sym_def->def());
        return out_node(in, sym->as<SymOutNode>()->out_node());
    }

    const SymNode* sym_node(const Def* def) {
        if (auto sym = find(def2sym_, def))
            return sym;
        return def2sym_[def] = new SymDefNode(def);
    }

    const SymNode* sym_node(const OutNode* out) {
        if (auto sym = find(out2sym_, out))
            return sym;
        return out2sym_[out] = new SymOutNode(out);
    }

    CFNodeSet& param2nodes(const Param* param) {
        in_node(param->continuation()); // alloc CFNode and make room in continuation2param2nodes_
        return continuation2param2nodes_[param->continuation()][param->index()];
    }

    void link(const RealCFNode* src, const RealCFNode* dst) {
        DLOG("% -> %", src, dst);

        assert(src->f_index_ == CFNode::Reachable || src->f_index_ == CFNode::Done);
        dst->f_index_ = src->f_index_;

        const auto& p = succs_[src].insert(dst);
        const auto& q = preds_[dst].insert(src);

        // recursively link ancestors
        if (p.second) {
            assert_unused(q.second);
            if (auto out = dst->isa<OutNode>()) {
                for (auto ancestor : out->ancestors())
                    link(out, ancestor);
            }
        }
    }

private:
    CFA& cfa_;
    Scope::Map<std::vector<CFNodeSet>> continuation2param2nodes_; ///< Maps param in scope to CFNodeSet.
    DefMap<DefSet> def2set_;
    HashMap<const RealCFNode*, HashSet<const RealCFNode*>> succs_;
    HashMap<const RealCFNode*, HashSet<const RealCFNode*>> preds_;
    const CFNode* entry_;
    const CFNode* exit_;
    size_t num_out_nodes_ = 0;
    mutable HashMap<const CFNode*, DefMap<const OutNode*>> out_nodes_;
    mutable DefMap<const SymNode*> def2sym_;
    mutable HashMap<const OutNode*, const SymNode*> out2sym_;
};

void CFABuilder::propagate_higher_order_values() {
    std::stack<const Def*> stack;

    auto push = [&] (const Def* def) -> bool {
        if (def->order() > 0) {
            const auto& p = def2set_.emplace(def, DefSet());
            if (p.second) { // if first insert
                stack.push(def);
                return true;
            }
        }
        return false;
    };

    for (auto continuation : scope()) {
        for (auto op : continuation->ops()) {
            push(op);

            while (!stack.empty()) {
                auto def = stack.top();
                assert(def->order() > 0);
                auto& set = def2set_[def];

                if (def->isa<Param>() || def->isa<Continuation>()) {
                    set.insert(def);
                    stack.pop();
                } else {
                    if (auto load = def->isa<Load>()) {
                        if (load->type()->order() >= 1)
                            WLOG("higher-order load not yet supported");
                    }
                    bool todo = false;
                    for (auto op : def->as<PrimOp>()->ops())
                        todo |= push(op);
                    if (!todo) {
                        for (auto op : def->as<PrimOp>()->ops())
                            set.insert_range(def2set_[op]);
                        stack.pop();
                    }
                }
            }
        }
    }
}

CFNodeSet CFABuilder::nodes(const CFNode* in, size_t i) {
    CFNodeSet result;
    auto cur_continuation = in->continuation();
    auto op = cur_continuation->op(i);

    if (op->order() > 0) {
        auto iter = def2set_.find(cur_continuation->op(i));
        assert(iter != def2set_.end());

        for (auto def : iter->second) {
            assert(def->order() > 0);

            if (auto continuation = def->isa_continuation()) {
                if (contains(continuation))
                    result.insert(in_node(continuation));
                else if (i == 0)
                    result.insert(out_node(in, continuation));
                else
                    result.insert(sym_node(continuation));
            } else {
                auto param = def->as<Param>();
                if (contains(param)) {
                    const auto& set = param2nodes(param);
                    for (auto n : set) {
                        if (auto sym = n->isa<SymNode>()) {
                            if (i == 0) {
                                result.insert(out_node(in, sym));
                                continue;
                            }
                        } else if (auto out = n->isa<OutNode>()) {
                            if (i == 0)
                                result.insert(out_node(in, out)); // create a new context
                            else
                                result.insert(sym_node(out));
                            continue;
                        }

                        result.insert(n);
                    }
                } else {
                    if (i == 0)
                        result.insert(out_node(in, param));
                    else
                        result.insert(sym_node(param));
                }
            }
        }
    }

    return result;
}

Array<CFNodeSet> CFABuilder::arg_nodes(const CFNode* in) {
    Array<CFNodeSet> result(in->continuation()->num_args());
    for (size_t i = 0; i != result.size(); ++i)
        result[i] = nodes(in, i+1); // shift by one due to args/ops discrepancy
    return result;
}

void CFABuilder::run_cfa() {
    std::queue<Continuation*> queue;

    auto enqueue = [&] (const CFNode* in) {
        queue.push(in->continuation());
        in->f_index_ = CFNode::Unfresh;
    };

    enqueue(entry());

    while (!queue.empty()) {
        auto cur_continuation = pop(queue);
        auto cur_in = in_node(cur_continuation);
        auto args = arg_nodes(cur_in);

<<<<<<< HEAD
        for (auto n : to_nodes(cur_in)) {
=======
        for (auto n : callee_nodes(cur_in)) {
>>>>>>> 6df51561
            if (n->def()->type() != cur_continuation->callee()->type())
                continue;

            if (auto in = n->isa<CFNode>()) {
                bool todo = in->f_index_ == CFNode::Fresh;
                for (size_t i = 0; i != cur_continuation->num_args(); ++i) {
                    if (in->continuation()->param(i)->order() > 0)
                        todo |= continuation2param2nodes_[in->continuation()][i].insert_range(args[i]);
                }
                if (todo)
                    enqueue(in);

            } else {
                auto out = n->as<OutNode>();
                assert(in_node(cur_continuation) == out->context() && "OutNode's context does not match");

                for (const auto& nodes : args) {
                    for (auto n : nodes) {
                        if (auto in = n->isa<CFNode>()) {
                            bool todo = in->f_index_ == CFNode::Fresh;
                            for (size_t i = 0; i != in->continuation()->num_params(); ++i) {
                                if (in->continuation()->param(i)->order() > 0)
                                    todo |= continuation2param2nodes_[in->continuation()][i].insert(out).second;
                            }
                            if (todo)
                                enqueue(in);
                        }
                    }
                }
            }
        }
    }
}

void CFABuilder::build_cfg() {
    std::queue<const CFNode*> queue;

    auto enqueue = [&] (const CFNode* in) {
        if (in->f_index_ != CFNode::Reachable) {
            queue.push(in);
        }
    };

    queue.push(entry());
    entry()->f_index_ = exit()->f_index_ = CFNode::Reachable;

    while (!queue.empty()) {
        auto cur_in = pop(queue);
        for (auto n : callee_nodes(cur_in)) {
            if (auto in = n->isa<CFNode>()) {
                enqueue(in);
                link(cur_in, in);
            } else {
                auto out = n->as<OutNode>();
                link(cur_in, out);
                for (const auto& nodes : arg_nodes(cur_in)) {
                    for (auto n : nodes) {
                        if (auto in = n->isa<CFNode>()) {
                            enqueue(in);
                            link(out, in);
                        }
                    }
                }
            }
        }
    }
}

void CFABuilder::unreachable_node_elimination() {
    for (auto in : cfa().nodes()) {
        if (in->f_index_ == CFNode::Reachable) {
            ++cfa_.size_;

            auto& out_nodes = out_nodes_[in];
            for (auto i = out_nodes.begin(); i != out_nodes.end();) {
                auto out = i->second;
                if (out->f_index_ == CFNode::Reachable) {
                    ++i;
                    ++num_out_nodes_;
                } else {
                    DLOG("removing: %", out);
                    i = out_nodes.erase(i);
                    delete out;
                }
            }
        } else {
#ifndef NDEBUG
            for (const auto& p : out_nodes_[in])
                assert(p.second->f_index_ != CFNode::Reachable);
#endif
            DLOG("removing: %", in);
            cfa_.nodes_[in->continuation()] = nullptr;
            delete in;
        }
    }
}

void CFABuilder::link_to_exit() {
    auto backwards_reachable = [&] (const RealCFNode* n) {
        std::queue<const RealCFNode*> queue;

        auto enqueue = [&] (const RealCFNode* n) {
            if (n->b_index_ != CFNode::Done) {
                n->b_index_ = CFNode::Done;
                queue.push(n);
            }
        };

        enqueue(n);

        while (!queue.empty()) {
            for (auto pred : preds_[pop(queue)])
                enqueue(pred);
        }
    };

    std::vector<const RealCFNode*> stack;

    auto push = [&] (const RealCFNode* n) {
        if (n->f_index_ == CFNode::Reachable) {
            n->f_index_ = CFNode::OnStackTodo;
            stack.push_back(n);
        }
    };

    auto backtrack = [&] () {
        static size_t mark = 0;
        std::stack<const RealCFNode*> backtrack_stack;
        const RealCFNode* candidate = nullptr;

        auto push = [&] (const RealCFNode* n) {
            assert(int(n->b_index_) >= -1 || n->b_index_ == CFNode::Done);

            if ((n->f_index_ == CFNode::OnStackTodo || n->f_index_ == CFNode::OnStackReady) && n->b_index_ != mark) {
                n->b_index_ = mark;
                backtrack_stack.push(n);
                return true;
            }
            return false;
        };

        backtrack_stack.push(stack.back());

        while (!backtrack_stack.empty()) {
            auto n = backtrack_stack.top();

            bool todo = false;
            for (auto succ : succs_[n])
                todo |= push(succ);

            if (!todo) {
                if (n->f_index_ == CFNode::OnStackTodo) {
                    candidate = n;
                    DLOG("candidate: %", candidate);
                }
                backtrack_stack.pop();
            }
        }

        ++mark;

        if (candidate) { // reorder stack
            DLOG("reorder for candidate: %", candidate);
            auto i = std::find(stack.begin(), stack.end(), candidate);
            assert(i != stack.end());
            std::move(i+1, stack.end(), i);
            stack.back() = candidate;
            return true;
        }
        return false;
    };

    backwards_reachable(exit());
    push(entry());

    while (!stack.empty()) {
        auto n = stack.back();

        if (n->f_index_ == CFNode::OnStackTodo) {
            n->f_index_ = CFNode::OnStackReady;
            for (auto succ : succs_[n])
                push(succ);
        } else {
            if (n->b_index_ != CFNode::Done) {
                if (!backtrack()) {
                    n->f_index_ = CFNode::Done;
                    stack.pop_back();
                    DLOG("unreachble from exit: %", n);
                    link(n, exit());
                    backwards_reachable(n);
                }
            } else {
                n->f_index_ = CFNode::Done;
                stack.pop_back();
            }
        }
    }
}

void CFABuilder::transitive_cfg() {
    std::queue<const RealCFNode*> queue;

    auto link_to_succs = [&] (const CFNode* src) {
        auto enqueue = [&] (const RealCFNode* n) {
            for (auto succ : succs_.find(n)->second)
                queue.push(succ);
        };

        enqueue(src);

        while (!queue.empty()) {
            auto n = pop(queue);
            if (auto dst = n->isa<CFNode>())
                src->link(dst);
            else
                enqueue(n);
        }
    };

    for (const auto& p : succs_) {
        if (auto in = p.first->isa<CFNode>())
            link_to_succs(in);
    }
}

void CFABuilder::verify() {
    bool error = false;
    for (auto in : cfa().nodes()) {
        if (in != entry() && in->preds_.size() == 0) {
            WLOG("missing predecessors: %", in->continuation());
            error = true;
        }
    }

    if (error) {
        ycomp();
        abort();
    }
}

void CFABuilder::stream_ycomp(std::ostream& out) const {
    std::vector<const RealCFNode*> nodes(cfa().nodes().begin(), cfa().nodes().end());
    for (const auto& p : out_nodes_) {
        for (const auto& q : p.second)
            nodes.push_back(q.second);
    }

    auto succs = [&] (const RealCFNode* n) {
        auto i = succs_.find(n);
        return i != succs_.end() ? i->second : HashSet<const RealCFNode*>();
    };

    thorin::ycomp(out, YCompOrientation::TopToBottom, scope(), range(nodes), succs);
}

//------------------------------------------------------------------------------

CFA::CFA(const Scope& scope)
    : scope_(scope)
    , nodes_(scope)
{
    CFABuilder cfa(*this);
}

CFA::~CFA() {
    for (auto n : nodes_.array()) delete n;
}

const F_CFG& CFA::f_cfg() const { return lazy_init(this, f_cfg_); }
const B_CFG& CFA::b_cfg() const { return lazy_init(this, b_cfg_); }

//------------------------------------------------------------------------------

template<bool forward>
CFG<forward>::CFG(const CFA& cfa)
    : YComp(cfa.scope(), forward ? "f_cfg" : "b_cfg")
    , cfa_(cfa)
    , rpo_(*this)
{
#ifndef NDEBUG
    assert(post_order_visit(entry(), size()) == 0);
#else
    post_order_visit(entry(), size());
#endif
}

template<bool forward>
size_t CFG<forward>::post_order_visit(const CFNode* n, size_t i) {
    auto& n_index = forward ? n->f_index_ : n->b_index_;
    assert(n_index == CFNode::Done);
    n_index = CFNode::Visited;

    for (auto succ : succs(n)) {
        if (index(succ) == CFNode::Done)
            i = post_order_visit(succ, i);
    }

    n_index = i-1;
    rpo_[n] = n;
    return n_index;
}

template<bool forward>
void CFG<forward>::stream_ycomp(std::ostream& out) const {
    thorin::ycomp(out, YCompOrientation::TopToBottom, scope(), range(reverse_post_order()),
        [&] (const CFNode* n) { return range(succs(n)); }
    );
}

template<bool forward> const DomTreeBase<forward>& CFG<forward>::domtree() const { return lazy_init(this, domtree_); }
template<bool forward> const LoopTree<forward>& CFG<forward>::looptree() const { return lazy_init(this, looptree_); }
template<bool forward> const DomFrontierBase<forward>& CFG<forward>::domfrontier() const { return lazy_init(this, domfrontier_); }

template class CFG<true>;
template class CFG<false>;

//------------------------------------------------------------------------------

}<|MERGE_RESOLUTION|>--- conflicted
+++ resolved
@@ -333,11 +333,7 @@
         auto cur_in = in_node(cur_continuation);
         auto args = arg_nodes(cur_in);
 
-<<<<<<< HEAD
-        for (auto n : to_nodes(cur_in)) {
-=======
         for (auto n : callee_nodes(cur_in)) {
->>>>>>> 6df51561
             if (n->def()->type() != cur_continuation->callee()->type())
                 continue;
 
