#include "thorin/analyses/scope.h"

#include <algorithm>
#include <fstream>

#include "thorin/lam.h"
#include "thorin/world.h"
#include "thorin/analyses/cfg.h"
#include "thorin/analyses/domtree.h"
#include "thorin/analyses/looptree.h"
#include "thorin/analyses/schedule.h"

namespace thorin {

Scope::Scope(Lam* entry)
    : world_(entry->world())
    , entry_(entry)
    , exit_(world().end_scope())
{
    run();
}

Scope::~Scope() {}

Scope& Scope::update() {
    defs_.clear();
    free_        = nullptr;
    free_params_ = nullptr;
    cfa_         = nullptr;
    run();
    return *this;
}

void Scope::run() {
    // TODO use unique_queue
    std::queue<const Def*> queue;

    auto enqueue = [&] (const Def* def) {
        if (defs_.insert(def).second) {
            queue.push(def);

            if (auto lam = def->isa_lam()) {
                auto param = lam->param();
                auto p = defs_.insert(param);
                assert_unused(p.second);
                queue.push(param);
            }
        }
    };

    enqueue(entry_);

    while (!queue.empty()) {
        auto def = pop(queue);
        if (def != entry_) {
            for (auto use : def->uses())
                enqueue(use);
        }
    }

    enqueue(exit_);
}

const DefSet& Scope::free() const {
    if (!free_) {
        free_ = std::make_unique<DefSet>();

        for (auto def : defs_) {
            for (auto op : def->ops()) {
                if (!contains(op))
                    free_->emplace(op);
            }
        }
    }

    return *free_;
}

const ParamSet& Scope::free_params() const {
    if (!free_params_) {
        free_params_ = std::make_unique<ParamSet>();
        unique_queue<DefSet> queue;

        auto enqueue = [&](const Def* def) {
            if (auto param = def->isa<Param>())
                free_params_->emplace(param);
            else if (def->isa<Lam>())
                return;
            else
                queue.push(def);
        };

        for (auto def : free())
            enqueue(def);

        while (!queue.empty()) {
            for (auto op : queue.pop()->ops())
                enqueue(op);
        }
    }

    return *free_params_;
}

const CFA& Scope::cfa() const { return lazy_init(this, cfa_); }
const F_CFG& Scope::f_cfg() const { return cfa().f_cfg(); }
const B_CFG& Scope::b_cfg() const { return cfa().b_cfg(); }

template<bool elide_empty>
void Scope::for_each(const World& world, std::function<void(Scope&)> f) {
    unique_queue<LamSet> lam_queue;

<<<<<<< HEAD
    for (auto lam : world.externals()) {
        assert(!lam->is_empty() && "external must not be empty");
        lam_queue.push(lam);
=======
    for (auto continuation : world.exported_continuations()) {
        assert(!continuation->empty() && "exported continuation must not be empty");
        continuation_queue.push(continuation);
>>>>>>> da7c6630
    }

    while (!lam_queue.empty()) {
        auto lam = lam_queue.pop();
        if (elide_empty && lam->is_empty())
            continue;
        Scope scope(lam);
        f(scope);

        unique_queue<DefSet> def_queue;
        for (auto def : scope.free())
            def_queue.push(def);

        while (!def_queue.empty()) {
            auto def = def_queue.pop();
            if (auto lam = def->isa_lam())
                lam_queue.push(lam);
            else {
                for (auto op : def->ops())
                    def_queue.push(op);
            }
        }
    }
}

template void Scope::for_each<true> (const World&, std::function<void(Scope&)>);
template void Scope::for_each<false>(const World&, std::function<void(Scope&)>);

std::ostream& Scope::stream(std::ostream& os) const { return schedule(*this).stream(os); }
void Scope::write_thorin(const char* filename) const { return schedule(*this).write_thorin(filename); }
void Scope::thorin() const { schedule(*this).thorin(); }

}<|MERGE_RESOLUTION|>--- conflicted
+++ resolved
@@ -110,15 +110,9 @@
 void Scope::for_each(const World& world, std::function<void(Scope&)> f) {
     unique_queue<LamSet> lam_queue;
 
-<<<<<<< HEAD
-    for (auto lam : world.externals()) {
-        assert(!lam->is_empty() && "external must not be empty");
+    for (auto lam : world.exported_lams()) {
+        assert(!lam->is_empty() && "exported lambda must not be empty");
         lam_queue.push(lam);
-=======
-    for (auto continuation : world.exported_continuations()) {
-        assert(!continuation->empty() && "exported continuation must not be empty");
-        continuation_queue.push(continuation);
->>>>>>> da7c6630
     }
 
     while (!lam_queue.empty()) {
