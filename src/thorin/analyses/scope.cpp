--- conflicted
+++ resolved
@@ -111,14 +111,8 @@
 void Scope::for_each(const World& world, std::function<void(Scope&)> f) {
     unique_queue<ContinuationSet> continuation_queue;
 
-<<<<<<< HEAD
-    for (auto continuation : world.exported_continuations()) {
-        assert(continuation->has_body() && "exported continuation must not be empty");
-        continuation_queue.push(continuation);
-=======
     for (auto&& [_, cont] : world.externals()) {
-        if (!cont->empty()) continuation_queue.push(cont);
->>>>>>> 442d78eb
+        if (cont->has_body()) continuation_queue.push(cont);
     }
 
     while (!continuation_queue.empty()) {
