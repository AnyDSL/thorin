#include "thorin/analyses/scope.h"

#include <algorithm>
#include <fstream>

#include "thorin/continuation.h"
#include "thorin/world.h"
#include "thorin/analyses/cfg.h"
#include "thorin/analyses/domtree.h"
#include "thorin/analyses/looptree.h"
#include "thorin/analyses/schedule.h"

namespace thorin {

Scope::Scope(Continuation* entry)
    : world_(entry->world())
    , entry_(entry)
    , exit_(world().end_scope())
{
    run();
}

Scope::~Scope() {}

Scope& Scope::update() {
    defs_.clear();
    free_        = nullptr;
    free_params_ = nullptr;
    cfa_         = nullptr;
    run();
    return *this;
}

void Scope::run() {
    std::queue<const Def*> queue;

    auto enqueue = [&] (const Def* def) {
        if (defs_.insert(def).second) {
            queue.push(def);

<<<<<<< HEAD
            if (auto continuation = def->isa_continuation()) {
                // when a continuation is part of this scope, we also enqueue its params, and we assert those to be unique
                // TODO most likely redundant once params have the continuation in their ops
=======
            if (auto continuation = def->isa_nom<Continuation>()) {
>>>>>>> d0bbcebc
                for (auto param : continuation->params()) {
                    auto p = defs_.insert(param);
                    assert_unused(p.second);
                    queue.push(param);
                }
            }
        }
    };

    enqueue(entry_);

    while (!queue.empty()) {
        auto def = pop(queue);
        if (def != entry_) {
            for (auto use : def->uses())
                enqueue(use);
        }
    }

    enqueue(exit_);
}

const DefSet& Scope::free() const {
    if (!free_) {
        free_ = std::make_unique<DefSet>();

        for (auto def : defs_) {
            for (auto op : def->ops()) {
                if (!contains(op))
                    free_->emplace(op);
            }
        }
    }

    return *free_;
}

const ParamSet& Scope::free_params() const {
    if (!free_params_) {
        free_params_ = std::make_unique<ParamSet>();
        unique_queue<DefSet> queue;

        auto enqueue = [&](const Def* def) {
            if (auto param = def->isa<Param>())
                free_params_->emplace(param);
            else if (def->isa<Continuation>())
                return;
            else
                queue.push(def);
        };

        for (auto def : free())
            enqueue(def);
        while (!queue.empty()) {
            for (auto op : queue.pop()->ops())
                enqueue(op);
        }
    }

    return *free_params_;
}

const CFA& Scope::cfa() const { return lazy_init(this, cfa_); }
const F_CFG& Scope::f_cfg() const { return cfa().f_cfg(); }
const B_CFG& Scope::b_cfg() const { return cfa().b_cfg(); }

template<bool elide_empty>
void Scope::for_each(const World& world, std::function<void(Scope&)> f) {
    unique_queue<ContinuationSet> continuation_queue;

    for (auto&& [_, cont] : world.externals()) {
        if (cont->has_body()) continuation_queue.push(cont);
    }

    while (!continuation_queue.empty()) {
        auto continuation = continuation_queue.pop();
        if (elide_empty && !continuation->has_body())
            continue;
        Scope scope(continuation);
        f(scope);

        unique_queue<DefSet> def_queue;
        for (auto def : scope.free())
            def_queue.push(def);

        while (!def_queue.empty()) {
            auto def = def_queue.pop();
            if (auto continuation = def->isa_nom<Continuation>())
                continuation_queue.push(continuation);
            else {
                for (auto op : def->ops())
                    def_queue.push(op);
            }
        }
    }
}

template void Scope::for_each<true> (const World&, std::function<void(Scope&)>);
template void Scope::for_each<false>(const World&, std::function<void(Scope&)>);

}<|MERGE_RESOLUTION|>--- conflicted
+++ resolved
@@ -38,13 +38,9 @@
         if (defs_.insert(def).second) {
             queue.push(def);
 
-<<<<<<< HEAD
-            if (auto continuation = def->isa_continuation()) {
+            if (auto continuation = def->isa_nom<Continuation>()) {
                 // when a continuation is part of this scope, we also enqueue its params, and we assert those to be unique
                 // TODO most likely redundant once params have the continuation in their ops
-=======
-            if (auto continuation = def->isa_nom<Continuation>()) {
->>>>>>> d0bbcebc
                 for (auto param : continuation->params()) {
                     auto p = defs_.insert(param);
                     assert_unused(p.second);
