#include "thorin/primop.h"
#include "thorin/type.h"
#include "thorin/world.h"
#include "thorin/analyses/free_defs.h"
#include "thorin/analyses/scope.h"
#include "thorin/util/log.h"

namespace thorin {

static void verify_calls(World& world) {
    for (auto continuation : world.continuations()) {
<<<<<<< HEAD
        if (!continuation->empty())
            assert(continuation->callee_fn_type()->num_ops() == continuation->arg_fn_type()->num_ops() && "argument/parameter mismatch");
=======
        if (!continuation->empty()) {
            auto callee_fn_type = continuation->callee_fn_type();
            auto arg_fn_type = continuation->arg_fn_type();
            // TODO check type for equality - this is currently elided due to polymorphism
            if (callee_fn_type->num_args() != arg_fn_type->num_args()) {
                ELOG("continuation '%' calls callee '%' with '%' arguments but callee expects '%' arguments", 
                        continuation, continuation->callee(), callee_fn_type->num_args(), arg_fn_type->num_args());
            }
        }
>>>>>>> a2f55944
    }
}

static void verify_top_level(World& world) {
    Scope::for_each(world, [&] (const Scope& scope) {
        for (auto def : free_defs(scope)) {
            if (!def->isa_continuation())
                ELOG("top-level continuation '%' got free def '%' at location '%'", scope.entry(), def, def->loc());
        }
    });
}

class Cycles {
public:
    enum Color {
        Gray, Black
    };

    Cycles(World& world)
        : world_(world)
    {}

    World& world() { return world_; }
    void run();
    void analyze_call(const Continuation*);
    void analyze(ParamSet& params, const Continuation*, const Def*);

private:
    World& world_;
    DefMap<Color> def2color_;
};

void Cycles::run() {
    for (auto continuation : world().continuations())
        analyze_call(continuation);
}

void Cycles::analyze_call(const Continuation* continuation) {
    if (def2color_.emplace(continuation, Gray).second) {
        ParamSet params;
        for (auto op : continuation->ops())
            analyze(params, continuation, op);

        for (auto param : params) {
            if (def2color_.emplace(param, Gray).second) {
                analyze_call(param->continuation());
                def2color_[param] = Black;
            }
        }

        def2color_[continuation] = Black;
    } else if (def2color_[continuation] == Gray)
        ELOG("detected cycle: '%'", continuation);
}

void Cycles::analyze(ParamSet& params, const Continuation* continuation, const Def* def) {
    if (auto primop = def->isa<PrimOp>()) {
        if (def2color_.emplace(def, Black).second) {
            for (auto op : primop->ops())
                analyze(params, continuation, op);
        }
    } else if (auto param = def->isa<Param>()) {
        if (param->continuation() != continuation) {
            auto i = def2color_.find(param);
            if (i != def2color_.end()) {
                if (i->second == Gray)
                    ELOG("detected cycle induced by parameter: '%'", param);
            } else
                params.emplace(param);
        }
    }
}

void verify(World& world) {
    verify_calls(world);
    verify_top_level(world);
    Cycles cycles(world);
    cycles.run();
}

}<|MERGE_RESOLUTION|>--- conflicted
+++ resolved
@@ -9,20 +9,14 @@
 
 static void verify_calls(World& world) {
     for (auto continuation : world.continuations()) {
-<<<<<<< HEAD
-        if (!continuation->empty())
-            assert(continuation->callee_fn_type()->num_ops() == continuation->arg_fn_type()->num_ops() && "argument/parameter mismatch");
-=======
         if (!continuation->empty()) {
             auto callee_fn_type = continuation->callee_fn_type();
             auto arg_fn_type = continuation->arg_fn_type();
-            // TODO check type for equality - this is currently elided due to polymorphism
-            if (callee_fn_type->num_args() != arg_fn_type->num_args()) {
-                ELOG("continuation '%' calls callee '%' with '%' arguments but callee expects '%' arguments", 
-                        continuation, continuation->callee(), callee_fn_type->num_args(), arg_fn_type->num_args());
+            if (callee_fn_type != arg_fn_type) {
+                ELOG("continuation '%' calls callee '%' of type '%' but call has type '%'", 
+                        continuation, continuation->callee(), callee_fn_type, arg_fn_type);
             }
         }
->>>>>>> a2f55944
     }
 }
 
