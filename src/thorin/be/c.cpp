--- conflicted
+++ resolved
@@ -22,16 +22,7 @@
     {}
 
     void emit();
-<<<<<<< HEAD
     World& world() const { return world_; }
-=======
-private:
-    World& world_;
-    Lang lang_;
-    bool debug_;
-    HashMap<size_t, std::string> globals_;
-    HashMap<size_t, std::string> primops_;
->>>>>>> e926b4b1
 
 private:
     std::ostream& emit_aggop_defs(Def def);
@@ -49,6 +40,7 @@
     HashMap<size_t, std::string> globals_;
     HashMap<size_t, std::string> primops_;
     bool process_kernel_ = false;
+    bool debug_;
 };
 
 
@@ -465,13 +457,8 @@
                         THORIN_UNREACHABLE;
                 }
                 stream() << ";";
-<<<<<<< HEAD
-            } else if (lambda->to() == world().branch()) { // conditional branch
-                // TODO: refactor branch() & branch_join()
-=======
-            } else if (auto select = lambda->to()->isa<Select>()) { // conditional branch
-                emit_debug_info(select);
->>>>>>> e926b4b1
+            } else if (lambda->to() == world().branch()) {
+                emit_debug_info(lambda->arg(0)); // TODO correct?
                 stream() << "if (";
                 emit(lambda->arg(0));
                 stream() << ") {";
