#include "thorin/lam.h"
#include "thorin/primop.h"
#include "thorin/type.h"
#include "thorin/world.h"
#include "thorin/analyses/cfg.h"
#include "thorin/analyses/domtree.h"
#include "thorin/analyses/schedule.h"
#include "thorin/analyses/scope.h"
#include "thorin/util/log.h"
#include "thorin/util/stream.h"
#include "thorin/be/c.h"

#include <cmath>
#include <sstream>
#include <type_traits>
#include <cctype>

namespace thorin {

class CCodeGen {
public:
    CCodeGen(World& world, const Cont2Config& kernel_config, std::ostream& stream, Lang lang, bool debug)
        : world_(world)
        , kernel_config_(kernel_config)
        , lang_(lang)
        , debug_(debug)
        , os_(stream)
    {}

    void emit();
    void emit_c_int();
    World& world() const { return world_; }

private:
    std::ostream& emit_aggop_defs(const Def*);
    std::ostream& emit_aggop_decl(const Type*);
    std::ostream& emit_debug_info(const Def*);
    std::ostream& emit_addr_space(std::ostream&, const Type*);
    std::ostream& emit_string(const Global*);
    std::ostream& emit_temporaries(const Def*);
    std::ostream& emit_type(std::ostream&, const Type*);
    std::ostream& emit(const Def*);

    template <typename T, typename IsInfFn, typename IsNanFn>
    std::ostream& emit_float(T, IsInfFn, IsNanFn);

    // TODO use Symbol instead of std::string
    bool lookup(const Type*);
    bool lookup(const Def*);
    void insert(const Type*, std::string);
    void insert(const Def*, std::string);
    std::string& get_name(const Type*);
    std::string& get_name(const Def*);
    const std::string var_name(const Def*);
    const std::string get_lang() const;
    bool is_texture_type(const Type*);

    std::string type_name(const Type*);
    std::string array_name(const DefiniteArrayType*);
    std::string tuple_name(const TupleType*);

    World& world_;
    const Cont2Config& kernel_config_;
    Lang lang_;
    TypeMap<std::string> type2str_;
    DefMap<std::string> def2str_;
    DefMap<std::string> global2str_;
    DefMap<std::string> primop2str_;
    bool use_64_ = false;
    bool use_16_ = false;
    bool use_channels_ = false;
    bool debug_;
    int primop_counter = 0;
    std::ostream& os_;
    std::ostringstream func_impl_;
    std::ostringstream func_decls_;
    std::ostringstream type_decls_;
};

std::ostream& CCodeGen::emit_debug_info(const Def* def) {
    if (debug_ && def->location().filename())
        return streamf(func_impl_, "#line {} \"{}\"", def->location().front_line(), def->location().filename()) << endl;
    return func_impl_;
}

std::ostream& CCodeGen::emit_addr_space(std::ostream& os, const Type* type) {
    if (auto ptr = type->isa<PtrType>()) {
        if (lang_==Lang::OPENCL) {
            switch (ptr->addr_space()) {
                default:
                case AddrSpace::Generic:                   break;
                case AddrSpace::Global: os << "__global "; break;
                case AddrSpace::Shared: os << "__local ";  break;
            }
        }
    }

    return os;
}

inline bool is_string_type(const Type* type) {
    if (auto array = type->isa<DefiniteArrayType>())
        if (auto primtype = array->elem_type()->isa<PrimType>())
            if (primtype->primtype_tag() == PrimType_pu8)
                return true;
    return false;
}

std::string handle_string_character(char c) {
    switch (c) {
        case '\a': return "\\a";
        case '\b': return "\\b";
        case '\f': return "\\f";
        case '\n': return "\\n";
        case '\r': return "\\r";
        case '\t': return "\\t";
        case '\v': return "\\v";
        default:   return std::string(1, c);
    }
}

std::ostream& CCodeGen::emit_string(const Global* global) {
    if (auto str_array = global->init()->isa<DefiniteArray>()) {
        if (str_array->ops().back()->as<PrimLit>()->pu8_value() == pu8(0)) {
            if (auto primtype = str_array->elem_type()->isa<PrimType>()) {
                if (primtype->primtype_tag() == PrimType_pu8) {
                    std::string str = "\"";
                    for (auto op : str_array->ops().skip_back())
                        str += handle_string_character(op->as<PrimLit>()->pu8_value());
                    str += '"';
                    insert(global, str);
                }
            }
        }
    }

    return type_decls_;
}

std::ostream& CCodeGen::emit_type(std::ostream& os, const Type* type) {
    if (lookup(type))
        return os << get_name(type);

    if (type == nullptr) {
        return os << "NULL";
    } else if (type->isa<FrameType>()) {
        return os;
    } else if (type->isa<MemType>() || type == world().unit()) {
        return os << "void";
    } else if (type->isa<Pi>()) {
        THORIN_UNREACHABLE;
    } else if (auto tuple = type->isa<TupleType>()) {
        os << "typedef struct {" << up;
        for (size_t i = 0, e = tuple->ops().size(); i != e; ++i) {
            os << endl;
            emit_type(os, tuple->op(i)) << " e" << i << ";";
        }
        return os << down << endl << "} " << tuple_name(tuple) << ";";
    } else if (auto variant = type->isa<VariantType>()) {
        os << "typedef struct {" << up << endl << "union {" << up;
        for (size_t i = 0, e = variant->ops().size(); i != e; ++i) {
            os << endl;
            // Do not emit the empty tuple ('void')
            if (is_type_unit(variant->op(i)))
                os << "//";
            emit_type(os, variant->op(i)) << " " << variant->op_name(i) << ";";
        }
        os << down << endl << "} data;";

        auto tag_type =
            variant->num_ops() < (UINT64_C(1) <<  8u) ? world_.type_qu8()  :
            variant->num_ops() < (UINT64_C(1) << 16u) ? world_.type_qu16() :
            variant->num_ops() < (UINT64_C(1) << 32u) ? world_.type_qu32() :
            world_.type_qu64();
        emit_type(os << endl, tag_type);
        return os << " tag; " << down << endl << "} " << variant->name() << ";";
    } else if (auto struct_type = type->isa<StructType>()) {
        os << "typedef struct {" << up;
        for (size_t i = 0, e = struct_type->num_ops(); i != e; ++i) {
            os << endl;
            emit_type(os, struct_type->op(i)) << " " << struct_type->op_name(i) << ";";
        }
        os << down << endl << "} " << struct_type->name() << ";";
        if (struct_type->name().str().find("channel_") != std::string::npos)
            use_channels_ = true;
        return os;
    } else if (type->isa<Var>()) {
        THORIN_UNREACHABLE;
    } else if (auto array = type->isa<IndefiniteArrayType>()) {
        emit_type(os, array->elem_type());
        return os;
    } else if (auto array = type->isa<DefiniteArrayType>()) { // DefArray is mapped to a struct
        os << "typedef struct {" << up << endl;
        emit_type(os, array->elem_type()) << " e[" << array->dim() << "];";
        std::stringstream elem_name;
        emit_type(elem_name, array->elem_type());
        auto safe_elem_name = elem_name.str();
        for (auto& c : safe_elem_name) {
            if (c == ' ')
                c = '_';
        }
        return os << down << endl << "} " << array_name(array) << ";";
    } else if (auto ptr = type->isa<PtrType>()) {
        emit_type(os, ptr->pointee());
        os << '*';
        if (ptr->is_vector())
            os << vector_length(ptr->pointee());
        return os;
    } else if (auto primtype = type->isa<PrimType>()) {
        switch (primtype->primtype_tag()) {
            case PrimType_bool:                     os << "bool";                   break;
            case PrimType_ps8:  case PrimType_qs8:  os << "char";                   break;
            case PrimType_pu8:  case PrimType_qu8:  os << "unsigned char";          break;
            case PrimType_ps16: case PrimType_qs16: os << "short";                  break;
            case PrimType_pu16: case PrimType_qu16: os << "unsigned short";         break;
            case PrimType_ps32: case PrimType_qs32: os << "int";                    break;
            case PrimType_pu32: case PrimType_qu32: os << "unsigned int";           break;
            case PrimType_ps64: case PrimType_qs64: os << "long";                   break;
            case PrimType_pu64: case PrimType_qu64: os << "unsigned long";          break;
            case PrimType_pf16: case PrimType_qf16: os << "half";   use_16_ = true; break;
            case PrimType_pf32: case PrimType_qf32: os << "float";                  break;
            case PrimType_pf64: case PrimType_qf64: os << "double"; use_64_ = true; break;
        }
        if (primtype->is_vector())
            os << primtype->length();
        return os;
    }
    THORIN_UNREACHABLE;
}

std::ostream& CCodeGen::emit_aggop_defs(const Def* def) {
    if (lookup(def) || is_unit(def))
        return func_impl_;

    // look for nested array
    if (auto array = def->isa<DefiniteArray>()) {
        for (auto op : array->ops())
            emit_aggop_defs(op);
        if (lookup(def))
            return func_impl_;
        emit(array) << endl;
    }

    // look for nested struct
    if (auto agg = def->isa<Aggregate>()) {
        for (auto op : agg->ops())
            emit_aggop_defs(op);
        if (lookup(def))
            return func_impl_;
        emit(agg) << endl;
    }

    // look for nested variants
    if (auto variant = def->isa<Variant>()) {
        for (auto op : variant->ops())
            emit_aggop_defs(op);
        if (lookup(def))
            return func_impl_;
        emit(variant) << endl;
    }

    // emit declarations for bottom - required for nested data structures
    if (def->isa<Bottom>())
        emit(def) << endl;

    return func_impl_;
}

std::ostream& CCodeGen::emit_aggop_decl(const Type* type) {
    if (lookup(type) || type == world().unit())
        return type_decls_;

    // set indent to zero
    auto indent = detail::get_indent();
    while (detail::get_indent() != 0)
        type_decls_ << down;

    if (auto ptr = type->isa<PtrType>())
        emit_aggop_decl(ptr->pointee());

    if (auto array = type->isa<IndefiniteArrayType>())
        emit_aggop_decl(array->elem_type());

    if (auto pi = type->isa<Pi>()) {
        assert(pi->is_cn());
        for (auto type : pi->domains()) // TODO remove loop
            emit_aggop_decl(type);
    }

    // look for nested array
    if (auto array = type->isa<DefiniteArrayType>()) {
        emit_aggop_decl(array->elem_type());
        emit_type(type_decls_, array) << endl;
        insert(type, array_name(array));
    }

    // look for nested tuple
    if (auto tuple = type->isa<TupleType>()) {
        for (auto op : tuple->ops())
            emit_aggop_decl(op);
        emit_type(type_decls_, tuple) << endl;
        insert(type, tuple_name(tuple));
    }

    // look for nested struct
    if (auto struct_type = type->isa<StructType>()) {
        for (auto op : struct_type->ops())
            emit_aggop_decl(op);
        emit_type(type_decls_, struct_type) << endl;
        insert(type, struct_type->name().str());
    }

    // look for nested variants
    if (auto variant = type->isa<VariantType>()) {
        for (auto op : variant->ops())
            emit_aggop_decl(op);
        emit_type(type_decls_, variant) << endl;
        insert(type, variant->name().str());
    }

    // restore indent
    while (detail::get_indent() != indent)
        type_decls_ << up;

    return type_decls_;
}

std::ostream& CCodeGen::emit_temporaries(const Def* def) {
    // emit definitions of inlined elements, skip match
    if (!def->isa<PrimOp>() || !is_from_match(def->as<PrimOp>()))
        emit_aggop_defs(def);

    // emit temporaries for arguments
    if (def->order() >= 1 || is_mem(def) || is_unit(def) || lookup(def) || def->isa<PrimLit>())
        return func_impl_;

    return emit(def) << endl;
}

void CCodeGen::emit() {
    if (lang_==Lang::CUDA) {
        func_decls_ << "__device__ inline int threadIdx_x() { return threadIdx.x; }" << endl;
        func_decls_ << "__device__ inline int threadIdx_y() { return threadIdx.y; }" << endl;
        func_decls_ << "__device__ inline int threadIdx_z() { return threadIdx.z; }" << endl;
        func_decls_ << "__device__ inline int blockIdx_x() { return blockIdx.x; }" << endl;
        func_decls_ << "__device__ inline int blockIdx_y() { return blockIdx.y; }" << endl;
        func_decls_ << "__device__ inline int blockIdx_z() { return blockIdx.z; }" << endl;
        func_decls_ << "__device__ inline int blockDim_x() { return blockDim.x; }" << endl;
        func_decls_ << "__device__ inline int blockDim_y() { return blockDim.y; }" << endl;
        func_decls_ << "__device__ inline int blockDim_z() { return blockDim.z; }" << endl;
        func_decls_ << "__device__ inline int gridDim_x() { return gridDim.x; }" << endl;
        func_decls_ << "__device__ inline int gridDim_y() { return gridDim.y; }" << endl;
        func_decls_ << "__device__ inline int gridDim_z() { return gridDim.z; }" << endl;
    }

    // emit all globals
<<<<<<< HEAD
    for (auto def : world().defs()) {
        if (auto global = def->isa<Global>()) {
            // skip strings as they are emitted inline
=======
    for (auto primop : world().primops()) {
        if (auto global = primop->isa<Global>()) {
>>>>>>> da7c6630
            if (is_string_type(global->init()->type()))
                emit_string(global);
            else {
                emit_aggop_decl(global->type());
                emit(global) << endl;
            }
        }
    }

    Scope::for_each(world(), [&] (const Scope& scope) {
        if (scope.entry() == world().branch())
            return;

        // lam declarations
        auto lam = scope.entry();
        if (lam->is_intrinsic())
            return;

        assert(lam->is_returning());

        auto ret_param = lam->ret_param();

        // emit function & its declaration
<<<<<<< HEAD
        auto ret_param_cn_type = ret_param->type()->as<Pi>();
        auto ret_type = ret_param_cn_type->num_ops() > 2 ? world_.tuple_type(ret_param_cn_type->ops().skip_front()) : ret_param_cn_type->ops().back();
        auto name = (lam->is_external() || lam->is_empty()) ? lam->name() : lam->unique_name();
        if (lam->is_external()) {
            auto config = kernel_config_.find(lam);
=======
        auto ret_param_fn_type = ret_param->type()->as<FnType>();
        auto ret_type = ret_param_fn_type->num_ops() > 2 ? world_.tuple_type(ret_param_fn_type->ops().skip_front()) : ret_param_fn_type->ops().back();
        auto name = (continuation->is_exported() || continuation->empty()) ? continuation->name() : continuation->unique_name();
        if (continuation->is_exported()) {
            auto config = kernel_config_.find(continuation);
>>>>>>> da7c6630
            switch (lang_) {
                default: break;
                case Lang::CUDA:
                   func_decls_ << "__global__ ";
                   func_impl_  << "__global__ ";
                   if (config != kernel_config_.end()) {
                       auto block = config->second->as<GPUKernelConfig>()->block_size();
                       if (std::get<0>(block) > 0 && std::get<1>(block) > 0 && std::get<2>(block) > 0)
                           func_impl_ << "__launch_bounds__ (" << std::get<0>(block) << " * " << std::get<1>(block) << " * " << std::get<2>(block) << ") ";
                   }
                   break;
                case Lang::OPENCL:
                   func_decls_ << "__kernel ";
                   func_impl_  << "__kernel ";
                   if (config != kernel_config_.end()) {
                       auto block = config->second->as<GPUKernelConfig>()->block_size();
                       if (std::get<0>(block) > 0 && std::get<1>(block) > 0 && std::get<2>(block) > 0)
                           func_impl_ << "__attribute__((reqd_work_group_size(" << std::get<0>(block) << ", " << std::get<1>(block) << ", " << std::get<2>(block) << "))) ";
                   }
                   break;
            }
        } else {
            if (lang_==Lang::CUDA) {
                func_decls_ << "__device__ ";
                func_impl_  << "__device__ ";
            }
        }
        emit_aggop_decl(ret_type);
        emit_addr_space(func_decls_, ret_type);
        emit_addr_space(func_impl_,  ret_type);
        emit_type(func_decls_, ret_type) << " " << name << "(";
        emit_type(func_impl_,  ret_type) << " " << name << "(";
        size_t fi = 0;
        std::string hls_pragmas;
        // emit and store all first-order params
        for (auto param : lam->params()) {
            if (is_mem(param) || is_unit(param))
                continue;
            if (param->order() == 0) {
                emit_aggop_decl(param->type());
                if (is_texture_type(param->type())) {
                    // emit texture declaration for CUDA
                    type_decls_ << "texture<";
                    emit_type(type_decls_, param->type()->as<PtrType>()->pointee());
                    type_decls_ << ", cudaTextureType1D, cudaReadModeElementType> ";
                    type_decls_ << param->name() << ";" << endl;
                    insert(param, param->name().str());
                    // skip arrays bound to texture memory
                    continue;
                }
                if (fi++ > 0) {
                    func_decls_ << ", ";
                    func_impl_  << ", ";
                }

                // get the kernel launch config
                KernelConfig* config = nullptr;
<<<<<<< HEAD
                if (lam->is_external()) {
                    auto config_it = kernel_config_.find(lam);
=======
                if (continuation->is_exported()) {
                    auto config_it = kernel_config_.find(continuation);
>>>>>>> da7c6630
                    assert(config_it != kernel_config_.end());
                    config = config_it->second.get();
                }

<<<<<<< HEAD
                if (lang_ == Lang::OPENCL && lam->is_external() &&
=======
                if (lang_ == Lang::OPENCL && continuation->is_exported() &&
>>>>>>> da7c6630
                    (param->type()->isa<DefiniteArrayType>() ||
                     param->type()->isa<StructType>() ||
                     param->type()->isa<TupleType>())) {
                    // structs are passed via buffer; the parameter is a pointer to this buffer
                    func_decls_ << "__global ";
                    func_impl_  << "__global ";
                    emit_type(func_decls_, param->type()) << " *";
                    emit_type(func_impl_,  param->type()) << " *" << param->unique_name() << "_";
<<<<<<< HEAD
                } else if (lang_ == Lang::HLS && lam->is_external() && param->type()->isa<PtrType>()) {
=======
                } else if (lang_ == Lang::HLS && continuation->is_exported() && param->type()->isa<PtrType>()) {
>>>>>>> da7c6630
                    auto array_size = config->as<HLSKernelConfig>()->param_size(param);
                    assert(array_size > 0);
                    auto ptr_type = param->type()->as<PtrType>();
                    auto elem_type = ptr_type->pointee();
                    if (auto array_type = elem_type->isa<ArrayType>())
                        elem_type = array_type->elem_type();
                    emit_type(func_decls_, elem_type) << "[" << array_size << "]";
                    emit_type(func_impl_,  elem_type) << " " << param->unique_name() << "[" << array_size << "]";
                    if (elem_type->isa<StructType>() || elem_type->isa<DefiniteArrayType>())
                        hls_pragmas += "#pragma HLS data_pack variable=" + param->unique_name() + " struct_level\n";
                } else {
                    std::string qualifier;
                    // add restrict qualifier when possible
                    if ((lang_ == Lang::OPENCL || lang_ == Lang::CUDA) &&
                        config && config->as<GPUKernelConfig>()->has_restrict() &&
                        param->type()->isa<PtrType>()) {
                        qualifier = lang_ == Lang::CUDA ? " __restrict" : " restrict";
                    }
                    emit_addr_space(func_decls_, param->type());
                    emit_addr_space(func_impl_,  param->type());
                    emit_type(func_decls_, param->type()) << qualifier;
                    emit_type(func_impl_,  param->type()) << qualifier << " " << param->unique_name();
                }
                insert(param, param->unique_name());
            }
        }
        func_decls_ << ");" << endl;
        func_impl_  << ") {" << up;
        if (!hls_pragmas.empty())
            func_impl_ << down << endl << hls_pragmas << up;

        // OpenCL: load struct from buffer
        for (auto param : lam->params()) {
            if (is_mem(param) || is_unit(param))
                continue;
            if (param->order() == 0) {
<<<<<<< HEAD
                if (lang_==Lang::OPENCL && lam->is_external() &&
=======
                if (lang_==Lang::OPENCL && continuation->is_exported() &&
>>>>>>> da7c6630
                    (param->type()->isa<DefiniteArrayType>() ||
                     param->type()->isa<StructType>() ||
                     param->type()->isa<TupleType>())) {
                    func_impl_ << endl;
                    emit_type(func_impl_, param->type()) << " " << param->unique_name() << " = *" << param->unique_name() << "_;";
                }
            }
        }

        Schedule schedule(scope);

        // emit function arguments and phi nodes
        for (const auto& block : schedule) {
            for (auto param : block.lam()->params()) {
                if (is_mem(param) || is_unit(param))
                    continue;
                emit_aggop_decl(param->type());
                insert(param, param->unique_name());
            }

            auto lam = block.lam();
            if (scope.entry() != lam) {
                for (auto param : lam->params()) {
                    if (!is_mem(param) && !is_unit(param)) {
                        func_impl_ << endl;
                        emit_addr_space(func_impl_, param->type());
                        emit_type(func_impl_, param->type()) << "  " << param->unique_name() << ";" << endl;
                        emit_addr_space(func_impl_, param->type());
                        emit_type(func_impl_, param->type()) << " p" << param->unique_name() << ";";
                    }
                }
            }
            // emit counter for pipeline intrinsic
            if (continuation->callee()->isa_continuation() &&
                continuation->callee()->as_continuation()->intrinsic() == Intrinsic::Pipeline) {
                func_impl_ << endl << "int i" << continuation->callee()->gid() << ";";
            }
        }

        for (const auto& block : schedule) {
            auto lam = block.lam();
            if (lam->is_empty())
                continue;
            assert(lam == scope.entry() || lam->is_basicblock());
            func_impl_ << endl;

            // print label for the current basic block
            if (lam != scope.entry()) {
                func_impl_ << "l" << lam->gid() << ": ;" << up << endl;
                // load params from phi node
                for (auto param : lam->params()) {
                    if (!is_mem(param) && !is_unit(param))
                        func_impl_ << param->unique_name() << " = p" << param->unique_name() << ";" << endl;
                }
            }

            for (auto def : block) {
                if (def->type()->order() >= 1) {
                    // ignore higher-order primops which come from a match intrinsic
                    if (is_from_branch_or_match(def))
                        continue;
                    THORIN_UNREACHABLE;
                }

                // struct/tuple/array declarations
                if (!def->isa<MemOp>()) {
                    emit_aggop_decl(def->type());
                    // search for inlined tuples/arrays
                    if (auto aggop = def->isa<AggOp>()) {
                        if (!aggop->agg()->isa<MemOp>())
                            emit_aggop_decl(aggop->agg()->type());
                    }
                }

                // skip higher-order def, stuff dealing with frames and all memory related stuff except stores
                if (def->type()->isa<Pi>() || def->type()->isa<FrameType>() || ((is_mem(def) || is_unit(def)) && !def->isa<Store>()))
                    continue;

                emit_debug_info(def);
                emit(def) << endl;
            }

<<<<<<< HEAD
            for (auto arg : lam->app()->args()) {
                // emit definitions of inlined elements
                emit_aggop_defs(arg);

                // emit temporaries for arguments
                if (arg->order() >= 1 || is_mem(arg) || is_unit(arg) || lookup(arg) || arg->isa<PrimLit>())
                    continue;

                emit(arg) << endl;
            }
=======
            // emit definitions for temporaries
            for (auto arg : continuation->args())
                emit_temporaries(arg);
>>>>>>> da7c6630

            // terminate bb
            if (lam->app()->callee() == ret_param) { // return
                size_t num_args = lam->app()->num_args();
                if (num_args == 0) func_impl_ << "return ;";
                else {
                    Array<const Def*> values(num_args);
                    Array<const Type*> types(num_args);

                    size_t n = 0;
                    for (auto arg : lam->app()->args()) {
                        if (!is_mem(arg) && !is_unit(arg)) {
                            values[n] = arg;
                            types[n] = arg->type();
                            n++;
                        }
                    }

                    if (n == 0) func_impl_ << "return ;";
                    else if (n == 1) {
                        func_impl_ << "return ";
                        emit(values[0]) << ";";
                    } else {
                        types.shrink(n);
                        auto ret_type = world_.tuple_type(types);
                        auto ret_tuple_name = "ret_tuple" + std::to_string(lam->gid());
                        emit_aggop_decl(ret_type);
                        emit_type(func_impl_, ret_type) << " " << ret_tuple_name << ";";

                        for (size_t i = 0; i != n; ++i) {
                            func_impl_ << endl << ret_tuple_name << ".e" << i << " = ";
                            emit(values[i]) << ";";
                        }

                        func_impl_ << endl << "return " << ret_tuple_name << ";";
                    }
                }
            } else if (lam->app()->callee() == world().branch()) {
                emit_debug_info(lam->app()->arg(0)); // TODO correct?
                func_impl_ << "if (";
                emit(lam->app()->arg(0));
                func_impl_ << ") ";
                emit(lam->app()->arg(1));
                func_impl_ << " else ";
                emit(lam->app()->arg(2));
            } else if (lam->app()->callee()->isa<Lam>() &&
                       lam->app()->callee()->as<Lam>()->intrinsic() == Intrinsic::Match) {
                func_impl_ << "switch (";
                emit(lam->app()->arg(0)) << ") {" << up << endl;
                for (size_t i = 2; i < lam->app()->num_args(); i++) {
                    auto arg = lam->app()->arg(i)->as<Tuple>();
                    func_impl_ << "case ";
                    emit(arg->op(0)) << ": ";
                    emit(arg->op(1)) << endl;
                }
                func_impl_ << "default: ";
                emit(lam->app()->arg(1));
                func_impl_ << down << endl << "}";
            } else if (lam->app()->callee()->isa<Bottom>()) {
                func_impl_ << "return ; // bottom: unreachable";
            } else {
                auto store_phi = [&] (const Def* param, const Def* arg) {
                    func_impl_ << "p" << param->unique_name() << " = ";
                    emit(arg) << ";";
                };

                auto callee = lam->app()->callee()->as_lam();
                emit_debug_info(callee);

                if (callee->is_basicblock()) {   // ordinary jump
                    assert(callee->num_params()==lam->app()->num_args());
                    for (size_t i = 0, size = callee->num_params(); i != size; ++i)
                        if (!is_mem(callee->param(i)) && !is_unit(callee->param(i))) {
                            store_phi(callee->param(i), lam->app()->arg(i));
                            func_impl_ << endl;
                        }
                    emit(callee);
                } else {
                    if (callee->is_intrinsic()) {
                        if (callee->intrinsic() == Intrinsic::Reserve) {
                            if (!lam->app()->arg(1)->isa<PrimLit>())
                                EDEF(lam->app()->arg(1), "reserve_shared: couldn't extract memory size");

                            switch (lang_) {
                                default:                                        break;
                                case Lang::CUDA:   func_impl_ << "__shared__ "; break;
                                case Lang::OPENCL: func_impl_ << "__local ";    break;
                            }

                            auto l = lam->app()->arg(2)->as_lam();
                            auto elem_type = lam->param(1)->type()->as<PtrType>()->pointee()->as<ArrayType>()->elem_type();
                            auto name = "reserver_" + lam->param(1)->unique_name();
                            emit_type(func_impl_, elem_type) << " " << name << "[";
                            emit(lam->app()->arg(1)) << "];" << endl;
                            // store_phi:
                            func_impl_ << "p" << l->param(1)->unique_name() << " = " << name << ";";
                            if (lang_ == Lang::HLS)
                                func_impl_ << endl
                                           << "#pragma HLS dependence variable=" << name << " inter false" << endl
                                           << "#pragma HLS data_pack  variable=" << name;
                        } else if (callee->intrinsic() == Intrinsic::Pipeline) {
                            assert((lang_ == Lang::OPENCL || lang_ == Lang::HLS) && "pipelining not supported on this backend");
                            // cast to continuation to get unique name of "for index"
                            auto body = continuation->arg(4)->as_continuation();
                            if (lang_ == Lang::OPENCL) {
                                if (continuation->arg(1)->as<PrimLit>()->value().get_s32() !=0) {
                                    func_impl_ << "#pragma ii ";
                                    emit(continuation->arg(1)) << endl;
                                } else {
                                    func_impl_ << "#pragma ii 1"<< endl;
                                }
                            }
                            func_impl_ << "for (i" << callee->gid() << " = ";
                            emit(continuation->arg(2));
                            func_impl_ << "; i" << callee->gid() << " < ";
                            emit(continuation->arg(3)) <<"; i" << callee->gid() << "++) {"<< up << endl;
                            if (lang_ == Lang::HLS) {
                                if (continuation->arg(1)->as<PrimLit>()->value().get_s32() != 0) {
                                    func_impl_ << "#pragma HLS PIPELINE II=";
                                    emit(continuation->arg(1)) << endl;
                                } else {
                                    func_impl_ << "#pragma HLS PIPELINE"<< endl;
                                }
                            }
                            // emit body and "for index" as the "body parameter"
                            func_impl_ << "p" << body->param(1)->unique_name() << " = i"<< callee->gid()<< ";" << endl;
                            emit(body);
                            // emit "continue" with according label used for goto
                            func_impl_ << down << endl << "l" << continuation->arg(6)->gid() << ": continue;" << endl << "}" << endl;
                            if (continuation->arg(5) == ret_param)
                                func_impl_ << "return;" << endl;
                            else
                                emit(continuation->arg(5));
                        } else if (callee->intrinsic() == Intrinsic::PipelineContinue) {
                            func_impl_ << "goto l" << callee->gid() << ";" << endl;
                        } else {
                            THORIN_UNREACHABLE;
                        }
                    } else {
<<<<<<< HEAD
                        auto emit_call = [&] (const Def* param = nullptr) {
                            auto name = (callee->is_external() || callee->is_empty()) ? callee->name() : callee->unique_name();
=======
                        auto emit_call = [&] (const Param* param = nullptr) {
                            auto name = (callee->is_exported() || callee->empty()) ? callee->name() : callee->unique_name();
>>>>>>> da7c6630
                            if (param)
                                emit(param) << " = ";
                            func_impl_ << name << "(";
                            // emit all first-order args
                            size_t fi = 0;
                            for (auto arg : lam->app()->args()) {
                                if (arg->order() == 0 && !(is_mem(arg) || is_unit(arg))) {
                                    if (fi++ > 0)
                                        func_impl_ << ", ";
                                    emit(arg);
                                }
                            }
                            func_impl_ << ");";
                            if (param) {
                                func_impl_ << endl;
                                store_phi(param, param);
                            }
                        };

                        const Def* ret_arg = 0;
                        for (auto arg : lam->app()->args()) {
                            if (arg->order() != 0) {
                                assert(!ret_arg);
                                ret_arg = arg;
                            }
                        }

                        // must be call + lam --- call + return has been removed by codegen_prepare
                        auto succ = ret_arg->as_lam();
                        size_t num_params = succ->num_params();

                        size_t n = 0;
                        Array<const Def*> values(num_params);
                        Array<const Type*> types(num_params);
                        for (auto param : succ->params()) {
                            if (!is_mem(param) && !is_unit(param)) {
                                values[n] = param;
                                types[n] = param->type();
                                n++;
                            }
                        }

                        if (n == 0)
                            emit_call();
                        else if (n == 1)
                            emit_call(values[0]);
                        else {
                            types.shrink(n);
                            auto ret_type = world_.tuple_type(types);
                            auto ret_tuple_name = "ret_tuple" + std::to_string(lam->gid());
                            emit_aggop_decl(ret_type);
                            emit_type(func_impl_, ret_type) << " " << ret_tuple_name << ";" << endl << ret_tuple_name << " = ";
                            emit_call();

                            // store arguments to phi node
                            for (size_t i = 0; i != n; ++i)
                                func_impl_ << endl << "p" << values[i]->unique_name() << " = " << ret_tuple_name << ".e" << i << ";";
                        }
                    }
                }
            }
            if (lam != scope.entry())
                func_impl_ << down;
            primop2str_.clear();
        }
        func_impl_ << down << endl << "}" << endl << endl;
        def2str_.clear();
    });

    type2str_.clear();
    global2str_.clear();

    if (lang_==Lang::OPENCL) {
        if (use_channels_)
            os_ << "#pragma OPENCL EXTENSION cl_intel_channels : enable" << endl;
        if (use_16_)
            os_ << "#pragma OPENCL EXTENSION cl_khr_fp16 : enable" << endl;
        if (use_64_)
            os_ << "#pragma OPENCL EXTENSION cl_khr_fp64 : enable" << endl;
        if (use_channels_ || use_16_ || use_64_)
            os_ << endl;
    }

    if (lang_==Lang::CUDA && use_16_) {
        os_ << "#include <cuda_fp16.h>" << endl << endl;
        os_ << "#if __CUDACC_VER_MAJOR__ > 8" << endl
            << "#define half __half_raw" << endl
            << "#endif" << endl << endl;
    }

    if (lang_==Lang::CUDA || lang_==Lang::HLS)
        os_ << "extern \"C\" {" << endl;

    if (!type_decls_.str().empty())
        os_ << type_decls_.str() << endl;
    if (!func_decls_.str().empty())
        os_ << func_decls_.str() << endl;
    os_ << func_impl_.str();

    if (lang_==Lang::CUDA || lang_==Lang::HLS)
        os_ << "}"; // extern "C"
}

void CCodeGen::emit_c_int() {
    // Do not emit C interfaces for definitions that are not used
    world().cleanup();

    for (auto continuation : world().continuations()) {
        if (!continuation->is_imported() && !continuation->is_exported())
            continue;

        assert(continuation->is_returning());

        // retrieve return param
        const Param* ret_param = nullptr;
        for (auto param : continuation->params()) {
            if (param->order() != 0) {
                assert(!ret_param);
                ret_param = param;
            }
        }
        assert(ret_param);

        auto ret_param_fn_type = ret_param->type()->as<FnType>();
        auto ret_type = ret_param_fn_type->num_ops() > 2 ? world_.tuple_type(ret_param_fn_type->ops().skip_front()) : ret_param_fn_type->ops().back();
        if (continuation->is_imported()) {
            // only emit types
            emit_aggop_decl(ret_type);
            for (auto param : continuation->params()) {
                if (is_mem(param) || is_unit(param) || param->order() != 0)
                    continue;
                emit_aggop_decl(param->type());
            }
            continue;
        }

        // emit function declaration
        emit_aggop_decl(ret_type);
        emit_type(func_decls_, ret_type) << " " << continuation->name() << "(";
        size_t i = 0;

        // emit and store all first-order params
        for (auto param : continuation->params()) {
            if (is_mem(param) || is_unit(param))
                continue;
            if (param->order() == 0) {
                emit_aggop_decl(param->type());
                if (i++ > 0)
                    func_decls_ << ", ";

                emit_type(func_decls_, param->type());
                insert(param, param->unique_name());
            }
        }
        func_decls_ << ");" << endl;
    }

    size_t pos = world().name().find_last_of("\\/");
    pos = (pos == std::string::npos) ? 0 : pos + 1;
    auto guard = world().name().substr(pos) + ".h";
    auto name = world().name() + ".h";

    // Generate a valid include guard macro name
    if (!std::isalpha(guard[0]) && guard[0] != '_') guard.insert(guard.begin(), '_');
    transform(guard.begin(), guard.end(), guard.begin(), [] (char c) -> char {
        if (!std::isalnum(c)) return '_';
        return ::toupper(c);
    });
    guard[guard.length() - 2] = '_';

    os_ << "/* " << name << ": Artic interface file generated by thorin */" << endl;
    os_ << "#ifndef " << guard << endl;
    os_ << "#define " << guard << endl << endl;
    os_ << "#ifdef __cplusplus" << endl;
    os_ << "extern \"C\" {" << endl;
    os_ << "#endif" << endl << endl;

    if (!type_decls_.str().empty())
        os_ << type_decls_.str() << endl;
    if (!func_decls_.str().empty())
        os_ << func_decls_.str() << endl;

    os_ << "#ifdef __cplusplus" << endl;
    os_ << "}" << endl;
    os_ << "#endif" << endl << endl;
    os_ << "#endif /* " << guard << " */";
}

template <typename T, typename IsInfFn, typename IsNanFn>
std::ostream& CCodeGen::emit_float(T t, IsInfFn is_inf, IsNanFn is_nan) {
    auto float_mode = lang_ == Lang::CUDA ? std::scientific : std::hexfloat;
    const char* suf = "", * pref = "";

    if (std::is_same<T, half>::value) {
        if (lang_ == Lang::CUDA) {
            pref = "__float2half(";
            suf  = ")";
        } else {
            suf = "h";
        }
    }
    if (std::is_same<T, float>::value) {
        suf  = "f";
    }

    auto emit_nn = [&] (std::string def, std::string cuda, std::string opencl) {
        switch (lang_) {
            default:           func_impl_ << def;    break;
            case Lang::CUDA:   func_impl_ << cuda;   break;
            case Lang::OPENCL: func_impl_ << opencl; break;
        }
    };

    if (is_inf(t)) {
        if (std::is_same<T, half>::value) {
            emit_nn("std::numeric_limits<half>::infinity()", "__short_as_half(0x7c00)", "as_half(0x7c00)");
        } else if (std::is_same<T, float>::value) {
            emit_nn("std::numeric_limits<float>::infinity()", "__int_as_float(0x7f800000)", "as_float(0x7f800000)");
        } else {
            emit_nn("std::numeric_limits<double>::infinity()", "__longlong_as_double(0x7ff0000000000000LL)", "as_double(0x7ff0000000000000LL)");
        }
    } else if (is_nan(t)) {
        if (std::is_same<T, half>::value) {
            emit_nn("nan(\"\")", "__short_as_half(0x7fff)", "as_half(0x7fff)");
        } else if (std::is_same<T, float>::value) {
            emit_nn("nan(\"\")", "__int_as_float(0x7fffffff)", "as_float(0x7fffffff)");
        } else {
            emit_nn("nan(\"\")", "__longlong_as_double(0x7fffffffffffffffLL)", "as_double(0x7fffffffffffffffLL)");
        }
    } else {
        func_impl_ << float_mode << pref << t << suf;
    }
    return func_impl_;
}

std::ostream& CCodeGen::emit(const Def* def) {
    if (auto lam = def->isa<Lam>())
        return func_impl_ << "goto l" << lam->gid() << ";";

    if (lookup(def))
        return func_impl_ << get_name(def);

    auto def_name = var_name(def);

    if (auto bin = def->isa<BinOp>()) {
        if (is_type_unit(bin->lhs()->type()))
            return func_impl_;

        // emit definitions of inlined elements
        emit_aggop_defs(bin->lhs());
        emit_aggop_defs(bin->rhs());
        emit_type(func_impl_, bin->type()) << " " << def_name << ";" << endl;
        func_impl_ << def_name << " = ";
        emit(bin->lhs());
        if (auto cmp = bin->isa<Cmp>()) {
            switch (cmp->cmp_tag()) {
                case Cmp_eq: func_impl_ << " == "; break;
                case Cmp_ne: func_impl_ << " != "; break;
                case Cmp_gt: func_impl_ << " > ";  break;
                case Cmp_ge: func_impl_ << " >= "; break;
                case Cmp_lt: func_impl_ << " < ";  break;
                case Cmp_le: func_impl_ << " <= "; break;
            }
        }

        if (auto arithop = bin->isa<ArithOp>()) {
            switch (arithop->arithop_tag()) {
                case ArithOp_add: func_impl_ << " + ";  break;
                case ArithOp_sub: func_impl_ << " - ";  break;
                case ArithOp_mul: func_impl_ << " * ";  break;
                case ArithOp_div: func_impl_ << " / ";  break;
                case ArithOp_rem: func_impl_ << " % ";  break;
                case ArithOp_and: func_impl_ << " & ";  break;
                case ArithOp_or:  func_impl_ << " | ";  break;
                case ArithOp_xor: func_impl_ << " ^ ";  break;
                case ArithOp_shl: func_impl_ << " << "; break;
                case ArithOp_shr: func_impl_ << " >> "; break;
            }
        }
        emit(bin->rhs()) << ";";
        insert(def, def_name);
        return func_impl_;
    }

    if (auto conv = def->isa<ConvOp>()) {
        emit_aggop_defs(conv->from());
        auto src_type = conv->from()->type();
        auto dst_type = conv->type();
        auto src_ptr = src_type->isa<PtrType>();
        auto dst_ptr = dst_type->isa<PtrType>();

        // string handling: bitcast [n*pu8]* -> [pu8]*
        if (conv->from()->isa<Global>() && is_string_type(conv->from()->as<Global>()->init()->type())) {
            if (dst_ptr && dst_ptr->pointee()->isa<IndefiniteArrayType>()) {
                func_impl_ << "// skipped string bitcast: ";
                emit(conv->from());
                insert(def, get_name(conv->from()));
                return func_impl_;
            }
        }

        emit_addr_space(func_impl_, dst_type);
        emit_type(func_impl_, dst_type) << " " << def_name << ";" << endl;

        if (src_ptr && dst_ptr && src_ptr->addr_space() == dst_ptr->addr_space()) {
            func_impl_ << def_name << " = (";
            emit_addr_space(func_impl_, dst_type);
            emit_type(func_impl_, dst_type) << ")";
            emit(conv->from()) << ";";
            insert(def, def_name);
            return func_impl_;
        }

        if (conv->isa<Cast>()) {
            func_impl_ << def_name << " = ";

            auto from = src_type->as<PrimType>();
            auto to   = dst_type->as<PrimType>();

            if (lang_==Lang::CUDA && from && (from->primtype_tag() == PrimType_pf16 || from->primtype_tag() == PrimType_qf16)) {
                func_impl_ << "(";
                emit_type(func_impl_, dst_type) << ") __half2float(";
                emit(conv->from()) << ");";
            } else if (lang_==Lang::CUDA && to && (to->primtype_tag() == PrimType_pf16 || to->primtype_tag() == PrimType_qf16)) {
                func_impl_ << "__float2half((float)";
                emit(conv->from()) << ");";
            } else {
                func_impl_ << "(";
                emit_addr_space(func_impl_, dst_type);
                emit_type(func_impl_, dst_type) << ")";
                emit(conv->from()) << ";";
            }
        }

        if (conv->isa<Bitcast>()) {
            func_impl_ << "union { ";
            emit_addr_space(func_impl_, dst_type);
            emit_type(func_impl_, dst_type) << " dst; ";
            emit_addr_space(func_impl_, src_type);
            emit_type(func_impl_, src_type) << " src; ";
            func_impl_ << "} u" << def_name << ";" << endl;
            func_impl_ << "u" << def_name << ".src = ";
            emit(conv->from()) << ";" << endl;
            func_impl_ << def_name << " = u" << def_name << ".dst;";
        }

        insert(def, def_name);
        return func_impl_;
    }

    if (auto align_of = def->isa<AlignOf>()) {
        func_impl_ << "alignof(";
        emit_type(func_impl_, align_of->of()) << ")";
        return func_impl_;
    }

    if (auto size_of = def->isa<SizeOf>()) {
        func_impl_ << "sizeof(";
        emit_type(func_impl_, size_of->of()) << ")";
        return func_impl_;
    }

    if (auto array = def->isa<DefiniteArray>()) { // DefArray is mapped to a struct
        emit_aggop_decl(def->type());
        // emit definitions of inlined elements
        for (auto op : array->ops())
            emit_aggop_defs(op);

        emit_type(func_impl_, array->type()) << " " << def_name << ";" << endl << "{" << up << endl;
        emit_type(func_impl_, array->type()) << " " << def_name << "_tmp = { { ";
        for (size_t i = 0, e = array->num_ops(); i != e; ++i)
            emit(array->op(i)) << ", ";
        func_impl_ << "} };" << endl;
        func_impl_ << def_name << " = " << def_name << "_tmp;" << down << endl << "}";
        insert(def, def_name);
        return func_impl_;
    }

    if (auto agg = def->isa<Aggregate>()) {
        emit_aggop_decl(def->type());
        assert(def->isa<Tuple>() || def->isa<StructAgg>());
        // emit definitions of inlined elements
        for (auto op : agg->ops())
            emit_aggop_defs(op);

        emit_type(func_impl_, agg->type()) << " " << def_name << ";" << endl << "{" << up<< endl;
        emit_type(func_impl_, agg->type()) << " " << def_name << "_tmp = { " << up;
        for (size_t i = 0, e = agg->ops().size(); i != e; ++i) {
            func_impl_ << endl;
            emit(agg->op(i)) << ",";
        }
        func_impl_ << down << endl << "};" << endl;
        func_impl_ << def_name << " = " << def_name << "_tmp;" << down << endl << "}";
        insert(def, def_name);
        return func_impl_;
    }

    if (auto aggop = def->isa<AggOp>()) {
        emit_aggop_defs(aggop->agg());

        auto emit_access = [&] (const Def* def, const Def* index) -> std::ostream& {
            if (def->type()->isa<ArrayType>()) {
                func_impl_ << ".e[";
                emit(index) << "]";
            } else if (def->type()->isa<TupleType>()) {
                func_impl_ << ".e";
                emit(index);
            } else if (def->type()->isa<StructType>()) {
                func_impl_ << "." << def->type()->as<StructType>()->op_name(primlit_value<size_t>(index));
            } else if (def->type()->isa<VectorType>()) {
                if (is_primlit(index, 0))
                    func_impl_ << ".x";
                else if (is_primlit(index, 1))
                    func_impl_ << ".y";
                else if (is_primlit(index, 2))
                    func_impl_ << ".z";
                else if (is_primlit(index, 3))
                    func_impl_ << ".w";
                else {
                    func_impl_ << ".s";
                    emit(index);
                }
            } else {
                THORIN_UNREACHABLE;
            }
            return func_impl_;
        };

        if (auto extract = aggop->isa<Extract>()) {
            if (is_mem(extract) || extract->type()->isa<FrameType>())
                return func_impl_;
            if (!extract->agg()->isa<Assembly>()) { // extract is a nop for inline assembly
                emit_type(func_impl_, aggop->type()) << " " << def_name << ";" << endl;
                func_impl_ << def_name << " = ";
                if (auto memop = extract->agg()->isa<MemOp>())
                    emit(memop) << ";";
                else {
                    emit(aggop->agg());
                    emit_access(aggop->agg(), aggop->index()) << ";";
                }
            }
            insert(def, def_name);
            return func_impl_;
        }

        auto ins = def->as<Insert>();
        emit_type(func_impl_, aggop->type()) << " " << def_name << ";" << endl;
        func_impl_ << def_name << " = ";
        emit(ins->agg()) << ";" << endl;
        func_impl_ << def_name;
        emit_access(def, ins->index()) << " = ";
        emit(ins->value()) << ";";
        insert(def, def_name);
        return func_impl_;
    }

    if (auto primlit = def->isa<PrimLit>()) {
        switch (primlit->primtype_tag()) {
            case PrimType_bool:                     func_impl_ << (primlit->bool_value() ? "true" : "false");      break;
            case PrimType_ps8:  case PrimType_qs8:  func_impl_ << (int) primlit->ps8_value();                      break;
            case PrimType_pu8:  case PrimType_qu8:  func_impl_ << (unsigned) primlit->pu8_value();                 break;
            case PrimType_ps16: case PrimType_qs16: func_impl_ << primlit->ps16_value();                           break;
            case PrimType_pu16: case PrimType_qu16: func_impl_ << primlit->pu16_value();                           break;
            case PrimType_ps32: case PrimType_qs32: func_impl_ << primlit->ps32_value();                           break;
            case PrimType_pu32: case PrimType_qu32: func_impl_ << primlit->pu32_value();                           break;
            case PrimType_ps64: case PrimType_qs64: func_impl_ << primlit->ps64_value();                           break;
            case PrimType_pu64: case PrimType_qu64: func_impl_ << primlit->pu64_value();                           break;
            case PrimType_pf16: case PrimType_qf16: emit_float<half>(primlit->pf16_value(),
                                                                     [](half v) { return half_float::isinf(v); },
                                                                     [](half v) { return half_float::isnan(v); }); break;
            case PrimType_pf32: case PrimType_qf32: emit_float<float>(primlit->pf32_value(),
                                                                      [](float v) { return std::isinf(v); },
                                                                      [](float v) { return std::isnan(v); });      break;
            case PrimType_pf64: case PrimType_qf64: emit_float<double>(primlit->pf64_value(),
                                                                       [](double v) { return std::isinf(v); },
                                                                       [](double v) { return std::isnan(v); });    break;
        }
        return func_impl_;
    }

    if (auto variant = def->isa<Variant>()) {
        emit_type(func_impl_, variant->type()) << " " << def_name << ";" << endl;
        func_impl_ << "{" << up << endl;
        emit_type(func_impl_, variant->type()) << " " << def_name << "_tmp;" << endl;
        if (!is_type_unit(variant->op(0)->type())) {
            auto variant_type = variant->type()->as<VariantType>();
            func_impl_ << def_name << "_tmp.data." << variant_type->op_name(variant->index()) << " = ";
            emit(variant->op(0)) << ";" << endl;
        }
        func_impl_
            << def_name << "_tmp.tag = " << variant->index() << ";" << endl
            << def_name << " = " << def_name << "_tmp;" << down << endl
            << "}";
        insert(def, def_name);
        return func_impl_;
    }

    if (auto variant_index = def->isa<VariantIndex>()) {
        emit_type(func_impl_, variant_index->type()) << " " << def_name << ";" << endl;
        func_impl_ << def_name << " = ";
        emit(variant_index->op(0)) << ".tag" << ";";
        insert(def, def_name);
        return func_impl_;
    }

    if (auto variant_extract = def->isa<VariantExtract>()) {
        emit_type(func_impl_, variant_extract->type()) << " " << def_name << ";" << endl;
        func_impl_ << def_name << " = ";
        auto variant_type = variant_extract->value()->type()->as<VariantType>();
        emit(variant_extract->op(0)) << ".data." << variant_type->op_name(variant_extract->index()) << ";";
        insert(def, def_name);
        return func_impl_;
    }

    if (auto bottom = def->isa<Bottom>()) {
        emit_addr_space(func_impl_, bottom->type());
        emit_type(func_impl_, bottom->type()) << " " << def_name << "; // bottom";
        insert(def, def_name);
        return func_impl_;
    }

    if (auto load = def->isa<Load>()) {
        emit_type(func_impl_, load->out_val()->type()) << " " << def_name << ";" << endl;
        func_impl_ << def_name << " = ";
        // handle texture fetches
        if (!is_texture_type(load->ptr()->type()))
            func_impl_ << "*";
        emit(load->ptr()) << ";";

        insert(def, def_name);
        return func_impl_;
    }

    if (auto store = def->isa<Store>()) {
        emit_aggop_defs(store->val()) << "*";
        emit(store->ptr()) << " = ";
        emit(store->val()) << ";";

        insert(def, def_name);
        return func_impl_;
    }

    if (auto slot = def->isa<Slot>()) {
        emit_type(func_impl_, slot->alloced_type()) << " " << def_name << "_slot;" << endl;
        emit_type(func_impl_, slot->alloced_type()) << "* " << def_name << ";" << endl;
        func_impl_ << def_name << " = &" << def_name << "_slot;";
        insert(def, def_name);
        return func_impl_;
    }

    if (def->isa<Enter>())
        return func_impl_;

    if (def->isa<Vector>()) {
        THORIN_UNREACHABLE;
    }

    if (auto lea = def->isa<LEA>()) {
        emit_aggop_defs(lea->ptr());
        emit_aggop_defs(lea->index());
        if (is_texture_type(lea->type())) { // handle texture fetches
            emit_type(func_impl_, lea->ptr_pointee()) << " " << def_name << ";" << endl;
            func_impl_ << def_name << " = tex1Dfetch(";
            emit(lea->ptr()) << ", ";
            emit(lea->index()) << ");";
        } else if (lea->ptr_pointee()->isa<TupleType>()) {
            emit_type(func_impl_, lea->type()) << " " << def_name << ";" << endl;
            func_impl_ << def_name << " = &";
            emit(lea->ptr()) << "->e";
            emit(lea->index()) << ";";
        } else if (lea->ptr_pointee()->isa<StructType>()) {
            emit_type(func_impl_, lea->type()) << " " << def_name << ";" << endl;
            func_impl_ << def_name << " = &";
            emit(lea->ptr()) << "->";
            func_impl_ << lea->ptr_pointee()->isa<StructType>()->op_name(primlit_value<size_t>(lea->index())) << ";";
        } else if (lea->ptr_pointee()->isa<DefiniteArrayType>()) {
            emit_type(func_impl_, lea->type()) << " " << def_name << ";" << endl;
            func_impl_ << def_name << " = &";
            emit(lea->ptr()) << "->e[";
            emit(lea->index()) << "];";
        } else {
            emit_addr_space(func_impl_, lea->ptr()->type());
            emit_type(func_impl_, lea->type()) << " " << def_name << ";" << endl;
            func_impl_ << def_name << " = ";
            emit(lea->ptr()) << " + ";
            emit(lea->index()) << ";";
        }

        insert(def, def_name);
        return func_impl_;
    }

    if (auto assembly = def->isa<Assembly>()) {
        size_t out_size = assembly->type()->num_ops() - 1;
        Array<std::string> outputs(out_size, std::string(""));
        for (auto use : assembly->uses()) {
            auto extract = use->as<Extract>();
            size_t index = primlit_value<unsigned>(extract->index());
            if (index == 0)
                continue;   // skip the mem

            assert(outputs[index - 1] == "" && "Each use must belong to a unique index.");
            auto name = var_name(extract);
            outputs[index - 1] = name;
            emit_type(func_impl_, assembly->type()->op(index)) << " " << name << ";" << endl;
        }
        // some outputs that were originally there might have been pruned because
        // they are not used but we still need them as operands for the asm
        // statement so we need to generate them here
        for (size_t i = 0; i < out_size; ++i) {
            if (outputs[i] == "") {
                auto name = var_name(assembly) + "_" + std::to_string(i + 1);
                emit_type(func_impl_, assembly->type()->op(i + 1)) << " " << name << ";" << endl;
                outputs[i] = name;
            }
        }

        // emit temporaries
        for (auto op : assembly->ops())
            emit_temporaries(op);

        func_impl_ << "asm ";
        if (assembly->has_sideeffects())
            func_impl_ << "volatile ";
        if (assembly->is_alignstack() || assembly->is_inteldialect())
            WDEF(assembly, "stack alignment and inteldialect flags unsupported for C output");
        func_impl_ << "(\"";
        for (auto c : assembly->asm_template())
            func_impl_ << handle_string_character(c);
        func_impl_ << "\"";

        // emit the outputs
        const char* separator = " : ";
        const auto& output_constraints = assembly->output_constraints();
        for (size_t i = 0; i < output_constraints.size(); ++i) {
            func_impl_ << separator << "\"" << output_constraints[i] << "\"("
                << outputs[i] << ")";
            separator = ", ";
        }

        // emit the inputs
        separator = output_constraints.empty() ? " :: " : " : ";
        auto input_constraints = assembly->input_constraints();
        for (size_t i = 0; i < input_constraints.size(); ++i) {
            func_impl_ << separator << "\"" << input_constraints[i] << "\"(";
            emit(assembly->op(i + 1)) << ")";
            separator = ", ";
        }

        // emit the clobbers
        separator = input_constraints.empty() ? output_constraints.empty() ? " ::: " : " :: " : " : ";
        for (auto clob : assembly->clobbers()) {
            func_impl_ << separator << "\"" << clob << "\"";
            separator = ", ";
        }
        return func_impl_ << ");";
    }

    if (auto global = def->isa<Global>()) {
        assert(!global->init()->isa_lam() && "no global init lam supported");

        if (global->is_mutable())
            WDEF(global, "{}: Global variable '{}' will not be synced with host", get_lang(), global);

        switch (lang_) {
            default:                                        break;
            case Lang::CUDA:   func_impl_ << "__device__ "; break;
            case Lang::OPENCL: func_impl_ << "__constant "; break;
        }
        bool bottom = global->init()->isa<Bottom>();
        if (!bottom)
            emit(global->init()) << endl;
        emit_type(func_impl_, global->alloced_type()) << " " << def_name << "_slot";
        if (bottom) {
            func_impl_ << "; // bottom";
        } else {
            func_impl_ << " = ";
            emit(global->init()) << ";";
        }
        func_impl_ << endl;

        switch (lang_) {
            default:                                        break;
            case Lang::CUDA:   func_impl_ << "__device__ "; break;
            case Lang::OPENCL: func_impl_ << "__constant "; break;
        }
        emit_type(func_impl_, global->alloced_type()) << " *" << def_name << " = &" << def_name << "_slot;";

        insert(def, def_name);
        return func_impl_;
    }

    if (auto select = def->isa<Select>()) {
        emit_aggop_defs(select->cond());
        emit_aggop_defs(select->tval());
        emit_aggop_defs(select->fval());
        emit_type(func_impl_, select->type()) << " " << def_name << ";" << endl;
        func_impl_ << def_name << " = ";
        emit(select->cond()) << " ? ";
        emit(select->tval()) << " : ";
        emit(select->fval()) << ";";
        insert(def, def_name);
        return func_impl_;
    }

    THORIN_UNREACHABLE;
}

bool CCodeGen::lookup(const Type* type) {
    return type2str_.contains(type);
}

bool CCodeGen::lookup(const Def* def) {
    if (def->isa<Global>())
        return global2str_.contains(def);
    else if (def->isa<PrimOp>() && is_const(def))
        return primop2str_.contains(def);
    else
        return def2str_.contains(def);
}

std::string& CCodeGen::get_name(const Type* type) {
    return type2str_[type];
}

std::string& CCodeGen::get_name(const Def* def) {
    if (def->isa<Global>())
        return global2str_[def];
    else if (def->isa<PrimOp>() && is_const(def))
        return primop2str_[def];
    else
        return def2str_[def];
}

const std::string CCodeGen::var_name(const Def* def) {
    if (def->isa<PrimOp>() && is_const(def))
        return def->unique_name() + "_" + std::to_string(primop_counter++);
    else
        return def->unique_name();
}
const std::string CCodeGen::get_lang() const {
    switch (lang_) {
        default:
        case Lang::C99:    return "C99";
        case Lang::HLS:    return "HLS";
        case Lang::CUDA:   return "CUDA";
        case Lang::OPENCL: return "OpenCL";
    }
}

void CCodeGen::insert(const Type* type, std::string str) {
    type2str_[type] = str;
}

void CCodeGen::insert(const Def* def, std::string str) {
    if (def->isa<Global>())
        global2str_[def] = str;
    else if (def->isa<PrimOp>() && is_const(def))
        primop2str_[def] = str;
    else
        def2str_[def] = str;
}

bool CCodeGen::is_texture_type(const Type* type) {
    if (auto ptr = type->isa<PtrType>()) {
        if (ptr->addr_space()==AddrSpace::Texture) {
            assert(lang_==Lang::CUDA && "Textures currently only supported in CUDA");
            return true;
        }
    }
    return false;
}

inline std::string make_identifier(const std::string& str) {
    auto copy = str;
    for (auto& c : copy) {
        if (c == ' ') c = '_';
    }
    return copy;
}

std::string CCodeGen::type_name(const Type* type) {
    std::stringstream os;
    emit_type(os, type);
    return make_identifier(std::string(os.str()));
}

std::string CCodeGen::array_name(const DefiniteArrayType* array_type) {
    return "array_" + std::to_string(array_type->dim()) + "_" + type_name(array_type->elem_type());
}

std::string CCodeGen::tuple_name(const TupleType* tuple_type) {
    std::string name = "tuple";
    for (auto op : tuple_type->ops())
        name += "_" + type_name(op);
    return name;
}

//------------------------------------------------------------------------------

void emit_c(World& world, const Cont2Config& kernel_config, std::ostream& stream, Lang lang, bool debug) {
    CCodeGen(world, kernel_config, stream, lang, debug).emit();
}

void emit_c_int(World& world, std::ostream& stream) {
    CCodeGen(world, {}, stream, Lang::C99, false).emit_c_int();
}

//------------------------------------------------------------------------------

}<|MERGE_RESOLUTION|>--- conflicted
+++ resolved
@@ -19,7 +19,7 @@
 
 class CCodeGen {
 public:
-    CCodeGen(World& world, const Cont2Config& kernel_config, std::ostream& stream, Lang lang, bool debug)
+    CCodeGen(World& world, const Lam2Config& kernel_config, std::ostream& stream, Lang lang, bool debug)
         : world_(world)
         , kernel_config_(kernel_config)
         , lang_(lang)
@@ -60,7 +60,7 @@
     std::string tuple_name(const TupleType*);
 
     World& world_;
-    const Cont2Config& kernel_config_;
+    const Lam2Config& kernel_config_;
     Lang lang_;
     TypeMap<std::string> type2str_;
     DefMap<std::string> def2str_;
@@ -327,7 +327,7 @@
 
 std::ostream& CCodeGen::emit_temporaries(const Def* def) {
     // emit definitions of inlined elements, skip match
-    if (!def->isa<PrimOp>() || !is_from_match(def->as<PrimOp>()))
+    if (!def->isa<PrimOp>() || !is_from_branch_or_match(def->as<PrimOp>()))
         emit_aggop_defs(def);
 
     // emit temporaries for arguments
@@ -354,14 +354,9 @@
     }
 
     // emit all globals
-<<<<<<< HEAD
     for (auto def : world().defs()) {
         if (auto global = def->isa<Global>()) {
             // skip strings as they are emitted inline
-=======
-    for (auto primop : world().primops()) {
-        if (auto global = primop->isa<Global>()) {
->>>>>>> da7c6630
             if (is_string_type(global->init()->type()))
                 emit_string(global);
             else {
@@ -385,19 +380,11 @@
         auto ret_param = lam->ret_param();
 
         // emit function & its declaration
-<<<<<<< HEAD
         auto ret_param_cn_type = ret_param->type()->as<Pi>();
         auto ret_type = ret_param_cn_type->num_ops() > 2 ? world_.tuple_type(ret_param_cn_type->ops().skip_front()) : ret_param_cn_type->ops().back();
-        auto name = (lam->is_external() || lam->is_empty()) ? lam->name() : lam->unique_name();
-        if (lam->is_external()) {
+        auto name = (lam->is_exported() || lam->is_empty()) ? lam->name() : lam->unique_name();
+        if (lam->is_exported()) {
             auto config = kernel_config_.find(lam);
-=======
-        auto ret_param_fn_type = ret_param->type()->as<FnType>();
-        auto ret_type = ret_param_fn_type->num_ops() > 2 ? world_.tuple_type(ret_param_fn_type->ops().skip_front()) : ret_param_fn_type->ops().back();
-        auto name = (continuation->is_exported() || continuation->empty()) ? continuation->name() : continuation->unique_name();
-        if (continuation->is_exported()) {
-            auto config = kernel_config_.find(continuation);
->>>>>>> da7c6630
             switch (lang_) {
                 default: break;
                 case Lang::CUDA:
@@ -455,22 +442,13 @@
 
                 // get the kernel launch config
                 KernelConfig* config = nullptr;
-<<<<<<< HEAD
-                if (lam->is_external()) {
+                if (lam->is_exported()) {
                     auto config_it = kernel_config_.find(lam);
-=======
-                if (continuation->is_exported()) {
-                    auto config_it = kernel_config_.find(continuation);
->>>>>>> da7c6630
                     assert(config_it != kernel_config_.end());
                     config = config_it->second.get();
                 }
 
-<<<<<<< HEAD
-                if (lang_ == Lang::OPENCL && lam->is_external() &&
-=======
-                if (lang_ == Lang::OPENCL && continuation->is_exported() &&
->>>>>>> da7c6630
+                if (lang_ == Lang::OPENCL && lam->is_exported() &&
                     (param->type()->isa<DefiniteArrayType>() ||
                      param->type()->isa<StructType>() ||
                      param->type()->isa<TupleType>())) {
@@ -479,11 +457,7 @@
                     func_impl_  << "__global ";
                     emit_type(func_decls_, param->type()) << " *";
                     emit_type(func_impl_,  param->type()) << " *" << param->unique_name() << "_";
-<<<<<<< HEAD
-                } else if (lang_ == Lang::HLS && lam->is_external() && param->type()->isa<PtrType>()) {
-=======
-                } else if (lang_ == Lang::HLS && continuation->is_exported() && param->type()->isa<PtrType>()) {
->>>>>>> da7c6630
+                } else if (lang_ == Lang::HLS && lam->is_exported() && param->type()->isa<PtrType>()) {
                     auto array_size = config->as<HLSKernelConfig>()->param_size(param);
                     assert(array_size > 0);
                     auto ptr_type = param->type()->as<PtrType>();
@@ -520,11 +494,7 @@
             if (is_mem(param) || is_unit(param))
                 continue;
             if (param->order() == 0) {
-<<<<<<< HEAD
-                if (lang_==Lang::OPENCL && lam->is_external() &&
-=======
-                if (lang_==Lang::OPENCL && continuation->is_exported() &&
->>>>>>> da7c6630
+                if (lang_ == Lang::OPENCL && lam->is_exported() &&
                     (param->type()->isa<DefiniteArrayType>() ||
                      param->type()->isa<StructType>() ||
                      param->type()->isa<TupleType>())) {
@@ -558,9 +528,9 @@
                 }
             }
             // emit counter for pipeline intrinsic
-            if (continuation->callee()->isa_continuation() &&
-                continuation->callee()->as_continuation()->intrinsic() == Intrinsic::Pipeline) {
-                func_impl_ << endl << "int i" << continuation->callee()->gid() << ";";
+            if (lam->app()->callee()->isa_lam() &&
+                lam->app()->callee()->as_lam()->intrinsic() == Intrinsic::Pipeline) {
+                func_impl_ << endl << "int i" << lam->app()->callee()->gid() << ";";
             }
         }
 
@@ -607,22 +577,9 @@
                 emit(def) << endl;
             }
 
-<<<<<<< HEAD
-            for (auto arg : lam->app()->args()) {
-                // emit definitions of inlined elements
-                emit_aggop_defs(arg);
-
-                // emit temporaries for arguments
-                if (arg->order() >= 1 || is_mem(arg) || is_unit(arg) || lookup(arg) || arg->isa<PrimLit>())
-                    continue;
-
-                emit(arg) << endl;
-            }
-=======
             // emit definitions for temporaries
-            for (auto arg : continuation->args())
+            for (auto arg : lam->app()->args())
                 emit_temporaries(arg);
->>>>>>> da7c6630
 
             // terminate bb
             if (lam->app()->callee() == ret_param) { // return
@@ -726,23 +683,23 @@
                         } else if (callee->intrinsic() == Intrinsic::Pipeline) {
                             assert((lang_ == Lang::OPENCL || lang_ == Lang::HLS) && "pipelining not supported on this backend");
                             // cast to continuation to get unique name of "for index"
-                            auto body = continuation->arg(4)->as_continuation();
+                            auto body = lam->app()->arg(4)->as_lam();
                             if (lang_ == Lang::OPENCL) {
-                                if (continuation->arg(1)->as<PrimLit>()->value().get_s32() !=0) {
+                                if (lam->app()->arg(1)->as<PrimLit>()->value().get_s32() !=0) {
                                     func_impl_ << "#pragma ii ";
-                                    emit(continuation->arg(1)) << endl;
+                                    emit(lam->app()->arg(1)) << endl;
                                 } else {
                                     func_impl_ << "#pragma ii 1"<< endl;
                                 }
                             }
                             func_impl_ << "for (i" << callee->gid() << " = ";
-                            emit(continuation->arg(2));
+                            emit(lam->app()->arg(2));
                             func_impl_ << "; i" << callee->gid() << " < ";
-                            emit(continuation->arg(3)) <<"; i" << callee->gid() << "++) {"<< up << endl;
+                            emit(lam->app()->arg(3)) <<"; i" << callee->gid() << "++) {"<< up << endl;
                             if (lang_ == Lang::HLS) {
-                                if (continuation->arg(1)->as<PrimLit>()->value().get_s32() != 0) {
+                                if (lam->app()->arg(1)->as<PrimLit>()->value().get_s32() != 0) {
                                     func_impl_ << "#pragma HLS PIPELINE II=";
-                                    emit(continuation->arg(1)) << endl;
+                                    emit(lam->app()->arg(1)) << endl;
                                 } else {
                                     func_impl_ << "#pragma HLS PIPELINE"<< endl;
                                 }
@@ -751,24 +708,19 @@
                             func_impl_ << "p" << body->param(1)->unique_name() << " = i"<< callee->gid()<< ";" << endl;
                             emit(body);
                             // emit "continue" with according label used for goto
-                            func_impl_ << down << endl << "l" << continuation->arg(6)->gid() << ": continue;" << endl << "}" << endl;
-                            if (continuation->arg(5) == ret_param)
+                            func_impl_ << down << endl << "l" << lam->app()->arg(6)->gid() << ": continue;" << endl << "}" << endl;
+                            if (lam->app()->arg(5) == ret_param)
                                 func_impl_ << "return;" << endl;
                             else
-                                emit(continuation->arg(5));
+                                emit(lam->app()->arg(5));
                         } else if (callee->intrinsic() == Intrinsic::PipelineContinue) {
                             func_impl_ << "goto l" << callee->gid() << ";" << endl;
                         } else {
                             THORIN_UNREACHABLE;
                         }
                     } else {
-<<<<<<< HEAD
                         auto emit_call = [&] (const Def* param = nullptr) {
-                            auto name = (callee->is_external() || callee->is_empty()) ? callee->name() : callee->unique_name();
-=======
-                        auto emit_call = [&] (const Param* param = nullptr) {
-                            auto name = (callee->is_exported() || callee->empty()) ? callee->name() : callee->unique_name();
->>>>>>> da7c6630
+                            auto name = (callee->is_exported() || callee->is_empty()) ? callee->name() : callee->unique_name();
                             if (param)
                                 emit(param) << " = ";
                             func_impl_ << name << "(";
@@ -876,15 +828,15 @@
     // Do not emit C interfaces for definitions that are not used
     world().cleanup();
 
-    for (auto continuation : world().continuations()) {
-        if (!continuation->is_imported() && !continuation->is_exported())
+    for (auto lam : world().copy_lams()) {
+        if (!lam->is_imported() && !lam->is_exported())
             continue;
 
-        assert(continuation->is_returning());
+        assert(lam->is_returning());
 
         // retrieve return param
-        const Param* ret_param = nullptr;
-        for (auto param : continuation->params()) {
+        const Def* ret_param = nullptr;
+        for (auto param : lam->params()) {
             if (param->order() != 0) {
                 assert(!ret_param);
                 ret_param = param;
@@ -892,12 +844,14 @@
         }
         assert(ret_param);
 
-        auto ret_param_fn_type = ret_param->type()->as<FnType>();
-        auto ret_type = ret_param_fn_type->num_ops() > 2 ? world_.tuple_type(ret_param_fn_type->ops().skip_front()) : ret_param_fn_type->ops().back();
-        if (continuation->is_imported()) {
+        auto ret_param_pi = ret_param->type()->as<Pi>();
+        auto ret_type = ret_param_pi->num_domains() > 2
+            ? world_.tuple_type(ret_param_pi->domains().skip_front())
+            : ret_param_pi->domains().back();
+        if (lam->is_imported()) {
             // only emit types
             emit_aggop_decl(ret_type);
-            for (auto param : continuation->params()) {
+            for (auto param : lam->params()) {
                 if (is_mem(param) || is_unit(param) || param->order() != 0)
                     continue;
                 emit_aggop_decl(param->type());
@@ -907,11 +861,11 @@
 
         // emit function declaration
         emit_aggop_decl(ret_type);
-        emit_type(func_decls_, ret_type) << " " << continuation->name() << "(";
+        emit_type(func_decls_, ret_type) << " " << lam->name() << "(";
         size_t i = 0;
 
         // emit and store all first-order params
-        for (auto param : continuation->params()) {
+        for (auto param : lam->params()) {
             if (is_mem(param) || is_unit(param))
                 continue;
             if (param->order() == 0) {
@@ -1569,7 +1523,7 @@
 
 //------------------------------------------------------------------------------
 
-void emit_c(World& world, const Cont2Config& kernel_config, std::ostream& stream, Lang lang, bool debug) {
+void emit_c(World& world, const Lam2Config& kernel_config, std::ostream& stream, Lang lang, bool debug) {
     CCodeGen(world, kernel_config, stream, lang, debug).emit();
 }
 
