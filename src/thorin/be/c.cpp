--- conflicted
+++ resolved
@@ -487,11 +487,7 @@
             } else if (continuation->callee()->isa<Bottom>()) {
                 os << "return ; // bottom: unreachable";
             } else {
-<<<<<<< HEAD
-                Continuation* callee = continuation->callee()->as_continuation();
-=======
                 auto callee = continuation->callee()->as_continuation();
->>>>>>> 6df51561
                 emit_debug_info(callee);
 
                 // emit inlined arrays/tuples/structs before the call operation
