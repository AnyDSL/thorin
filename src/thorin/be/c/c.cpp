--- conflicted
+++ resolved
@@ -661,11 +661,7 @@
 }
 
 static inline std::string label_name(const Def* def) {
-<<<<<<< HEAD
     return make_identifier(def->as_nom<Continuation>()->unique_name());
-=======
-    return make_identifier(def->as_continuation()->unique_name());
->>>>>>> 719833f6
 }
 
 void CCodeGen::finalize(const Scope&) {
