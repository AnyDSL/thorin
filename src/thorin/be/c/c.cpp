--- conflicted
+++ resolved
@@ -55,6 +55,17 @@
     }
 }
 
+inline const char* lang_to_ext (Lang lang) {
+    switch (lang) {
+        case Lang::C99:    return ".c";
+        case Lang::HLS:    return ".hls";
+        case Lang::CGRA:   return ".cxx";
+        case Lang::CUDA:   return ".cu";
+        case Lang::OpenCL: return ".cl";
+        default: THORIN_UNREACHABLE;
+    }
+}
+
 template<typename Fn>
 inline std::string guarded_statement(const std::string guard, Fn fn) {
     StringStream s;
@@ -74,14 +85,9 @@
 
 class CCodeGen : public thorin::Emitter<std::string, std::string, BB, CCodeGen> {
 public:
-<<<<<<< HEAD
-    CCodeGen(World& world, const Cont2Config& kernel_config, Stream& stream, Stream& graph_stream, Lang lang, bool debug, std::string& flags)
-        : world_(world)
-=======
-    CCodeGen(Thorin& thorin, const Cont2Config& kernel_config, Stream& stream, Lang lang, bool debug, std::string& flags)
+    CCodeGen(Thorin& thorin, const Cont2Config& kernel_config, Stream& stream, Stream& graph_stream, Lang lang, bool debug, std::string& flags)
         : thorin_(thorin)
         , forest_(world())
->>>>>>> 174499ee
         , kernel_config_(kernel_config)
         , lang_(lang)
         , fn_mem_(world().fn_type({world().mem_type()}))
@@ -112,12 +118,8 @@
     void finalize(Continuation*);
 
 private:
-<<<<<<< HEAD
-    std::string convert(const Type*, bool = false);
-=======
-    void convert_primtype(StringStream&s, PrimTypeTag tag, int len);
-    std::string convert(const Type*);
->>>>>>> 174499ee
+    void convert_primtype(StringStream&s, PrimTypeTag tag, int len, bool templated = false);
+    std::string convert(const Type*, bool templated = false);
     std::string addr_space_prefix(AddrSpace);
     std::string constructor_prefix(const Type*);
     std::string prefix_type(const Param* param);
@@ -380,7 +382,7 @@
     }
 }
 
-void CCodeGen::convert_primtype(StringStream& s, PrimTypeTag tag, int len) {
+void CCodeGen::convert_primtype(StringStream& s, PrimTypeTag tag, int len, bool templated) {
     assert(len > 0);
 
     // Enable special code paths for f16 and f64
@@ -406,6 +408,13 @@
         }
     }
 
+    if (templated) {
+        StringStream temp;
+        temp << "<" << s.str();
+        swap(s, temp);
+        s << ">";
+    }
+
     // length suffixes
     if (len == 1)
         return;
@@ -434,34 +443,7 @@
     if (type == world().unit_type() || type->isa<MemType>() || type->isa<FrameType>())
         s << "void";
     else if (auto primtype = type->isa<PrimType>()) {
-<<<<<<< HEAD
-        switch (primtype->primtype_tag()) {
-            case PrimType_bool:                     s << "bool";                     break;
-            case PrimType_ps8:  case PrimType_qs8:  s <<   "i8";                     break;
-            case PrimType_pu8:  case PrimType_qu8:  s <<   "u8";                     break;
-            case PrimType_ps16: case PrimType_qs16: s <<  "i16";                     break;
-            case PrimType_pu16: case PrimType_qu16: s <<  "u16";                     break;
-            case PrimType_ps32: case PrimType_qs32: s <<  "i32";                     break;
-            case PrimType_pu32: case PrimType_qu32: s <<  "u32";                     break;
-            case PrimType_ps64: case PrimType_qs64: s <<  "i64";                     break;
-            case PrimType_pu64: case PrimType_qu64: s <<  "u64";                     break;
-            case PrimType_pf16: case PrimType_qf16: s <<  "f16";  use_fp_16_ = true; break;
-            case PrimType_pf32: case PrimType_qf32: s <<  "f32";                     break;
-            case PrimType_pf64: case PrimType_qf64: s <<  "f64";  use_fp_64_ = true; break;
-            default: THORIN_UNREACHABLE;
-        }
-
-        if (templated) {
-            StringStream temp;
-            temp << "<" << s.str();
-            swap(s, temp);
-            s << ">";
-        }
-        if (primtype->is_vector())
-            s << primtype->length();
-=======
-        convert_primtype(s, primtype->primtype_tag(), vector_length(primtype));
->>>>>>> 174499ee
+        convert_primtype(s, primtype->primtype_tag(), vector_length(primtype), templated);
     } else if (auto array = type->isa<IndefiniteArrayType>()) {
         return types_[type] = convert(array->elem_type()); // IndefiniteArrayType always occurs within a pointer
     } else if (type->isa<FnType>()) {
@@ -515,7 +497,7 @@
             name = ("hls::stream<" + name + "_" + std::to_string(type->gid()) + ">");
         } else if (is_channel_type(struct_type) && lang_ == Lang::CGRA) {
             // The following condition makes it impossible to use vectorized channels, ie. struct or array type channels, to be accessed via standard array iterations. They can only with cgra intrinsics or APIs be accessed.
-            std::string type_str = convert(struct_type->op(0));
+            std::string type_str = convert(struct_type->op(0)->as<Type>());
 
             if (vector_size_ > 1)
                 if (auto array_type = struct_type->op(0)->isa<DefiniteArrayType>())
@@ -860,7 +842,7 @@
 
     auto bit_width = [&] (const Type* type) {
         StringStream s;
-        assert ((type != world().unit() || !(type->isa<MemType>()) || !(type->isa<FrameType>())) && "Only primary types allowed.");
+        assert ((type != world().unit_type() || !(type->isa<MemType>()) || !(type->isa<FrameType>())) && "Only primary types allowed.");
         size_t actual_num_bits = 0;
 
         if (auto primtype = type->isa<PrimType>()) {
@@ -928,7 +910,7 @@
                             auto op_type = param->type();// TODO: Dummy value for GMem direct access.
                             if (auto ptr_type = param->type()->isa<PtrType>()) { // if not then it is a runtime parameter
                                 if(auto struct_type = ptr_type->pointee()->isa<StructType>())
-                                    op_type = struct_type->op(0);
+                                    op_type = struct_type->op(0)->as<Type>();
                             }
 
                             auto io_index = get_io_mode_index(io_counters, mode);
@@ -1070,7 +1052,7 @@
                 cur_arg_index++;
             }
 
-            auto source_ext = thorin::c::CodeGen(world(), kernel_config_, lang_, debug_, flags_).file_ext();
+            auto source_ext = lang_to_ext(lang_);
             if (cont->has_body() && cont->body()->callee()->isa_nom<Continuation>()) {
                 // TODO: return is_a<cont> in if and use it in the body
                 // TODO: soure(kernels) = addr
@@ -1123,8 +1105,7 @@
     Continuation* top_module = nullptr;
     interface_status = get_interface(interface, gmem_config);
 
-<<<<<<< HEAD
-    Scope::for_each(world(), [&] (const Scope& scope) {
+    forest_.for_each([&] (const Scope& scope) {
             auto entry = scope.entry();
 
             if (entry->is_hls_top() || entry->is_cgra_graph()) {
@@ -1172,8 +1153,8 @@
                     }
                     }
             }
-        } else
-            emit_scope(scope);
+        } else if (scope.entry()->cc() != CC::Thorin && scope.entry()->is_returning())
+            emit_scope(scope, forest_);
     });
 
     if (top_module) {
@@ -1183,18 +1164,7 @@
         } else if (top_module->is_cgra_graph())
             top_scope.cgra_graph = true;
             //hls_top_scope    = false;
-        emit_scope(Scope(top_module));
-=======
-    forest_.for_each([&] (const Scope& scope) {
-        if (scope.entry()->name() == "hls_top")
-            hls_top = scope.entry();
-        else if (scope.entry()->cc() != CC::Thorin && scope.entry()->is_returning())
-            emit_scope(scope, forest_);
-    });
-    if (hls_top) {
-        hls_top_scope = true;
-        emit_scope(Scope(hls_top), forest_);
->>>>>>> 174499ee
+        emit_scope(Scope(top_module), forest_);
     }
 
 
@@ -1258,36 +1228,19 @@
             stream_.fmt("#include <string.h>\n");
     }
 
-<<<<<<< HEAD
     if (lang_ == Lang::CGRA) {
         stream_.fmt("#include <adf.h>\n"
                     "#include <aie_api/aie_adf.hpp>\n"
                     "#include <aie_api/utils.hpp>\n"
                     "#include <aie_api/operators.hpp>\n"
-                    "using namespace aie::operators;\n");
-    }
-
-    if (lang_ == Lang::C99 || lang_ == Lang::HLS || lang_ == Lang::CGRA) {
-        stream_.fmt(    "\n"
-                        "typedef   int8_t  i8;\n"
-                        "typedef  uint8_t  u8;\n"
-                        "typedef  int16_t i16;\n"
-                        "typedef uint16_t u16;\n"
-                        "typedef  int32_t i32;\n"
-                        "typedef uint32_t u32;\n"
-                        "typedef  {} i64;\n"
-                        "typedef  {} u64;\n"
-                        "typedef    float f32;\n"
-                        "typedef   double f64;\n"
-                        "\n", (is_cgra_vector_kernel()) ? "acc64" : "int64_t",
-                              (is_cgra_vector_kernel()) ? "acc80" : "uint64_t");
-
-         if (use_fp_16_ && lang_ == Lang::HLS)
-            stream_.fmt("typedef     half f16;\n");
-    }
-
-=======
->>>>>>> 174499ee
+                    "using namespace aie::operators;\n"
+                    "\n"
+                    "typedef  {} i64;\n"
+                    "typedef  {} u64;\n"
+                    "\n", (is_cgra_vector_kernel()) ? "acc64" : "int64_t",
+                          (is_cgra_vector_kernel()) ? "acc80" : "uint64_t");
+    }
+
     if (lang_ == Lang::CUDA) {
         if (use_fp_16_) {
             stream_.fmt("#include <cuda_fp16.h>\n\n");
@@ -3214,10 +3167,9 @@
 
 //------------------------------------------------------------------------------
 void CodeGen::emit_stream(std::ostream& stream) {
-<<<<<<< HEAD
     Stream s0(stream);
     Stream s1 = {};
-    CCodeGen(world(), kernel_config_, s0, s1,  lang_, debug_, flags_).emit_module();
+    CCodeGen(thorin(), kernel_config_, s0, s1,  lang_, debug_, flags_).emit_module();
 }
 
 void CodeGen::emit_stream(std::ostream& stream0, std::ostream& stream1) {
@@ -3225,22 +3177,14 @@
         world().WLOG("This backend does not support multiple streams");
     Stream s0(stream0);
     Stream s1(stream1);
-    CCodeGen CCodeGen_obj(world(), kernel_config_, s0, s1, lang_, debug_, flags_);
+    CCodeGen CCodeGen_obj(thorin(), kernel_config_, s0, s1, lang_, debug_, flags_);
     CCodeGen_obj.emit_module();
-=======
-    Stream s(stream);
-    CCodeGen(thorin(), kernel_config_, s, lang_, debug_, flags_).emit_module();
->>>>>>> 174499ee
 }
 
 void emit_c_int(Thorin& thorin, Stream& stream) {
     std::string flags;
-<<<<<<< HEAD
     Stream s {};
-    CCodeGen(world, {}, stream, s, Lang::C99, false, flags).emit_c_int();
-=======
-    CCodeGen(thorin, {}, stream, Lang::C99, false, flags).emit_c_int();
->>>>>>> 174499ee
+    CCodeGen(thorin, {}, stream, s, Lang::C99, false, flags).emit_c_int();
 }
 
 //------------------------------------------------------------------------------
