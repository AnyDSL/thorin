#include "thorin/be/codegen.h"
#include "thorin/analyses/scope.h"
#include "thorin/transform/hls_channels.h"
#include "thorin/transform/hls_kernel_launch.h"

#if THORIN_ENABLE_LLVM
#include "thorin/be/llvm/cpu.h"
#include "thorin/be/llvm/nvvm.h"
#include "thorin/be/llvm/amdgpu.h"
#endif
#include "thorin/be/c/c.h"

namespace thorin {

static void get_kernel_configs(
    Importer& importer,
    const std::vector<Continuation*>& kernels,
    Cont2Config& kernel_configs,
    std::function<std::unique_ptr<KernelConfig> (Continuation*, Continuation*)> use_callback)
{
    importer.world().opt();

    auto externals = importer.world().externals();
    for (auto continuation : kernels) {
        // recover the imported continuation (lost after the call to opt)
        Continuation* imported = nullptr;
        for (auto [_, exported] : externals) {
            if (!exported->has_body()) continue;
            if (exported->name() == continuation->unique_name())
                imported = exported;
        }
        if (!imported) continue;

        visit_uses(continuation, [&] (Continuation* use) {
            assert(use->has_body());
            auto config = use_callback(use, imported);
            if (config) {
                auto p = kernel_configs.emplace(imported, std::move(config));
                assert_unused(p.second && "single kernel config entry expected");
            }
            return false;
        }, true);

        continuation->destroy("codegen");
    }
}

static const App* get_alloc_call(const Def* def) {
    // look through casts
    while (auto conv_op = def->isa<ConvOp>())
        def = conv_op->op(0);

    auto param = def->isa<Param>();
    if (!param) return nullptr;

    auto ret = param->continuation();
    if (ret->num_uses() != 1) return nullptr;

    auto use = *(ret->uses().begin());
    auto call = use.def()->isa<App>();
    if (!call || use.index() == 0) return nullptr;

    auto callee = call->callee();
    if (callee->name() != "anydsl_alloc") return nullptr;

    return call;
}

static uint64_t get_alloc_size(const Def* def) {
    auto call = get_alloc_call(def);
    if (!call) return 0;

    // signature: anydsl_alloc(mem, i32, i64, fn(mem, &[i8]))
    auto size = call->arg(2)->isa<PrimLit>();
    return size ? static_cast<uint64_t>(size->value().get_qu64()) : 0_u64;
}

DeviceBackends::DeviceBackends(World& world, int opt, bool debug, std::string& flags)
    : cgs {}
{
    for (size_t i = 0; i < cgs.size(); ++i)
        importers_.emplace_back(world);

    // determine different parts of the world which need to be compiled differently
    Scope::for_each(world, [&] (const Scope& scope) {
        auto continuation = scope.entry();
        Continuation* imported = nullptr;

        static const auto backend_intrinsics = std::array {
            std::pair { CUDA,   Intrinsic::CUDA   },
            std::pair { NVVM,   Intrinsic::NVVM   },
            std::pair { OpenCL, Intrinsic::OpenCL },
            std::pair { AMDGPU, Intrinsic::AMDGPU },
            std::pair { HLS,    Intrinsic::HLS    }
        };
        for (auto [backend, intrinsic] : backend_intrinsics) {
            if (is_passed_to_intrinsic(continuation, intrinsic)) {
                imported = importers_[backend].import(continuation)->as_nom<Continuation>();
                break;
            }
        }

        if (imported == nullptr)
            return;

        // Necessary so that the names match in the original and imported worlds
        imported->set_name(continuation->unique_name());
        for (size_t i = 0, e = continuation->num_params(); i != e; ++i)
            imported->param(i)->set_name(continuation->param(i)->name());

        kernels.emplace_back(continuation);
    });

    for (auto backend : std::array { CUDA, NVVM, OpenCL, AMDGPU }) {
        if (!importers_[backend].world().empty()) {
            get_kernel_configs(importers_[backend], kernels, kernel_config, [&](Continuation *use, Continuation * /* imported */) {
                auto app = use->body();
                // determine whether or not this kernel uses restrict pointers
                bool has_restrict = true;
                DefSet allocs;
                for (size_t i = LaunchArgs::Num, e = app->num_args(); has_restrict && i != e; ++i) {
                    auto arg = app->arg(i);
                    if (!arg->type()->isa<PtrType>()) continue;
                    auto alloc = get_alloc_call(arg);
                    if (!alloc) has_restrict = false;
                    auto p = allocs.insert(alloc);
                    has_restrict &= p.second;
                }

                auto it_config = app->arg(LaunchArgs::Config)->as<Tuple>();
                if (it_config->op(0)->isa<PrimLit>() &&
                    it_config->op(1)->isa<PrimLit>() &&
                    it_config->op(2)->isa<PrimLit>()) {
                    return std::make_unique<GPUKernelConfig>(std::tuple<int, int, int>{
                        it_config->op(0)->as<PrimLit>()->qu32_value().data(),
                        it_config->op(1)->as<PrimLit>()->qu32_value().data(),
                        it_config->op(2)->as<PrimLit>()->qu32_value().data()
                    }, has_restrict);
                }
                return std::make_unique<GPUKernelConfig>(std::tuple<int, int, int>{-1, -1, -1}, has_restrict);
            });
        }
    }

    // get the HLS kernel configurations
    Top2Kernel top2kernel;
    DeviceParams hls_host_params;
    if (!importers_[HLS].world().empty()) {
        hls_host_params = hls_channels(importers_[HLS], top2kernel, world);

        get_kernel_configs(importers_[HLS], kernels, kernel_config, [&] (Continuation* use, Continuation* imported) {
            auto app = use->body();
            HLSKernelConfig::Param2Size param_sizes;
<<<<<<< HEAD
            for (size_t i = 3, e = app->num_args(); i != e; ++i) {
                auto arg = app->arg(i);
=======
            for (size_t i = hls_free_vars_offset, e = use->num_args(); i != e; ++i) {
                auto arg = use->arg(i);
>>>>>>> 91973802
                auto ptr_type = arg->type()->isa<PtrType>();
                if (!ptr_type) continue;
                auto size = get_alloc_size(arg);
                if (size == 0)
                    world.edef(arg, "array size is not known at compile time");
                auto elem_type = ptr_type->pointee();
                size_t multiplier = 1;
                if (!elem_type->isa<PrimType>()) {
                    if (auto array_type = elem_type->isa<ArrayType>())
                        elem_type = array_type->elem_type();
                }
                if (!elem_type->isa<PrimType>()) {
                    if (auto def_array_type = elem_type->isa<DefiniteArrayType>()) {
                        elem_type = def_array_type->elem_type();
                        multiplier = def_array_type->dim();
                    }
                }
                auto prim_type = elem_type->isa<PrimType>();
                if (!prim_type)
                    world.edef(arg, "only pointers to arrays of primitive types are supported");
                auto num_elems = size / (multiplier * num_bits(prim_type->primtype_tag()) / 8);
                // imported has type: fn (mem, fn (mem), ...)
                param_sizes.emplace(imported->param(i - hls_free_vars_offset + 2), num_elems);
            }
            return std::make_unique<HLSKernelConfig>(param_sizes);
        });
        hls_annotate_top(importers_[HLS].world(), top2kernel, kernel_config);
    }
    hls_kernel_launch(world, hls_host_params);

#if THORIN_ENABLE_LLVM
    if (!importers_[NVVM  ].world().empty()) cgs[NVVM  ] = std::make_unique<llvm::NVVMCodeGen  >(importers_[NVVM  ].world(), kernel_config,      debug);
    if (!importers_[AMDGPU].world().empty()) cgs[AMDGPU] = std::make_unique<llvm::AMDGPUCodeGen>(importers_[AMDGPU].world(), kernel_config, opt, debug);
#else
    (void)opt;
#endif
    for (auto [backend, lang] : std::array { std::pair { CUDA, c::Lang::CUDA }, std::pair { OpenCL, c::Lang::OpenCL }, std::pair { HLS, c::Lang::HLS } })
        if (!importers_[backend].world().empty()) cgs[backend] = std::make_unique<c::CodeGen>(importers_[backend].world(), kernel_config, lang, debug, flags);
}

CodeGen::CodeGen(World& world, bool debug)
    : world_(world)
    , debug_(debug)
{}

}<|MERGE_RESOLUTION|>--- conflicted
+++ resolved
@@ -151,13 +151,8 @@
         get_kernel_configs(importers_[HLS], kernels, kernel_config, [&] (Continuation* use, Continuation* imported) {
             auto app = use->body();
             HLSKernelConfig::Param2Size param_sizes;
-<<<<<<< HEAD
-            for (size_t i = 3, e = app->num_args(); i != e; ++i) {
+            for (size_t i = hls_free_vars_offset, e = app->num_args(); i != e; ++i) {
                 auto arg = app->arg(i);
-=======
-            for (size_t i = hls_free_vars_offset, e = use->num_args(); i != e; ++i) {
-                auto arg = use->arg(i);
->>>>>>> 91973802
                 auto ptr_type = arg->type()->isa<PtrType>();
                 if (!ptr_type) continue;
                 auto size = get_alloc_size(arg);
