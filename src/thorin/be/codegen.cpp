#include "thorin/world.h"
#include "thorin/be/codegen.h"
<<<<<<< HEAD
#include "thorin/analyses/scope.h"
#include "thorin/transform/hls_dataflow.h"
#include "thorin/transform/hls_kernel_launch.h"
#include "thorin/transform/cgra_dataflow.h"
=======

#include "thorin/be/c/c.h"
#include "thorin/be/runtime.h"
>>>>>>> 174499ee

#if THORIN_ENABLE_LLVM
#include "thorin/be/llvm/nvvm.h"
#include "thorin/be/llvm/amdgpu_hsa.h"
#include "thorin/be/llvm/amdgpu_pal.h"
#endif

#if THORIN_ENABLE_SHADY
#include "thorin/be/shady/shady.h"
#undef empty
#undef nodes
#endif
<<<<<<< HEAD
#include "thorin/be/c/c.h"
#include "thorin/be/config_script/config_script.h"

namespace thorin {

static void get_kernel_configs(
    Importer& importer,
    const std::vector<Continuation*>& kernels,
    Cont2Config& kernel_configs,
    std::function<std::unique_ptr<KernelConfig> (Continuation*, Continuation*)> use_callback,
    const std::function<void(const World::Externals&)>& cgra_callback = {})
{
    importer.world().opt();

    auto externals = importer.world().externals();
    if (cgra_callback)
        cgra_callback(externals);

    // accessd one time
    // add index to extract the port
    // make it a function like "kernel find by name"
   // for (auto [_, exported] : externals) {
   //     if (exported->name() == "hls_top") {
   //         std::cout << "I AM HLS_TOP" <<std::endl;
   //         for (auto param : exported->params()) {
   //             std::cout << "PARAM" <<std::endl;
   //             param->dump();
   //         }
   //     } else if (exported->name() == "cgra_graph"){

   //         std::cout << "I AM CGRA_GRAPH" <<std::endl;
   //         for (auto param : exported->params()) {
   //             std::cout << "PARAM" <<std::endl;
   //             param->dump();
   //         }

   //     }
   // }
    for (auto continuation : kernels) {
        // recover the imported continuation (lost after the call to opt)
        Continuation* imported = nullptr;
        for (auto [_, exported] : externals) {
            if (!exported->has_body()) continue;
            if (exported->name() == continuation->unique_name())
                imported = exported;

        //    if (exported->name() == "hls_top") {
        //        std::cout << "I AM HLS_TOP" <<std::endl;
        //        for (auto param : exported->params()) {
        //            std::cout << "PARAM" <<std::endl;
        //            param->dump();
        //        }
        //    } else if (exported->name() == "cgra_graph"){

        //        std::cout << "I AM CGRA_GRAPH" <<std::endl;
        //        for (auto param : exported->params()) {
        //            std::cout << "PARAM" <<std::endl;
        //            param->dump();
        //        }

        //    }


=======

#if THORIN_ENABLE_SPIRV
#include "thorin/be/spirv/spirv.h"
#endif

#include "thorin/transform/hls_channels.h"
#include "thorin/transform/hls_kernel_launch.h"

namespace thorin {

void Backend::prepare_kernel_configs() {
    device_code_.opt();

    auto conts = device_code_.world().copy_continuations();
    for (auto continuation : kernels_) {
        // recover the imported continuation (lost after the call to opt)
        Continuation* imported = nullptr;
        for (auto original_cont : conts) {
            if (!original_cont) continue;
            if (!original_cont->has_body()) continue;
            if (original_cont->name() == continuation->name())
                imported = original_cont;
>>>>>>> 174499ee
        }
        if (!imported) continue;

        visit_uses(continuation, [&] (Continuation* use) {
            assert(use->has_body());

            auto handler = backends_.intrinsics_.find(use->body()->callee()->as<Continuation>()->intrinsic());
            assert(handler != backends_.intrinsics_.end());
            auto [backend2, get_config] = handler->second;
            assert(backend2 == this);

            auto config = get_config(use->body(), imported);
            if (config) {
                auto p = kernel_configs_.emplace(imported, std::move(config));
                assert_unused(p.second && "single kernel config entry expected");
            }
            return false;
        }, true);

        continuation->world().make_external(continuation);
        continuation->destroy("codegen");
    }
}

static const App* get_alloc_call(const Def* def) {
    // look through casts
    while (auto conv_op = def->isa<ConvOp>())
        def = conv_op->op(0);

    auto param = def->isa<Param>();
    if (!param) return nullptr;

    auto ret = param->continuation();
    for (auto use : ret->uses()) {
        auto call = use.def()->isa<App>();
        if (!call || use.index() == 0) continue;

        auto callee = call->callee();
        if (callee->name() != "anydsl_alloc") continue;

        return call;
    }
    return nullptr;
}

static uint64_t get_alloc_size(const Def* def) {
    auto call = get_alloc_call(def);
    if (!call) return 0;

    // signature: anydsl_alloc(mem, i32, i64, fn(mem, &[i8]))
    auto size = call->arg(2)->isa<PrimLit>();
    return size ? static_cast<uint64_t>(size->value().get_qu64()) : 0_u64;
}

<<<<<<< HEAD
//template<typename T>
//static bool has_restrict_pointer(const T device, Continuation* use) {
//    bool has_restrict = true;
//    auto app = use->body();
//    // determine whether or not this kernel uses restrict pointers
//    DefSet allocs;
//    for (size_t i = LaunchArgs<device>::Num, e = app->num_args(); has_restrict && i != e; ++i) {
//        auto arg = app->arg(i);
//        if (!arg->type()->isa<PtrType>()) continue;
//        auto alloc = get_alloc_call(arg);
//        if (!alloc) has_restrict = false;
//        auto p = allocs.insert(alloc);
//        has_restrict &= p.second;
//    }
//    return has_restrict;
//}
//
//
//
//
//

//static bool has_restrict_pointer(int launch_args_num, Continuation* use) {
static bool has_restrict_pointer(int launch_args_num, Continuation* use) {
// determines whether or not a kernel uses restrict pointers
    auto has_restrict = true;
    auto app = use->body();
    DefSet allocs;
    for (size_t i = launch_args_num, e = app->num_args(); has_restrict && i != e; ++i) {
=======
static std::unique_ptr<GPUKernelConfig> get_gpu_kernel_config(const App* app, Continuation* imported) {
    // determine whether or not this kernel uses restrict pointers
    bool has_restrict = true;
    DefSet allocs;
    for (size_t i = KernelLaunchArgs::Num, e = app->num_args(); has_restrict && i != e; ++i) {
>>>>>>> 174499ee
        auto arg = app->arg(i);
        if (!arg->type()->isa<PtrType>()) continue;
        auto alloc = get_alloc_call(arg);
        if (!alloc) has_restrict = false;
        auto p = allocs.insert(alloc);
        has_restrict &= p.second;
    }
<<<<<<< HEAD
    return has_restrict;
}

// the order that indices appear in the hls and cgra arrays (port_status) are consistent
// meaning that they should get connected to each other
// It is true beacause of the design of the data structure
// for example the hls_top param with index 2 at position 1 and cgra_graph param with index 3 at position 1 of the array are semantically related.
template<typename T>
//static const auto get_ports(const T param_status, const World::Externals& externals, HlsCgraPorts hls_cgra_ports = HlsCgraPorts()) {
static const auto get_ports(const T param_status, const World::Externals& externals, Ports& hls_cgra_ports) {
    for (auto [_, exported] : externals) {
        //if (exported->name() == "hls_top" || exported->name() == "cgra_graph" ) {
        if (exported->is_hls_top() || exported->is_cgra_graph() ) {
            if constexpr (std::is_same_v<T, Array<size_t>>) {
                //CGRA
                if (hls_cgra_ports.empty()) {
                    for (auto param_index : param_status) {
                        //hls_cgra_ports.emplace_back(std::nullopt, exported->param(param_index)->unique_name());
                        hls_cgra_ports.emplace_back(std::nullopt, exported->param(param_index));
                    }
                } else {
                    for (size_t i = 0; i < hls_cgra_ports.size(); ++i) {
                        auto& [_, cgra_port_name] = hls_cgra_ports[i];
                        auto param_index = param_status[i];
                        //cgra_port_name = exported->param(param_index)->unique_name();
                        cgra_port_name = exported->param(param_index);
                    }
                }
                return;
            } else {
                //HLS
                if (hls_cgra_ports.empty()) {
                    for (auto [index, mode] : param_status) {
                        //hls_cgra_ports.emplace_back(std::make_pair(exported->param(index)->unique_name(), mode), std::nullopt);
                        hls_cgra_ports.emplace_back(std::make_pair(exported->param(index), mode), std::nullopt);
                    }
                } else {
                    for (size_t i = 0; i < hls_cgra_ports.size(); ++i) {
                        auto& [status, _]  = hls_cgra_ports[i];
                        auto [index, mode] = param_status[i];
                        //status = std::make_pair(exported->param(index)->unique_name(), mode);
                        status = std::make_pair(exported->param(index), mode); // status is a ref in hls_cgra_port (rewrites the value in hls_cgra_port)
                    }
                }
            }
                return;
        }
    }
    assert(false && "No top module found!");
}

//static const void get_ports_for(const std::string device_top, Array<size_t> param_indices, const World::Externals& externals) {
////static const void get_ports_for(const std::string device_top, PortStatus  param_indices, const World::Externals& externals) {
//    assert((device_top == "hls_top" || device_top == "cgra_graph") && "device top name is not valid!");
//    for (auto [_, exported] : externals) {
//        if (exported->name() == device_top) {
//            std::cout << "I am " << device_top <<std::endl;
//            for (auto param_index : param_indices) {
//                std::cout << "Ext port: ";
//                exported->param(param_index)->dump();
//                std::cout << exported->param(param_index)->unique_name() << std::endl;
//                //TODO: use index to check if a port is W or R. using global2mode or def2mde inside dataflow_HLS
//            }
//        }
//    }
//}
//
//
//
//
//static const void get_ports_for(const std::string device_top, PortStatus port_status, const World::Externals& externals) {
////static const void get_ports_for(const std::string device_top, PortStatus  param_indices, const World::Externals& externals) {
//    assert((device_top == "hls_top" || device_top == "cgra_graph") && "device top name is not valid!");
//    for (auto [_, exported] : externals) {
//        if (exported->name() == device_top) {
//            std::cout << "I am " << device_top <<std::endl;
//            for (auto [param_index, _] : port_status) {
//                std::cout << "Ext port: ";
//                exported->param(param_index)->dump();
//                std::cout << exported->param(param_index)->unique_name() << std::endl;
//                //TODO: use index to check if a port is W or R. using global2mode or def2mde inside dataflow_HLS
//            }
//        }
//    }
//}


////template<typename T>
//static bool has_restrict_pointer(Device_code device, Continuation* use) {
//    bool has_restrict = true;
//    auto app = use->body();
//    // determine whether or not this kernel uses restrict pointers
//    DefSet allocs;
//    //for (size_t i = LaunchArgs<device>::Num, e = app->num_args(); has_restrict && i != e; ++i) {
//    for (size_t i = launch_args(device)::Num, e = app->num_args(); has_restrict && i != e; ++i) {
//        auto arg = app->arg(i);
//        if (!arg->type()->isa<PtrType>()) continue;
//        auto alloc = get_alloc_call(arg);
//        if (!alloc) has_restrict = false;
//        auto p = allocs.insert(alloc);
//        has_restrict &= p.second;
//    }
//    return has_restrict;
//}

DeviceBackends::DeviceBackends(World& world, int opt, bool debug, std::string& flags)
    : cgs {}
{
    for (size_t i = 0; i < cgs.size(); ++i)
        importers_.emplace_back(world);
=======
>>>>>>> 174499ee

    auto it_config = app->arg(KernelLaunchArgs::Config)->isa<Tuple>();
    if (it_config &&
        it_config->op(0)->isa<PrimLit>() &&
        it_config->op(1)->isa<PrimLit>() &&
        it_config->op(2)->isa<PrimLit>()) {
        return std::make_unique<GPUKernelConfig>(std::tuple<int, int, int>{
                it_config->op(0)->as<PrimLit>()->qu32_value().data(),
                it_config->op(1)->as<PrimLit>()->qu32_value().data(),
                it_config->op(2)->as<PrimLit>()->qu32_value().data()
        }, has_restrict);
    }
    return std::make_unique<GPUKernelConfig>(std::tuple<int, int, int>{-1, -1, -1}, has_restrict);
}

<<<<<<< HEAD
        static const auto backend_intrinsics = std::array {
            std::pair { CUDA,   Intrinsic::CUDA   },
            std::pair { NVVM,   Intrinsic::NVVM   },
            std::pair { OpenCL, Intrinsic::OpenCL },
            std::pair { AMDGPU, Intrinsic::AMDGPU },
            std::pair { HLS,    Intrinsic::HLS    },
            std::pair { CGRA,   Intrinsic::CGRA   }
        };
        for (auto [backend, intrinsic] : backend_intrinsics) {
            if (is_passed_to_intrinsic(continuation, intrinsic)) {
                imported = importers_[backend].import(continuation)->as_nom<Continuation>();
                break;
            }
        }
=======
Backend::Backend(thorin::DeviceBackends& backends, World& src) : backends_(backends), device_code_(src), importer_(std::make_unique<Importer>(src, device_code_.world())) {}
>>>>>>> 174499ee

struct CudaBackend : public Backend {
    explicit CudaBackend(DeviceBackends& b, World& src) : Backend(b, src) {
        b.register_intrinsic(Intrinsic::CUDA, *this, get_gpu_kernel_config);
    }

    std::unique_ptr<CodeGen> create_cg() override {
        std::string empty;
        return std::make_unique<c::CodeGen>(device_code_, kernel_configs_, c::Lang::CUDA, backends_.debug(), empty);
    }
};

struct OpenCLBackend : public Backend {
    explicit OpenCLBackend(DeviceBackends& b, World& src) : Backend(b, src) {
        b.register_intrinsic(Intrinsic::OpenCL, *this, get_gpu_kernel_config);
    }

<<<<<<< HEAD
    //for (auto backend : std::array { CUDA, NVVM, OpenCL, AMDGPU, CGRA }) {
    for (auto backend : std::array { CUDA, NVVM, OpenCL, AMDGPU}) {
        if (!importers_[backend].world().empty()) {
            //size_t launch_args_num;
           // switch (backend) {
             //   case CUDA: case NVVM: case OpenCL: case AMDGPU:
                    //launch_args_num = LaunchArgs<GPU>::Num; break;
              //  case CGRA: {
                    //cgra_dataflow(importers_[CGRA]);
              //      launch_args_num = LaunchArgs<AIE_CGRA>::Num; break;
        //        }
          //      default:
           //         THORIN_UNREACHABLE;
           // }

            get_kernel_configs(importers_[backend], kernels, kernel_config, [&](Continuation *use, Continuation * /* imported */) {
               // bool has_restrict = true;
                auto has_restrict = has_restrict_pointer(LaunchArgs<GPU>::Num, use);
                //auto app = use->body();
                // determine whether or not this kernel uses restrict pointers
            //    DefSet allocs;
            //    for (size_t i = launch_args_num, e = app->num_args(); has_restrict && i != e; ++i) {
            //        auto arg = app->arg(i);
            //        if (!arg->type()->isa<PtrType>()) continue;
            //        auto alloc = get_alloc_call(arg);
            //        if (!alloc) has_restrict = false;
            //        auto p = allocs.insert(alloc);
            //        has_restrict &= p.second;
            //    }
           // if (backend != CGRA) {
                auto it_config = use->body()->arg(LaunchArgs<GPU>::Config)->as<Tuple>();
                if (it_config->op(0)->isa<PrimLit>() &&
                    it_config->op(1)->isa<PrimLit>() &&
                    it_config->op(2)->isa<PrimLit>()) {
                    return std::make_unique<GPUKernelConfig>(std::tuple<int, int, int>{
                        it_config->op(0)->as<PrimLit>()->qu32_value().data(),
                        it_config->op(1)->as<PrimLit>()->qu32_value().data(),
                        it_config->op(2)->as<PrimLit>()->qu32_value().data()
                    }, has_restrict);
                }
           // }
                return std::make_unique<GPUKernelConfig>(std::tuple<int, int, int>{-1, -1, -1}, has_restrict);
            });
        }
    }

  //  if (!importers_[CGRA].world().empty()) {
  //      cgra_dataflow(importers_[CGRA]);
  //  }
    // get the HLS kernel configurations
    Top2Kernel top2kernel;
    DeviceDefs device_defs;
    Ports hls_cgra_ports; // channel-params between HLS and CGRA
    if (!importers_[HLS].world().empty()) {
        device_defs = hls_dataflow(importers_[HLS], top2kernel, world, importers_[CGRA]);

        get_kernel_configs(importers_[HLS], kernels, kernel_config, [&] (Continuation* use, Continuation* imported) {
            auto app = use->body();

           // auto externals = importers_[HLS].world().externals();
           // std::cout << "LOCAL CODE EXTERNALS" << std::endl;
           // for (auto [_, exported] : externals) {
           //     exported->dump();
           //     }


=======
    std::unique_ptr<CodeGen> create_cg() override {
        std::string empty;
        return std::make_unique<c::CodeGen>(device_code_, kernel_configs_, c::Lang::OpenCL, backends_.debug(), empty);
    }
};

#if THORIN_ENABLE_SPIRV
struct OpenCLSPIRVBackend : public Backend {
    explicit OpenCLSPIRVBackend(DeviceBackends& b, World& src) : Backend(b, src) {
        b.register_intrinsic(Intrinsic::OpenCL_SPIRV, *this, get_gpu_kernel_config);
    }

    std::unique_ptr<CodeGen> create_cg() override {
        spirv::Target target;
        return std::make_unique<spirv::CodeGen>(device_code_, target, backends_.debug(), &kernel_configs_);
    }
};

struct LevelZeroSPIRVBackend : public Backend {
    explicit LevelZeroSPIRVBackend(DeviceBackends& b, World& src) : Backend(b, src) {
        b.register_intrinsic(Intrinsic::LevelZero_SPIRV, *this, get_gpu_kernel_config);
    }

    std::unique_ptr<CodeGen> create_cg() override {
        spirv::Target target;
        return std::make_unique<spirv::CodeGen>(device_code_, target, backends_.debug(), &kernel_configs_);
    }
};
#endif

#if THORIN_ENABLE_LLVM
struct AMDHSABackend : public Backend {
    explicit AMDHSABackend(DeviceBackends& b, World& src) : Backend(b, src) {
        b.register_intrinsic(Intrinsic::AMDGPUHSA, *this, get_gpu_kernel_config);
    }

    std::unique_ptr<CodeGen> create_cg() override {
        return std::make_unique<llvm::AMDGPUHSACodeGen>(device_code_, kernel_configs_, backends_.opt(), backends_.debug());
    }
};

struct AMDPALBackend : public Backend {
    explicit AMDPALBackend(DeviceBackends& b, World& src) : Backend(b, src) {
        b.register_intrinsic(Intrinsic::AMDGPUPAL, *this, get_gpu_kernel_config);
    }

    std::unique_ptr<CodeGen> create_cg() override {
        return std::make_unique<llvm::AMDGPUPALCodeGen>(device_code_, kernel_configs_, backends_.opt(), backends_.debug());
    }
};

struct NVVMBackend : public Backend {
    explicit NVVMBackend(DeviceBackends& b, World& src) : Backend(b, src) {
        b.register_intrinsic(Intrinsic::NVVM, *this, get_gpu_kernel_config);
    }

    std::unique_ptr<CodeGen> create_cg() override {
        return std::make_unique<llvm::NVVMCodeGen>(device_code_, kernel_configs_, backends_.opt(), backends_.debug());
    }
};
#endif

#if THORIN_ENABLE_SHADY
struct ShadyBackend : public Backend {
    explicit ShadyBackend(DeviceBackends2& b, World& src) : Backend(b, src) {
        b.register_intrinsic(Intrinsic::ShadyCompute, get_gpu_kernel_config);
    }

    std::unique_ptr<CodeGen> create_cg(const Cont2Config& config) override {
        return std::make_unique<shady_be::CodeGen>(device_code_, config, backends_.debug());
    }
};
#endif

struct HLSBackend : public Backend {
    explicit HLSBackend(DeviceBackends& b, World& src, std::string& hls_flags) : Backend(b, src), hls_flags_(hls_flags) {
        b.register_intrinsic(Intrinsic::HLS, *this, [&](const App* app, Continuation* imported) {
>>>>>>> 174499ee
            HLSKernelConfig::Param2Size param_sizes;
            for (size_t i = hls_free_vars_offset, e = app->num_args(); i != e; ++i) {
                auto arg = app->arg(i);
                auto ptr_type = arg->type()->isa<PtrType>();
                if (!ptr_type) continue;
                auto size = get_alloc_size(arg);
                if (size == 0)
                    b.world().edef(arg, "array size is not known at compile time");
                auto elem_type = ptr_type->pointee();
                size_t multiplier = 1;
                if (!elem_type->isa<PrimType>()) {
                    if (auto array_type = elem_type->isa<ArrayType>())
                        elem_type = array_type->elem_type();
                }
                if (!elem_type->isa<PrimType>()) {
                    if (auto def_array_type = elem_type->isa<DefiniteArrayType>()) {
                        elem_type = def_array_type->elem_type();
                        multiplier = def_array_type->dim();
                    }
                }
                auto prim_type = elem_type->isa<PrimType>();
                if (!prim_type)
                    b.world().edef(arg, "only pointers to arrays of primitive types are supported");
                auto num_elems = size / (multiplier * num_bits(prim_type->primtype_tag()) / 8);
                // imported has type: fn (mem, fn (mem), ...)
                param_sizes.emplace(imported->param(i - hls_free_vars_offset + 2), num_elems);
            }
<<<<<<< HEAD
            return std::make_unique<HLSKernelConfig>(param_sizes); // this config is added into cont2config (kernel_config) map with its continuation
        }, [&] (const World::Externals& externals) {

            //auto externals = importers_[HLS].world().externals();
       //     for (auto [_, exported] : externals) {
       //         if (exported->name() == "hls_top") {
       //             std::cout << "I AM HLS_TOP" <<std::endl;
       //         //    for (auto param : exported->params()) {
       //         //        std::cout << "PARAM" <<std::endl;
       //         //        param->dump();
       //         //    }

       //             for (auto param_index : std::get<2>(device_defs)) {
       //                 std::cout << "CGRA port param: " << std::endl;
       //                 exported->param(param_index)->dump();
       //             }

       //         } else if (exported->name() == "cgra_graph"){

       //             std::cout << "I AM CGRA_GRAPH" <<std::endl;
       //             for (auto param : exported->params()) {
       //                 std::cout << "PARAM" <<std::endl;
       //                 param->dump();
       //             }

       //         }
       //     }

        //get_ports_for("hls_top", std::get<2>(device_defs), externals);
        get_ports(std::get<2>(device_defs), externals, hls_cgra_ports);
        }

            );
        hls_annotate_top(importers_[HLS].world(), top2kernel, kernel_config); // adding hls_top config to cont2config map
    }

    hls_kernel_launch(world, std::get<0>(device_defs), kernel_config);

    //TODO: need to write an analysis to check R/W mode on global memory allocaions
    if (!importers_[CGRA].world().empty()) {
        // at the moment only kernel channel modes are returned
        // ports are cgra_graph params that are connected to hls_top
       auto [port_indices, cont2param_modes] = cgra_dataflow(importers_[CGRA], world, std::get<1>(device_defs));

       get_kernel_configs(importers_[CGRA], kernels, kernel_config, [&] (Continuation* use, Continuation* imported) {
               CGRAKernelConfig::Param2Mode param2mode;
               // The order that channel modes are inserted in param_modes cosecuteviley is aligned with the order that channels appear in imported continuations
               // for example, the first mode in param_modes (index = 0) is equal to the first channel in the imported continuation (kernel)
               annotate_channel_modes(imported, cont2param_modes, param2mode);

               annotate_interface(imported, use);

            auto app = use->body();
          //  for(const auto& [cont, param_modes] : cont2param_modes) {
          //  //TODO: check for continuation names then insert channel param modes
          //   //std::cout << "check names" << std::endl;
          //      //std::cout << cont->name() << "==" << imported->name() << " ?" << std::endl;
          //      //if (cont->name() == imported->name()) {std::cout << "BINGO" << std::endl;}
          //      for (auto const& param : imported->params()) {
          //          if ((param->index() < 2) || is_mem(param) || param->order() != 0 || is_unit(param))
          //              continue;
          //          else if (auto type = param->type(); is_channel_type(type)) {}

          //          param->dump();
          //      }
          //  }

            auto has_restrict = has_restrict_pointer(LaunchArgs<AIE_CGRA>::Num, use);
            // TODO: (-10,-10) auto location , default rtm_ratio to 1
                auto runtime_ratio = app->arg(LaunchArgs<AIE_CGRA>::Runtime_ratio);
                auto tile_location = app->arg(LaunchArgs<AIE_CGRA>::Location)->as<Tuple>();
                auto vector_size   = app->arg(LaunchArgs<AIE_CGRA>::Vector_size);
                if (runtime_ratio->isa<PrimLit>() &&
                    tile_location->op(0)->isa<PrimLit>() &&
                    tile_location->op(1)->isa<PrimLit>() &&
                    vector_size->isa<PrimLit>()) {
                    auto runtime_ratio_val = runtime_ratio->as<PrimLit>()->qf32_value().data();
                    auto tile_location_val = std::make_pair(tile_location->op(0)->as<PrimLit>()->qu32_value().data(),
                           tile_location->op(1)->as<PrimLit>()->qu32_value().data());
                    auto vector_size_val = vector_size->as<PrimLit>()->qu32_value().data();

                    return std::make_unique<CGRAKernelConfig>(runtime_ratio_val, tile_location_val, vector_size_val, param2mode, has_restrict);
                }
                    return std::make_unique<CGRAKernelConfig>(-1, std::make_pair(-1, -1), -1, param2mode, has_restrict);

            // TODO: insert corresponding params from imported  using index and add mode
            //    for (size_t i = cgra_free_vars_offset, e = app->num_args(); i != e; ++i) {
            //        auto arg = app->arg(i);
            //        auto ptr_type = arg->type()->isa<PtrType>();
            //        //TODO : check types and assign to param2mode
            //    }
        }, [&] (const World::Externals& externals) {
            // TODO: HERE cgra_graph params are correct!
            Continuation* cgra_graph_cont = nullptr;
            for (auto [_, exported] : externals) {
                if (auto temp = exported->isa_nom<Continuation>()) {
                    std::cout << "external codegen" << std::endl;
                    //temp->dump();
                }
                if (exported->isa_nom<Continuation>()->is_cgra_graph()) {
                    cgra_graph_cont = exported;
                    for (auto param : exported->params()){
                        std::cout << "external" << std::endl;
                        //param->dump();
                    }
                }
            }
      //  }

                //get_ports_for("cgra_graph", port_indices, externals);
                //get_ports(std::get<0>(port_indices), externals, hls_cgra_ports);
                get_ports(port_indices, externals, hls_cgra_ports);
        // just copied from down
   //     if (!hls_cgra_ports.empty()) {
        // the aim is passing cgra_graph cont to annotate_cgra_graph_modes to import the config for non-channel params
            //cgra_graph_cont->dump();
            annotate_cgra_graph_modes(cgra_graph_cont, hls_cgra_ports, kernel_config); // adding cgra_graph config to cont2config map
            for (const auto& item : kernel_config) {
                auto cont = item.first;
                if (auto config = item.second->isa<CGRAKernelConfig>(); config) {//std::cout << "FOUND CGRA CONFIG" << std::endl;
                    //cont->dump();
                    for (auto param : cont->params()) {
                        if (auto mode = config->param_mode(param); mode != ChannelMode::Undef) {
                            std::cout << "param" << std::endl;
                            param->dump();
                            std::cout << "mode" << std::endl;
                            if (mode == ChannelMode::Read) {std::cout << "Read"<< std::endl;
                            } else {
                                std::cout << "Write"<< std::endl;
                            }
                        }
                    }
                }
            }
      //  }
        //else
          //  world.WLOG("TODO: CGRA graph is not correclty generated due to direct memory access!");

        }
        );
        // just moved up but here is a better place as it is called only once
//        if (!hls_cgra_ports.empty()) {
//            annotate_cgra_graph_modes(hls_cgra_ports, kernel_config); // adding cgra_graph config to cont2config map
//            for (const auto& item : kernel_config) {
//                auto cont = item.first;
//                if (auto config = item.second->isa<CGRAKernelConfig>(); config) {std::cout << "FOUND CGRA CONFIG" << std::endl;
//                    cont->dump();
//                    for (auto param : cont->params()) {
//                        if (auto mode = config->param_mode(param); mode != ChannelMode::Undef) {
//                            std::cout << "param" << std::endl;
//                            param->dump();
//                            std::cout << "mode" << std::endl;
//                            if (mode == ChannelMode::Read) {std::cout << "Read"<< std::endl;
//                            } else {
//                                std::cout << "Write"<< std::endl;
//                            }
//                        }
//                    }
//                }
//            }
//        }
//        else
//            world.WLOG("TODO: CGRA graph is not correclty generated due to direct memory access!");
    }

=======
            return std::make_unique<HLSKernelConfig>(param_sizes);
        });
    }
>>>>>>> 174499ee

    std::unique_ptr<CodeGen> create_cg() override {
        Top2Kernel top2kernel;
        DeviceParams hls_host_params;

        hls_host_params = hls_channels(device_code_, *importer_, top2kernel, backends_.world());
        hls_annotate_top(device_code_.world(), top2kernel, kernel_configs_);
        hls_kernel_launch(device_code_.world(), hls_host_params);

        return std::make_unique<c::CodeGen>(device_code_, kernel_configs_, c::Lang::HLS, backends_.debug(), hls_flags_);
    }

    std::string& hls_flags_;
};

DeviceBackends::DeviceBackends(thorin::World& world, int opt, bool debug, std::string& hls_flags) : world_(world), opt_(opt), debug_(debug) {
    register_backend(std::make_unique<CudaBackend>(*this, world));
    register_backend(std::make_unique<OpenCLBackend>(*this, world));
#if THORIN_ENABLE_LLVM
    register_backend(std::make_unique<AMDHSABackend>(*this, world));
    register_backend(std::make_unique<AMDPALBackend>(*this, world));
    register_backend(std::make_unique<NVVMBackend>(*this, world));
#endif
<<<<<<< HEAD

        //thorin::config_script::CodeGen cg(world,debug, hls_cgra_ports);
        //emit_to_file(cg);
   // std::cout << "--------> " <<hls_cgra_ports.size() << std::endl;
   // for (auto elem : hls_cgra_ports)
       // std::cout << "--------> " << elem.first.value().first << "-----" << elem.second.value() << std::endl;
        //elem.second.value();
    if (!importers_[CGRA].world().empty()){
        cgs[CGRA] = std::make_unique<config_script::CodeGen>(importers_[CGRA].world(), debug, hls_cgra_ports, flags);
        thorin::config_script::CodeGen cg(world, debug, hls_cgra_ports, flags);

    auto emit_to_file = [&] (thorin::CodeGen& cg) {
            auto name = world.name() + cg.file_ext();
            std::ofstream file(name);
            if (!file)
                world.ELOG("cannot open '{}' for writing", name);
            else
                cg.emit_stream(file);
        };

        emit_to_file(cg);
    }

    //if (!importers_[CGRA  ].world().empty()) cgs[CGRA  ] = std::make_unique<config_script::CodeGen>(importers_[CGRA  ].world(), debug);
    for (auto [backend, lang] : std::array { std::pair { CUDA, c::Lang::CUDA }, std::pair { OpenCL, c::Lang::OpenCL }, std::pair { HLS, c::Lang::HLS }, std::pair { CGRA, c::Lang::CGRA } })
        if (!importers_[backend].world().empty()) { cgs[backend] = std::make_unique<c::CodeGen>(importers_[backend].world(), kernel_config, lang, debug, flags);
        }

}



CodeGen::CodeGen(World& world, bool debug)
    : world_(world)
=======
#if THORIN_ENABLE_SHADY
    register_backend(std::make_unique<ShadyBackend>(*this, world))
#endif
#if THORIN_ENABLE_SPIRV
    register_backend(std::make_unique<OpenCLSPIRVBackend>(*this, world));
    register_backend(std::make_unique<LevelZeroSPIRVBackend>(*this, world));
#endif
    register_backend(std::make_unique<HLSBackend>(*this, world, hls_flags));

    search_for_device_code();
}

void DeviceBackends::register_backend(std::unique_ptr<Backend> backend) {
    backends_.push_back(std::move(backend));
}

World& DeviceBackends::world() { return world_; }
bool DeviceBackends::debug() { return debug_; }
int DeviceBackends::opt() { return opt_; }

void DeviceBackends::register_intrinsic(thorin::Intrinsic intrinsic, Backend& backend, GetKernelConfigFn f) {
    intrinsics_[intrinsic] = std::make_pair(&backend, f);
}

void DeviceBackends::search_for_device_code() {
    // determine different parts of the world which need to be compiled differently
    ScopesForest(world_).for_each([&] (const Scope& scope) {
        auto continuation = scope.entry();
        Continuation* imported = nullptr;

        Intrinsic intrinsic = Intrinsic::None;
        visit_capturing_intrinsics(continuation, [&] (Continuation* continuation) {
            if (continuation->is_offload_intrinsic()) {
                intrinsic = continuation->intrinsic();
                return true;
            }
            return false;
        });

        if (intrinsic == Intrinsic::None)
            return;

        auto handler = intrinsics_.find(intrinsic);
        assert(handler != intrinsics_.end());
        auto [backend, get_config] = handler->second;

        imported = backend->importer_->import(continuation)->as_nom<Continuation>();
        if (imported == nullptr)
            return;

        // Necessary so that the names match in the original and imported worlds
        imported->set_name(continuation->unique_name());
        continuation->set_name(continuation->unique_name());
        for (size_t i = 0, e = continuation->num_params(); i != e; ++i)
            imported->param(i)->set_name(continuation->param(i)->name());
        imported->world().make_external(imported);
        imported->attributes().cc = CC::C;

        backend->kernels_.emplace_back(continuation);
    });

    for (auto& backend : backends_) {
        if (backend->thorin().world().empty())
            continue;

        backend->prepare_kernel_configs();
        cgs.emplace_back(backend->create_cg());
    }
}

CodeGen::CodeGen(Thorin& thorin, bool debug)
    : thorin_(thorin)
>>>>>>> 174499ee
    , debug_(debug)
{}

}<|MERGE_RESOLUTION|>--- conflicted
+++ resolved
@@ -1,15 +1,9 @@
 #include "thorin/world.h"
 #include "thorin/be/codegen.h"
-<<<<<<< HEAD
-#include "thorin/analyses/scope.h"
-#include "thorin/transform/hls_dataflow.h"
-#include "thorin/transform/hls_kernel_launch.h"
-#include "thorin/transform/cgra_dataflow.h"
-=======
 
 #include "thorin/be/c/c.h"
+#include "thorin/be/config_script/config_script.h"
 #include "thorin/be/runtime.h"
->>>>>>> 174499ee
 
 #if THORIN_ENABLE_LLVM
 #include "thorin/be/llvm/nvvm.h"
@@ -22,78 +16,14 @@
 #undef empty
 #undef nodes
 #endif
-<<<<<<< HEAD
-#include "thorin/be/c/c.h"
-#include "thorin/be/config_script/config_script.h"
-
-namespace thorin {
-
-static void get_kernel_configs(
-    Importer& importer,
-    const std::vector<Continuation*>& kernels,
-    Cont2Config& kernel_configs,
-    std::function<std::unique_ptr<KernelConfig> (Continuation*, Continuation*)> use_callback,
-    const std::function<void(const World::Externals&)>& cgra_callback = {})
-{
-    importer.world().opt();
-
-    auto externals = importer.world().externals();
-    if (cgra_callback)
-        cgra_callback(externals);
-
-    // accessd one time
-    // add index to extract the port
-    // make it a function like "kernel find by name"
-   // for (auto [_, exported] : externals) {
-   //     if (exported->name() == "hls_top") {
-   //         std::cout << "I AM HLS_TOP" <<std::endl;
-   //         for (auto param : exported->params()) {
-   //             std::cout << "PARAM" <<std::endl;
-   //             param->dump();
-   //         }
-   //     } else if (exported->name() == "cgra_graph"){
-
-   //         std::cout << "I AM CGRA_GRAPH" <<std::endl;
-   //         for (auto param : exported->params()) {
-   //             std::cout << "PARAM" <<std::endl;
-   //             param->dump();
-   //         }
-
-   //     }
-   // }
-    for (auto continuation : kernels) {
-        // recover the imported continuation (lost after the call to opt)
-        Continuation* imported = nullptr;
-        for (auto [_, exported] : externals) {
-            if (!exported->has_body()) continue;
-            if (exported->name() == continuation->unique_name())
-                imported = exported;
-
-        //    if (exported->name() == "hls_top") {
-        //        std::cout << "I AM HLS_TOP" <<std::endl;
-        //        for (auto param : exported->params()) {
-        //            std::cout << "PARAM" <<std::endl;
-        //            param->dump();
-        //        }
-        //    } else if (exported->name() == "cgra_graph"){
-
-        //        std::cout << "I AM CGRA_GRAPH" <<std::endl;
-        //        for (auto param : exported->params()) {
-        //            std::cout << "PARAM" <<std::endl;
-        //            param->dump();
-        //        }
-
-        //    }
-
-
-=======
 
 #if THORIN_ENABLE_SPIRV
 #include "thorin/be/spirv/spirv.h"
 #endif
 
-#include "thorin/transform/hls_channels.h"
+#include "thorin/transform/hls_dataflow.h"
 #include "thorin/transform/hls_kernel_launch.h"
+#include "thorin/transform/cgra_dataflow.h"
 
 namespace thorin {
 
@@ -107,9 +37,9 @@
         for (auto original_cont : conts) {
             if (!original_cont) continue;
             if (!original_cont->has_body()) continue;
+            if (!original_cont->is_exported()) continue;
             if (original_cont->name() == continuation->name())
                 imported = original_cont;
->>>>>>> 174499ee
         }
         if (!imported) continue;
 
@@ -164,43 +94,11 @@
     return size ? static_cast<uint64_t>(size->value().get_qu64()) : 0_u64;
 }
 
-<<<<<<< HEAD
-//template<typename T>
-//static bool has_restrict_pointer(const T device, Continuation* use) {
-//    bool has_restrict = true;
-//    auto app = use->body();
-//    // determine whether or not this kernel uses restrict pointers
-//    DefSet allocs;
-//    for (size_t i = LaunchArgs<device>::Num, e = app->num_args(); has_restrict && i != e; ++i) {
-//        auto arg = app->arg(i);
-//        if (!arg->type()->isa<PtrType>()) continue;
-//        auto alloc = get_alloc_call(arg);
-//        if (!alloc) has_restrict = false;
-//        auto p = allocs.insert(alloc);
-//        has_restrict &= p.second;
-//    }
-//    return has_restrict;
-//}
-//
-//
-//
-//
-//
-
-//static bool has_restrict_pointer(int launch_args_num, Continuation* use) {
-static bool has_restrict_pointer(int launch_args_num, Continuation* use) {
-// determines whether or not a kernel uses restrict pointers
+static bool has_restrict_pointer(int launch_args_num, const App* app) {
+    // determines whether or not a kernel uses restrict pointers
     auto has_restrict = true;
-    auto app = use->body();
     DefSet allocs;
     for (size_t i = launch_args_num, e = app->num_args(); has_restrict && i != e; ++i) {
-=======
-static std::unique_ptr<GPUKernelConfig> get_gpu_kernel_config(const App* app, Continuation* imported) {
-    // determine whether or not this kernel uses restrict pointers
-    bool has_restrict = true;
-    DefSet allocs;
-    for (size_t i = KernelLaunchArgs::Num, e = app->num_args(); has_restrict && i != e; ++i) {
->>>>>>> 174499ee
         auto arg = app->arg(i);
         if (!arg->type()->isa<PtrType>()) continue;
         auto alloc = get_alloc_call(arg);
@@ -208,7 +106,6 @@
         auto p = allocs.insert(alloc);
         has_restrict &= p.second;
     }
-<<<<<<< HEAD
     return has_restrict;
 }
 
@@ -217,9 +114,10 @@
 // It is true beacause of the design of the data structure
 // for example the hls_top param with index 2 at position 1 and cgra_graph param with index 3 at position 1 of the array are semantically related.
 template<typename T>
-//static const auto get_ports(const T param_status, const World::Externals& externals, HlsCgraPorts hls_cgra_ports = HlsCgraPorts()) {
 static const auto get_ports(const T param_status, const World::Externals& externals, Ports& hls_cgra_ports) {
-    for (auto [_, exported] : externals) {
+    for (auto [_, exported_def] : externals) {
+        auto exported = exported_def->isa<Continuation>();
+        if (!exported) continue;
         //if (exported->name() == "hls_top" || exported->name() == "cgra_graph" ) {
         if (exported->is_hls_top() || exported->is_cgra_graph() ) {
             if constexpr (std::is_same_v<T, Array<size_t>>) {
@@ -254,75 +152,16 @@
                     }
                 }
             }
-                return;
+            return;
         }
     }
     assert(false && "No top module found!");
 }
 
-//static const void get_ports_for(const std::string device_top, Array<size_t> param_indices, const World::Externals& externals) {
-////static const void get_ports_for(const std::string device_top, PortStatus  param_indices, const World::Externals& externals) {
-//    assert((device_top == "hls_top" || device_top == "cgra_graph") && "device top name is not valid!");
-//    for (auto [_, exported] : externals) {
-//        if (exported->name() == device_top) {
-//            std::cout << "I am " << device_top <<std::endl;
-//            for (auto param_index : param_indices) {
-//                std::cout << "Ext port: ";
-//                exported->param(param_index)->dump();
-//                std::cout << exported->param(param_index)->unique_name() << std::endl;
-//                //TODO: use index to check if a port is W or R. using global2mode or def2mde inside dataflow_HLS
-//            }
-//        }
-//    }
-//}
-//
-//
-//
-//
-//static const void get_ports_for(const std::string device_top, PortStatus port_status, const World::Externals& externals) {
-////static const void get_ports_for(const std::string device_top, PortStatus  param_indices, const World::Externals& externals) {
-//    assert((device_top == "hls_top" || device_top == "cgra_graph") && "device top name is not valid!");
-//    for (auto [_, exported] : externals) {
-//        if (exported->name() == device_top) {
-//            std::cout << "I am " << device_top <<std::endl;
-//            for (auto [param_index, _] : port_status) {
-//                std::cout << "Ext port: ";
-//                exported->param(param_index)->dump();
-//                std::cout << exported->param(param_index)->unique_name() << std::endl;
-//                //TODO: use index to check if a port is W or R. using global2mode or def2mde inside dataflow_HLS
-//            }
-//        }
-//    }
-//}
-
-
-////template<typename T>
-//static bool has_restrict_pointer(Device_code device, Continuation* use) {
-//    bool has_restrict = true;
-//    auto app = use->body();
-//    // determine whether or not this kernel uses restrict pointers
-//    DefSet allocs;
-//    //for (size_t i = LaunchArgs<device>::Num, e = app->num_args(); has_restrict && i != e; ++i) {
-//    for (size_t i = launch_args(device)::Num, e = app->num_args(); has_restrict && i != e; ++i) {
-//        auto arg = app->arg(i);
-//        if (!arg->type()->isa<PtrType>()) continue;
-//        auto alloc = get_alloc_call(arg);
-//        if (!alloc) has_restrict = false;
-//        auto p = allocs.insert(alloc);
-//        has_restrict &= p.second;
-//    }
-//    return has_restrict;
-//}
-
-DeviceBackends::DeviceBackends(World& world, int opt, bool debug, std::string& flags)
-    : cgs {}
-{
-    for (size_t i = 0; i < cgs.size(); ++i)
-        importers_.emplace_back(world);
-=======
->>>>>>> 174499ee
-
-    auto it_config = app->arg(KernelLaunchArgs::Config)->isa<Tuple>();
+static std::unique_ptr<GPUKernelConfig> get_gpu_kernel_config(const App* app, Continuation* imported) {
+    bool has_restrict = has_restrict_pointer(KernelLaunchArgs<GPU>::Num, app);
+
+    auto it_config = app->arg(KernelLaunchArgs<GPU>::Config)->isa<Tuple>();
     if (it_config &&
         it_config->op(0)->isa<PrimLit>() &&
         it_config->op(1)->isa<PrimLit>() &&
@@ -336,24 +175,7 @@
     return std::make_unique<GPUKernelConfig>(std::tuple<int, int, int>{-1, -1, -1}, has_restrict);
 }
 
-<<<<<<< HEAD
-        static const auto backend_intrinsics = std::array {
-            std::pair { CUDA,   Intrinsic::CUDA   },
-            std::pair { NVVM,   Intrinsic::NVVM   },
-            std::pair { OpenCL, Intrinsic::OpenCL },
-            std::pair { AMDGPU, Intrinsic::AMDGPU },
-            std::pair { HLS,    Intrinsic::HLS    },
-            std::pair { CGRA,   Intrinsic::CGRA   }
-        };
-        for (auto [backend, intrinsic] : backend_intrinsics) {
-            if (is_passed_to_intrinsic(continuation, intrinsic)) {
-                imported = importers_[backend].import(continuation)->as_nom<Continuation>();
-                break;
-            }
-        }
-=======
 Backend::Backend(thorin::DeviceBackends& backends, World& src) : backends_(backends), device_code_(src), importer_(std::make_unique<Importer>(src, device_code_.world())) {}
->>>>>>> 174499ee
 
 struct CudaBackend : public Backend {
     explicit CudaBackend(DeviceBackends& b, World& src) : Backend(b, src) {
@@ -371,74 +193,6 @@
         b.register_intrinsic(Intrinsic::OpenCL, *this, get_gpu_kernel_config);
     }
 
-<<<<<<< HEAD
-    //for (auto backend : std::array { CUDA, NVVM, OpenCL, AMDGPU, CGRA }) {
-    for (auto backend : std::array { CUDA, NVVM, OpenCL, AMDGPU}) {
-        if (!importers_[backend].world().empty()) {
-            //size_t launch_args_num;
-           // switch (backend) {
-             //   case CUDA: case NVVM: case OpenCL: case AMDGPU:
-                    //launch_args_num = LaunchArgs<GPU>::Num; break;
-              //  case CGRA: {
-                    //cgra_dataflow(importers_[CGRA]);
-              //      launch_args_num = LaunchArgs<AIE_CGRA>::Num; break;
-        //        }
-          //      default:
-           //         THORIN_UNREACHABLE;
-           // }
-
-            get_kernel_configs(importers_[backend], kernels, kernel_config, [&](Continuation *use, Continuation * /* imported */) {
-               // bool has_restrict = true;
-                auto has_restrict = has_restrict_pointer(LaunchArgs<GPU>::Num, use);
-                //auto app = use->body();
-                // determine whether or not this kernel uses restrict pointers
-            //    DefSet allocs;
-            //    for (size_t i = launch_args_num, e = app->num_args(); has_restrict && i != e; ++i) {
-            //        auto arg = app->arg(i);
-            //        if (!arg->type()->isa<PtrType>()) continue;
-            //        auto alloc = get_alloc_call(arg);
-            //        if (!alloc) has_restrict = false;
-            //        auto p = allocs.insert(alloc);
-            //        has_restrict &= p.second;
-            //    }
-           // if (backend != CGRA) {
-                auto it_config = use->body()->arg(LaunchArgs<GPU>::Config)->as<Tuple>();
-                if (it_config->op(0)->isa<PrimLit>() &&
-                    it_config->op(1)->isa<PrimLit>() &&
-                    it_config->op(2)->isa<PrimLit>()) {
-                    return std::make_unique<GPUKernelConfig>(std::tuple<int, int, int>{
-                        it_config->op(0)->as<PrimLit>()->qu32_value().data(),
-                        it_config->op(1)->as<PrimLit>()->qu32_value().data(),
-                        it_config->op(2)->as<PrimLit>()->qu32_value().data()
-                    }, has_restrict);
-                }
-           // }
-                return std::make_unique<GPUKernelConfig>(std::tuple<int, int, int>{-1, -1, -1}, has_restrict);
-            });
-        }
-    }
-
-  //  if (!importers_[CGRA].world().empty()) {
-  //      cgra_dataflow(importers_[CGRA]);
-  //  }
-    // get the HLS kernel configurations
-    Top2Kernel top2kernel;
-    DeviceDefs device_defs;
-    Ports hls_cgra_ports; // channel-params between HLS and CGRA
-    if (!importers_[HLS].world().empty()) {
-        device_defs = hls_dataflow(importers_[HLS], top2kernel, world, importers_[CGRA]);
-
-        get_kernel_configs(importers_[HLS], kernels, kernel_config, [&] (Continuation* use, Continuation* imported) {
-            auto app = use->body();
-
-           // auto externals = importers_[HLS].world().externals();
-           // std::cout << "LOCAL CODE EXTERNALS" << std::endl;
-           // for (auto [_, exported] : externals) {
-           //     exported->dump();
-           //     }
-
-
-=======
     std::unique_ptr<CodeGen> create_cg() override {
         std::string empty;
         return std::make_unique<c::CodeGen>(device_code_, kernel_configs_, c::Lang::OpenCL, backends_.debug(), empty);
@@ -513,10 +267,14 @@
 };
 #endif
 
+//TODO: move this somewhere sane.
+static Ports hls_cgra_ports; // chanel-params between HLS and CGRA
+static DeviceDefs hls_device_defs;
+static Top2Kernel hls_top2kernel;
+
 struct HLSBackend : public Backend {
     explicit HLSBackend(DeviceBackends& b, World& src, std::string& hls_flags) : Backend(b, src), hls_flags_(hls_flags) {
         b.register_intrinsic(Intrinsic::HLS, *this, [&](const App* app, Continuation* imported) {
->>>>>>> 174499ee
             HLSKernelConfig::Param2Size param_sizes;
             for (size_t i = hls_free_vars_offset, e = app->num_args(); i != e; ++i) {
                 auto arg = app->arg(i);
@@ -544,128 +302,83 @@
                 // imported has type: fn (mem, fn (mem), ...)
                 param_sizes.emplace(imported->param(i - hls_free_vars_offset + 2), num_elems);
             }
-<<<<<<< HEAD
-            return std::make_unique<HLSKernelConfig>(param_sizes); // this config is added into cont2config (kernel_config) map with its continuation
-        }, [&] (const World::Externals& externals) {
-
-            //auto externals = importers_[HLS].world().externals();
-       //     for (auto [_, exported] : externals) {
-       //         if (exported->name() == "hls_top") {
-       //             std::cout << "I AM HLS_TOP" <<std::endl;
-       //         //    for (auto param : exported->params()) {
-       //         //        std::cout << "PARAM" <<std::endl;
-       //         //        param->dump();
-       //         //    }
-
-       //             for (auto param_index : std::get<2>(device_defs)) {
-       //                 std::cout << "CGRA port param: " << std::endl;
-       //                 exported->param(param_index)->dump();
-       //             }
-
-       //         } else if (exported->name() == "cgra_graph"){
-
-       //             std::cout << "I AM CGRA_GRAPH" <<std::endl;
-       //             for (auto param : exported->params()) {
-       //                 std::cout << "PARAM" <<std::endl;
-       //                 param->dump();
-       //             }
-
-       //         }
-       //     }
-
-        //get_ports_for("hls_top", std::get<2>(device_defs), externals);
-        get_ports(std::get<2>(device_defs), externals, hls_cgra_ports);
+            return std::make_unique<HLSKernelConfig>(param_sizes);
+        });
+    }
+
+    std::unique_ptr<CodeGen> create_cg() override {
+        if (!device_code_.world().empty()) {
+            get_ports(std::get<2>(hls_device_defs), device_code_.world().externals(), hls_cgra_ports);
+
+            hls_annotate_top(device_code_.world(), hls_top2kernel, kernel_configs_);
+            hls_kernel_launch(device_code_.world(), std::get<0>(hls_device_defs), kernel_configs_);
         }
 
-            );
-        hls_annotate_top(importers_[HLS].world(), top2kernel, kernel_config); // adding hls_top config to cont2config map
-    }
-
-    hls_kernel_launch(world, std::get<0>(device_defs), kernel_config);
-
-    //TODO: need to write an analysis to check R/W mode on global memory allocaions
-    if (!importers_[CGRA].world().empty()) {
-        // at the moment only kernel channel modes are returned
-        // ports are cgra_graph params that are connected to hls_top
-       auto [port_indices, cont2param_modes] = cgra_dataflow(importers_[CGRA], world, std::get<1>(device_defs));
-
-       get_kernel_configs(importers_[CGRA], kernels, kernel_config, [&] (Continuation* use, Continuation* imported) {
-               CGRAKernelConfig::Param2Mode param2mode;
-               // The order that channel modes are inserted in param_modes cosecuteviley is aligned with the order that channels appear in imported continuations
-               // for example, the first mode in param_modes (index = 0) is equal to the first channel in the imported continuation (kernel)
-               annotate_channel_modes(imported, cont2param_modes, param2mode);
-
-               annotate_interface(imported, use);
-
-            auto app = use->body();
-          //  for(const auto& [cont, param_modes] : cont2param_modes) {
-          //  //TODO: check for continuation names then insert channel param modes
-          //   //std::cout << "check names" << std::endl;
-          //      //std::cout << cont->name() << "==" << imported->name() << " ?" << std::endl;
-          //      //if (cont->name() == imported->name()) {std::cout << "BINGO" << std::endl;}
-          //      for (auto const& param : imported->params()) {
-          //          if ((param->index() < 2) || is_mem(param) || param->order() != 0 || is_unit(param))
-          //              continue;
-          //          else if (auto type = param->type(); is_channel_type(type)) {}
-
-          //          param->dump();
-          //      }
-          //  }
-
-            auto has_restrict = has_restrict_pointer(LaunchArgs<AIE_CGRA>::Num, use);
+        return std::make_unique<c::CodeGen>(device_code_, kernel_configs_, c::Lang::HLS, backends_.debug(), hls_flags_);
+    }
+
+    std::string& hls_flags_;
+};
+
+static ContName2ParamModes cgra_cont2param_modes;
+static PortIndices cgra_port_indices;
+
+struct CGRABackend : public Backend {
+    explicit CGRABackend(DeviceBackends& b, World& src) : Backend(b, src) {
+        b.register_intrinsic(Intrinsic::CGRA, *this, [&](const App* app, Continuation* imported) {
+            CGRAKernelConfig::Param2Mode param2mode;
+            // The order that channel modes are inserted in param_modes cosecuteviley is aligned with the order that channels appear in imported continuations
+            // for example, the first mode in param_modes (index = 0) is equal to the first channel in the imported continuation (kernel)
+
+            annotate_channel_modes(imported, cgra_cont2param_modes, param2mode);
+            for (auto use : app->uses()) {
+                if (use->isa<Continuation>())
+                    annotate_interface(imported, use->as<Continuation>());
+            }
+
+            auto has_restrict = has_restrict_pointer(KernelLaunchArgs<AIE_CGRA>::Num, app);
             // TODO: (-10,-10) auto location , default rtm_ratio to 1
-                auto runtime_ratio = app->arg(LaunchArgs<AIE_CGRA>::Runtime_ratio);
-                auto tile_location = app->arg(LaunchArgs<AIE_CGRA>::Location)->as<Tuple>();
-                auto vector_size   = app->arg(LaunchArgs<AIE_CGRA>::Vector_size);
-                if (runtime_ratio->isa<PrimLit>() &&
+            auto runtime_ratio = app->arg(KernelLaunchArgs<AIE_CGRA>::Runtime_ratio);
+            auto tile_location = app->arg(KernelLaunchArgs<AIE_CGRA>::Location)->as<Tuple>();
+            auto vector_size   = app->arg(KernelLaunchArgs<AIE_CGRA>::Vector_size);
+            if (runtime_ratio->isa<PrimLit>() &&
                     tile_location->op(0)->isa<PrimLit>() &&
                     tile_location->op(1)->isa<PrimLit>() &&
                     vector_size->isa<PrimLit>()) {
-                    auto runtime_ratio_val = runtime_ratio->as<PrimLit>()->qf32_value().data();
-                    auto tile_location_val = std::make_pair(tile_location->op(0)->as<PrimLit>()->qu32_value().data(),
-                           tile_location->op(1)->as<PrimLit>()->qu32_value().data());
-                    auto vector_size_val = vector_size->as<PrimLit>()->qu32_value().data();
-
-                    return std::make_unique<CGRAKernelConfig>(runtime_ratio_val, tile_location_val, vector_size_val, param2mode, has_restrict);
-                }
-                    return std::make_unique<CGRAKernelConfig>(-1, std::make_pair(-1, -1), -1, param2mode, has_restrict);
-
-            // TODO: insert corresponding params from imported  using index and add mode
-            //    for (size_t i = cgra_free_vars_offset, e = app->num_args(); i != e; ++i) {
-            //        auto arg = app->arg(i);
-            //        auto ptr_type = arg->type()->isa<PtrType>();
-            //        //TODO : check types and assign to param2mode
-            //    }
-        }, [&] (const World::Externals& externals) {
+                auto runtime_ratio_val = runtime_ratio->as<PrimLit>()->qf32_value().data();
+                auto tile_location_val = std::make_pair(tile_location->op(0)->as<PrimLit>()->qu32_value().data(),
+                        tile_location->op(1)->as<PrimLit>()->qu32_value().data());
+                auto vector_size_val = vector_size->as<PrimLit>()->qu32_value().data();
+
+                return std::make_unique<CGRAKernelConfig>(runtime_ratio_val, tile_location_val, vector_size_val, param2mode, has_restrict);
+            }
+            return std::make_unique<CGRAKernelConfig>(-1, std::make_pair(-1, -1), -1, param2mode, has_restrict);
+        });
+    }
+
+    std::unique_ptr<CodeGen> create_cg() override {
+        std::string empty;
+
+        if (!device_code_.world().empty()) {
             // TODO: HERE cgra_graph params are correct!
             Continuation* cgra_graph_cont = nullptr;
-            for (auto [_, exported] : externals) {
-                if (auto temp = exported->isa_nom<Continuation>()) {
-                    std::cout << "external codegen" << std::endl;
-                    //temp->dump();
-                }
-                if (exported->isa_nom<Continuation>()->is_cgra_graph()) {
-                    cgra_graph_cont = exported;
-                    for (auto param : exported->params()){
+            for (auto [_, exported] : device_code_.world().externals()) {
+                if (auto cont = exported->isa_nom<Continuation>(); cont && cont->is_cgra_graph()) {
+                    cgra_graph_cont = cont;
+                    for (auto param : cont->params()){
                         std::cout << "external" << std::endl;
                         //param->dump();
                     }
                 }
             }
-      //  }
-
-                //get_ports_for("cgra_graph", port_indices, externals);
-                //get_ports(std::get<0>(port_indices), externals, hls_cgra_ports);
-                get_ports(port_indices, externals, hls_cgra_ports);
-        // just copied from down
-   //     if (!hls_cgra_ports.empty()) {
-        // the aim is passing cgra_graph cont to annotate_cgra_graph_modes to import the config for non-channel params
-            //cgra_graph_cont->dump();
-            annotate_cgra_graph_modes(cgra_graph_cont, hls_cgra_ports, kernel_config); // adding cgra_graph config to cont2config map
-            for (const auto& item : kernel_config) {
+
+            get_ports(cgra_port_indices, device_code_.world().externals(), hls_cgra_ports);
+            annotate_cgra_graph_modes(cgra_graph_cont, hls_cgra_ports, kernel_configs_); // adding cgra_graph config to cont2config map
+                                                                                         //
+            for (const auto& item : kernel_configs_) {
                 auto cont = item.first;
                 if (auto config = item.second->isa<CGRAKernelConfig>(); config) {//std::cout << "FOUND CGRA CONFIG" << std::endl;
-                    //cont->dump();
+                                                                                 //cont->dump();
                     for (auto param : cont->params()) {
                         if (auto mode = config->param_mode(param); mode != ChannelMode::Undef) {
                             std::cout << "param" << std::endl;
@@ -679,55 +392,22 @@
                     }
                 }
             }
-      //  }
-        //else
-          //  world.WLOG("TODO: CGRA graph is not correclty generated due to direct memory access!");
-
+
+            //TODO: This should not be emitted here. Eiter find a way to move this code generator outside, or integrate this into the CGRA code generator.
+            //Maybe a wrapper around these code generators would be in order? We currently expect a single code generator to emit a single file,
+            //but this is not the case with CGRA.
+            auto cfg_generator = std::make_unique<config_script::CodeGen>(device_code_, backends_.debug(), hls_cgra_ports, empty);
+
+            auto name = device_code_.world().name() + cfg_generator->file_ext();
+            std::ofstream file(name);
+            if (!file)
+                device_code_.world().ELOG("cannot open '{}' for writing", name);
+            else
+                cfg_generator->emit_stream(file);
         }
-        );
-        // just moved up but here is a better place as it is called only once
-//        if (!hls_cgra_ports.empty()) {
-//            annotate_cgra_graph_modes(hls_cgra_ports, kernel_config); // adding cgra_graph config to cont2config map
-//            for (const auto& item : kernel_config) {
-//                auto cont = item.first;
-//                if (auto config = item.second->isa<CGRAKernelConfig>(); config) {std::cout << "FOUND CGRA CONFIG" << std::endl;
-//                    cont->dump();
-//                    for (auto param : cont->params()) {
-//                        if (auto mode = config->param_mode(param); mode != ChannelMode::Undef) {
-//                            std::cout << "param" << std::endl;
-//                            param->dump();
-//                            std::cout << "mode" << std::endl;
-//                            if (mode == ChannelMode::Read) {std::cout << "Read"<< std::endl;
-//                            } else {
-//                                std::cout << "Write"<< std::endl;
-//                            }
-//                        }
-//                    }
-//                }
-//            }
-//        }
-//        else
-//            world.WLOG("TODO: CGRA graph is not correclty generated due to direct memory access!");
-    }
-
-=======
-            return std::make_unique<HLSKernelConfig>(param_sizes);
-        });
-    }
->>>>>>> 174499ee
-
-    std::unique_ptr<CodeGen> create_cg() override {
-        Top2Kernel top2kernel;
-        DeviceParams hls_host_params;
-
-        hls_host_params = hls_channels(device_code_, *importer_, top2kernel, backends_.world());
-        hls_annotate_top(device_code_.world(), top2kernel, kernel_configs_);
-        hls_kernel_launch(device_code_.world(), hls_host_params);
-
-        return std::make_unique<c::CodeGen>(device_code_, kernel_configs_, c::Lang::HLS, backends_.debug(), hls_flags_);
-    }
-
-    std::string& hls_flags_;
+
+        return std::make_unique<c::CodeGen>(device_code_, kernel_configs_, c::Lang::CGRA, backends_.debug(), empty);
+    }
 };
 
 DeviceBackends::DeviceBackends(thorin::World& world, int opt, bool debug, std::string& hls_flags) : world_(world), opt_(opt), debug_(debug) {
@@ -738,42 +418,6 @@
     register_backend(std::make_unique<AMDPALBackend>(*this, world));
     register_backend(std::make_unique<NVVMBackend>(*this, world));
 #endif
-<<<<<<< HEAD
-
-        //thorin::config_script::CodeGen cg(world,debug, hls_cgra_ports);
-        //emit_to_file(cg);
-   // std::cout << "--------> " <<hls_cgra_ports.size() << std::endl;
-   // for (auto elem : hls_cgra_ports)
-       // std::cout << "--------> " << elem.first.value().first << "-----" << elem.second.value() << std::endl;
-        //elem.second.value();
-    if (!importers_[CGRA].world().empty()){
-        cgs[CGRA] = std::make_unique<config_script::CodeGen>(importers_[CGRA].world(), debug, hls_cgra_ports, flags);
-        thorin::config_script::CodeGen cg(world, debug, hls_cgra_ports, flags);
-
-    auto emit_to_file = [&] (thorin::CodeGen& cg) {
-            auto name = world.name() + cg.file_ext();
-            std::ofstream file(name);
-            if (!file)
-                world.ELOG("cannot open '{}' for writing", name);
-            else
-                cg.emit_stream(file);
-        };
-
-        emit_to_file(cg);
-    }
-
-    //if (!importers_[CGRA  ].world().empty()) cgs[CGRA  ] = std::make_unique<config_script::CodeGen>(importers_[CGRA  ].world(), debug);
-    for (auto [backend, lang] : std::array { std::pair { CUDA, c::Lang::CUDA }, std::pair { OpenCL, c::Lang::OpenCL }, std::pair { HLS, c::Lang::HLS }, std::pair { CGRA, c::Lang::CGRA } })
-        if (!importers_[backend].world().empty()) { cgs[backend] = std::make_unique<c::CodeGen>(importers_[backend].world(), kernel_config, lang, debug, flags);
-        }
-
-}
-
-
-
-CodeGen::CodeGen(World& world, bool debug)
-    : world_(world)
-=======
 #if THORIN_ENABLE_SHADY
     register_backend(std::make_unique<ShadyBackend>(*this, world))
 #endif
@@ -782,6 +426,7 @@
     register_backend(std::make_unique<LevelZeroSPIRVBackend>(*this, world));
 #endif
     register_backend(std::make_unique<HLSBackend>(*this, world, hls_flags));
+    register_backend(std::make_unique<CGRABackend>(*this, world));
 
     search_for_device_code();
 }
@@ -835,6 +480,14 @@
         backend->kernels_.emplace_back(continuation);
     });
 
+    auto [hls_backend, _] = intrinsics_.find(Intrinsic::HLS)->second;
+    auto [cgra_backend, _] = intrinsics_.find(Intrinsic::CGRA)->second;
+
+    hls_device_defs = hls_dataflow(*hls_backend->importer_, hls_top2kernel, world_, *cgra_backend->importer_);
+    auto dataflow_result = cgra_dataflow(*cgra_backend->importer_, world_, std::get<1>(hls_device_defs));
+    cgra_port_indices = std::get<0>(dataflow_result);
+    cgra_cont2param_modes = std::get<1>(dataflow_result);
+
     for (auto& backend : backends_) {
         if (backend->thorin().world().empty())
             continue;
@@ -846,7 +499,6 @@
 
 CodeGen::CodeGen(Thorin& thorin, bool debug)
     : thorin_(thorin)
->>>>>>> 174499ee
     , debug_(debug)
 {}
 
