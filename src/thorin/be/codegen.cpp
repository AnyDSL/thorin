--- conflicted
+++ resolved
@@ -207,15 +207,9 @@
     hls_kernel_launch(world, hls_host_params);
 
 #if THORIN_ENABLE_LLVM
-<<<<<<< HEAD
-    if (!importers_[NVVM      ].world().empty()) cgs[NVVM      ] = std::make_unique<llvm::NVVMCodeGen     >(importers_[NVVM      ].world(), kernel_config, opt, debug);
-    if (!importers_[AMDGPU_HSA].world().empty()) cgs[AMDGPU_HSA] = std::make_unique<llvm::AMDGPUHSACodeGen>(importers_[AMDGPU_HSA].world(), kernel_config, opt, debug);
-    if (!importers_[AMDGPU_PAL].world().empty()) cgs[AMDGPU_PAL] = std::make_unique<llvm::AMDGPUPALCodeGen>(importers_[AMDGPU_PAL].world(), kernel_config, opt, debug);
-=======
-    if (!accelerator_code[NVVM      ].world().empty()) cgs[NVVM      ] = std::make_unique<llvm::NVVMCodeGen     >(accelerator_code[NVVM      ], kernel_config,      debug);
+    if (!accelerator_code[NVVM      ].world().empty()) cgs[NVVM      ] = std::make_unique<llvm::NVVMCodeGen     >(accelerator_code[NVVM      ], kernel_config, opt, debug);
     if (!accelerator_code[AMDGPU_HSA].world().empty()) cgs[AMDGPU_HSA] = std::make_unique<llvm::AMDGPUHSACodeGen>(accelerator_code[AMDGPU_HSA], kernel_config, opt, debug);
     if (!accelerator_code[AMDGPU_PAL].world().empty()) cgs[AMDGPU_PAL] = std::make_unique<llvm::AMDGPUPALCodeGen>(accelerator_code[AMDGPU_PAL], kernel_config, opt, debug);
->>>>>>> f9b73c43
 #else
     (void)opt;
 #endif
