#ifndef THORIN_CODEGEN_H
#define THORIN_CODEGEN_H

#include "thorin/transform/importer.h"
#include "thorin/be/kernel_config.h"

namespace thorin {

class CodeGen {
protected:
    CodeGen(Thorin& thorin, bool debug);
public:
    virtual ~CodeGen() {}

    virtual void emit_stream(std::ostream& stream) = 0;
    virtual const char* file_ext() const = 0;

    /// @name getters
    //@{
    Thorin& thorin() const { return thorin_; }
    World& world() const { return thorin().world(); }
    bool debug() const { return debug_; }
    //@}

private:
    Thorin& thorin_;
    bool debug_;
};

struct LaunchArgs {
    enum {
        Mem = 0,
        Device,
        Space,
        Config,
        Body,
        Return,
        Num
    };
};

struct DeviceBackends {
    DeviceBackends(World& world, int opt, bool debug, std::string& hls_flags);

    Cont2Config kernel_config;
    std::vector<Continuation*> kernels;

<<<<<<< HEAD
    enum { CUDA, NVVM, OpenCL, AMDGPU, HLS, Shady, BackendCount };
=======
    enum { CUDA, NVVM, OpenCL, AMDGPU_HSA, AMDGPU_PAL, HLS, BackendCount };
>>>>>>> 1f938b70
    std::array<std::unique_ptr<CodeGen>, BackendCount> cgs;
private:
    std::array<const char*, BackendCount> backend_names = { "CUDA", "NVVM", "OpenCL", "AMDGPU", "HLS", "Shady" };
    std::vector<Thorin> accelerator_code;
};

}

#endif<|MERGE_RESOLUTION|>--- conflicted
+++ resolved
@@ -45,14 +45,10 @@
     Cont2Config kernel_config;
     std::vector<Continuation*> kernels;
 
-<<<<<<< HEAD
-    enum { CUDA, NVVM, OpenCL, AMDGPU, HLS, Shady, BackendCount };
-=======
-    enum { CUDA, NVVM, OpenCL, AMDGPU_HSA, AMDGPU_PAL, HLS, BackendCount };
->>>>>>> 1f938b70
+    enum { CUDA, NVVM, OpenCL, AMDGPU_HSA, AMDGPU_PAL, HLS, Shady, BackendCount };
     std::array<std::unique_ptr<CodeGen>, BackendCount> cgs;
 private:
-    std::array<const char*, BackendCount> backend_names = { "CUDA", "NVVM", "OpenCL", "AMDGPU", "HLS", "Shady" };
+    std::array<const char*, BackendCount> backend_names = { "CUDA", "NVVM", "OpenCL", "AMDGPU_HSA", "AMDGPU_PAL", "HLS", "Shady" };
     std::vector<Thorin> accelerator_code;
 };
 
