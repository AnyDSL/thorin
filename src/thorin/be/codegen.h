--- conflicted
+++ resolved
@@ -27,40 +27,6 @@
     bool debug_;
 };
 
-<<<<<<< HEAD
-enum Device_code {GPU, FPGA_HLS, FPGA_CL, AIE_CGRA};
-template<Device_code T>
-struct LaunchArgs {};
-template <>
-struct LaunchArgs<GPU> {
-    enum {
-        Mem = 0,
-        Device,
-        Space,
-        Config,
-        Body,
-        Return,
-        Num
-    };
-
-};
-
-template<>
-struct LaunchArgs<FPGA_CL> : LaunchArgs<GPU> {};
-
-template<>
-struct LaunchArgs<AIE_CGRA> {
-    enum {
-        Mem = 0,
-        Device,
-        Runtime_ratio,
-        Location,
-        Vector_size,
-        Body,
-        Return,
-        Num
-    };
-=======
 struct DeviceBackends;
 
 struct Backend {
@@ -82,16 +48,7 @@
 
     void prepare_kernel_configs();
     friend DeviceBackends;
->>>>>>> 174499ee
 };
-
-//template<Device_code T>
-//LaunchArgs<T> launch_args(Device_code device_code) {
-//    if (device_code == GPU)
-//        return LaunchArgs<GPU>{};
-//    else if (device_code == AIE_CGRA)
-//        return LaunchArgs<AIE_CGRA>{};
-//}
 
 struct DeviceBackends {
     DeviceBackends(World& world, int opt, bool debug, std::string& hls_flags);
@@ -106,11 +63,6 @@
     using GetKernelConfigFn = std::function<std::unique_ptr<KernelConfig>(const App*, Continuation*)>;
     void register_intrinsic(Intrinsic, Backend&, GetKernelConfigFn);
 
-<<<<<<< HEAD
-    enum { CUDA, NVVM, OpenCL, AMDGPU, CGRA, HLS, BackendCount };
-    std::array<std::unique_ptr<CodeGen>, BackendCount> cgs;
-=======
->>>>>>> 174499ee
 private:
     World& world_;
     std::vector<std::unique_ptr<Backend>> backends_;
