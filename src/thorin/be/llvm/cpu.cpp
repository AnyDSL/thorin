--- conflicted
+++ resolved
@@ -19,11 +19,7 @@
     auto target = llvm::TargetRegistry::lookupTarget(triple_str, error);
     assert(target && "can't create target for host architecture");
     llvm::TargetOptions options;
-<<<<<<< HEAD
-    auto machine(target->createTargetMachine(triple_str, llvm::sys::getHostCPUName(), "" /* features */, options, llvm::None));
-=======
-    std::unique_ptr<llvm::TargetMachine> machine(target->createTargetMachine(triple_str, llvm::sys::getHostCPUName(), "" /* features */, options));
->>>>>>> 05305b5b
+    std::unique_ptr<llvm::TargetMachine> machine(target->createTargetMachine(triple_str, llvm::sys::getHostCPUName(), "" /* features */, options, llvm::None));
     module_->setDataLayout(machine->createDataLayout());
 }
 
