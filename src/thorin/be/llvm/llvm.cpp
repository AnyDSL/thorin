--- conflicted
+++ resolved
@@ -1293,7 +1293,6 @@
     }
 
     switch (callee->intrinsic()) {
-<<<<<<< HEAD
         case Intrinsic::Atomic:       return { emit_atomic(irbuilder, continuation) };
         case Intrinsic::AtomicLoad:   return { emit_atomic_load(irbuilder, continuation) };
         case Intrinsic::AtomicStore:  emit_atomic_store(irbuilder, continuation); break;
@@ -1304,32 +1303,14 @@
         case Intrinsic::CUDA:         runtime_->emit_host_code(*this, irbuilder, Runtime::CUDA_PLATFORM,   ".cu",     continuation); break;
         case Intrinsic::NVVM:         runtime_->emit_host_code(*this, irbuilder, Runtime::CUDA_PLATFORM,   ".nvvm",   continuation); break;
         case Intrinsic::OpenCL:       runtime_->emit_host_code(*this, irbuilder, Runtime::OPENCL_PLATFORM, ".cl",     continuation); break;
-        case Intrinsic::AMDGPU:       runtime_->emit_host_code(*this, irbuilder, Runtime::HSA_PLATFORM,    ".amdgpu", continuation); break;
+        case Intrinsic::AMDGPUHSA:    runtime_->emit_host_code(*this, irbuilder, Runtime::HSA_PLATFORM,    ".amdgpu", continuation); break;
+        case Intrinsic::AMDGPUPAL:    runtime_->emit_host_code(*this, irbuilder, Runtime::PAL_PLATFORM,    ".amdgpu", continuation); break;
         case Intrinsic::ShadyCompute: runtime_->emit_host_code(*this, irbuilder, Runtime::SHADY_PLATFORM,  ".shady",  continuation); break;
         case Intrinsic::HLS:          emit_hls(irbuilder, continuation);      break;
         case Intrinsic::Parallel:     emit_parallel(irbuilder, continuation); break;
         case Intrinsic::Fibers:       emit_fibers(irbuilder, continuation);   break;
         case Intrinsic::Spawn:        return { emit_spawn(irbuilder, continuation) };
         case Intrinsic::Sync:         emit_sync(irbuilder, continuation);     break;
-=======
-        case Intrinsic::Atomic:      return emit_atomic(irbuilder, continuation);
-        case Intrinsic::AtomicLoad:  return emit_atomic_load(irbuilder, continuation);
-        case Intrinsic::AtomicStore: return emit_atomic_store(irbuilder, continuation);
-        case Intrinsic::CmpXchg:     return emit_cmpxchg(irbuilder, continuation, false);
-        case Intrinsic::CmpXchgWeak: return emit_cmpxchg(irbuilder, continuation, true);
-        case Intrinsic::Fence:       return emit_fence(irbuilder, continuation);
-        case Intrinsic::Reserve:     return emit_reserve(irbuilder, continuation);
-        case Intrinsic::CUDA:        return runtime_->emit_host_code(*this, irbuilder, Runtime::CUDA_PLATFORM,   ".cu",     continuation);
-        case Intrinsic::NVVM:        return runtime_->emit_host_code(*this, irbuilder, Runtime::CUDA_PLATFORM,   ".nvvm",   continuation);
-        case Intrinsic::OpenCL:      return runtime_->emit_host_code(*this, irbuilder, Runtime::OPENCL_PLATFORM, ".cl",     continuation);
-        case Intrinsic::AMDGPUHSA:   return runtime_->emit_host_code(*this, irbuilder, Runtime::HSA_PLATFORM,    ".amdgpu", continuation);
-        case Intrinsic::AMDGPUPAL:   return runtime_->emit_host_code(*this, irbuilder, Runtime::PAL_PLATFORM,    ".amdgpu", continuation);
-        case Intrinsic::HLS:         return emit_hls(irbuilder, continuation);
-        case Intrinsic::Parallel:    return emit_parallel(irbuilder, continuation);
-        case Intrinsic::Fibers:      return emit_fibers(irbuilder, continuation);
-        case Intrinsic::Spawn:       return emit_spawn(irbuilder, continuation);
-        case Intrinsic::Sync:        return emit_sync(irbuilder, continuation);
->>>>>>> 1f938b70
 #if THORIN_ENABLE_RV
         case Intrinsic::Vectorize:    emit_vectorize_continuation(irbuilder, continuation); break;
 #else
