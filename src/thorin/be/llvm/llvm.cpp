#include "thorin/be/llvm/llvm.h"

#include <algorithm>
#include <stdexcept>

#include <llvm/ADT/Triple.h>
#include <llvm/Bitcode/ReaderWriter.h>
#include <llvm/IR/Constant.h>
#include <llvm/IR/Constants.h>
#include <llvm/IR/Function.h>
#include <llvm/IR/GlobalVariable.h>
#include <llvm/IR/Instructions.h>
#include <llvm/IR/LLVMContext.h>
#include <llvm/IR/Module.h>
#include <llvm/IR/Type.h>
#include <llvm/IR/Verifier.h>
#include <llvm/PassManager.h>
#include <llvm/Support/Host.h>
#include <llvm/Support/Path.h>
#include <llvm/Support/raw_ostream.h>
#include <llvm/Support/FileSystem.h>
#include <llvm/Transforms/IPO/PassManagerBuilder.h>
#include <llvm/Transforms/Scalar.h>
#include <llvm/Transforms/IPO.h>

#ifdef WFV2_SUPPORT
#include <wfvInterface.h>
#endif

#include "thorin/def.h"
#include "thorin/lambda.h"
#include "thorin/primop.h"
#include "thorin/type.h"
#include "thorin/world.h"
#include "thorin/analyses/schedule.h"
#include "thorin/analyses/scope.h"
#include "thorin/be/llvm/cpu.h"
#include "thorin/be/llvm/cuda.h"
#include "thorin/be/llvm/nvvm.h"
#include "thorin/be/llvm/opencl.h"
#include "thorin/be/llvm/spir.h"
#include "thorin/transform/import.h"
#include "thorin/util/array.h"
#include "thorin/util/log.h"
#include "thorin/util/push.h"

namespace thorin {

CodeGen::CodeGen(World& world, llvm::CallingConv::ID function_calling_convention, llvm::CallingConv::ID device_calling_convention, llvm::CallingConv::ID kernel_calling_convention)
    : world_(world)
    , context_()
    , module_(new llvm::Module(world.name(), context_))
    , irbuilder_(context_)
    , dibuilder_(*module_.get())
    , function_calling_convention_(function_calling_convention)
    , device_calling_convention_(device_calling_convention)
    , kernel_calling_convention_(kernel_calling_convention)
    , runtime_(new Runtime(context_, *module_.get(), irbuilder_))
{}

Lambda* CodeGen::emit_intrinsic(Lambda* lambda) {
    Lambda* to = lambda->to()->as_lambda();
    switch (to->intrinsic()) {
        case Intrinsic::Atomic:     return emit_atomic(lambda);
        case Intrinsic::Select:     return emit_select(lambda);
        case Intrinsic::Sizeof:     return emit_sizeof(lambda);
        case Intrinsic::Shuffle:    return emit_shuffle(lambda);
        case Intrinsic::Reserve:    return emit_reserve(lambda);
        case Intrinsic::Bitcast:    return emit_reinterpret(lambda);
        case Intrinsic::CUDA:       return runtime_->emit_host_code(*this, Runtime::CUDA_PLATFORM, ".cu", lambda);
        case Intrinsic::NVVM:       return runtime_->emit_host_code(*this, Runtime::CUDA_PLATFORM, ".nvvm", lambda);
        case Intrinsic::SPIR:       return runtime_->emit_host_code(*this, Runtime::OPENCL_PLATFORM, ".spir.bc", lambda);
        case Intrinsic::OpenCL:     return runtime_->emit_host_code(*this, Runtime::OPENCL_PLATFORM, ".cl", lambda);
        case Intrinsic::Parallel:   return emit_parallel(lambda);
        case Intrinsic::Spawn:      return emit_spawn(lambda);
        case Intrinsic::Sync:       return emit_sync(lambda);
#ifdef WFV2_SUPPORT
        case Intrinsic::Vectorize:  return emit_vectorize_continuation(lambda);
#else
        case Intrinsic::Vectorize:  throw std::runtime_error("rebuild with libWFV support");
#endif
        default: THORIN_UNREACHABLE;
    }
}

void CodeGen::emit_result_phi(const Param* param, llvm::Value* value) {
    find(phis_, param)->addIncoming(value, irbuilder_.GetInsertBlock());
}

Lambda* CodeGen::emit_atomic(Lambda* lambda) {
    assert(lambda->num_args() == 5 && "required arguments are missing");
    // atomic kind: Xchg Add Sub And Nand Or Xor Max Min
    u32 kind = lambda->arg(1)->as<PrimLit>()->qu32_value();
    auto ptr = lookup(lambda->arg(2));
    auto val = lookup(lambda->arg(3));
    assert(int(llvm::AtomicRMWInst::BinOp::Xchg) <= int(kind) && int(kind) <= int(llvm::AtomicRMWInst::BinOp::UMin) && "unsupported atomic");
    llvm::AtomicRMWInst::BinOp binop = (llvm::AtomicRMWInst::BinOp)kind;

    auto cont = lambda->arg(4)->as_lambda();
    auto call = irbuilder_.CreateAtomicRMW(binop, ptr, val, llvm::AtomicOrdering::SequentiallyConsistent, llvm::SynchronizationScope::CrossThread);
    emit_result_phi(cont->param(1), call);
    return cont;
}

Lambda* CodeGen::emit_select(Lambda* lambda) {
    assert(lambda->num_args() == 5 && "required arguments are missing");
    auto cond = lookup(lambda->arg(1));
    auto a = lookup(lambda->arg(2));
    auto b = lookup(lambda->arg(3));

    auto cont = lambda->arg(4)->as_lambda();
    auto call = irbuilder_.CreateSelect(cond, a, b);
    emit_result_phi(cont->param(1), call);
    return cont;
}

Lambda* CodeGen::emit_sizeof(Lambda* lambda) {
    assert(lambda->num_args() == 2 && "required arguments are missing");
    auto type = convert(lambda->type_arg(0));
    auto cont = lambda->arg(1)->as_lambda();
    auto layout = module_->getDataLayout();
    auto call = irbuilder_.getInt32(layout->getTypeAllocSize(type));
    emit_result_phi(cont->param(1), call);
    return cont;
}

Lambda* CodeGen::emit_shuffle(Lambda* lambda) {
    assert(lambda->num_args() == 5 && "required arguments are missing");
    auto mask = lookup(lambda->arg(3));
    auto a = lookup(lambda->arg(1));
    auto b = lookup(lambda->arg(2));

    auto cont = lambda->arg(4)->as_lambda();
    auto call = irbuilder_.CreateShuffleVector(a, b, mask);
    emit_result_phi(cont->param(1), call);
    return cont;
}

Lambda* CodeGen::emit_reserve(const Lambda* lambda) {
    ELOG("reserve_shared: only allowed in device code at %", lambda->jump_loc());
    THORIN_UNREACHABLE;
}

Lambda* CodeGen::emit_reserve_shared(const Lambda* lambda, bool prefix) {
    assert(lambda->num_args() == 3 && "required arguments are missing");
    if (!lambda->arg(1)->isa<PrimLit>())
        ELOG("reserve_shared: couldn't extract memory size at %", lambda->arg(1)->loc());
    auto num_elems = lambda->arg(1)->as<PrimLit>()->ps32_value();
    auto cont = lambda->arg(2)->as_lambda();
    auto type = convert(cont->param(1)->type());
    // construct array type
    auto elem_type = cont->param(1)->type().as<PtrType>()->referenced_type().as<ArrayType>()->elem_type();
    auto smem_type = this->convert(lambda->world().definite_array_type(elem_type, num_elems));
    auto global = emit_global_variable(smem_type, (prefix ? entry_->name + "." : "") + lambda->unique_name(), 3);
    auto call = irbuilder_.CreatePointerCast(global, type);
    emit_result_phi(cont->param(1), call);
    return cont;
}

llvm::Value* CodeGen::emit_bitcast(Def val, Type dst_type) {
    auto from = lookup(val);
    auto src_type = val->type();
    auto to = convert(dst_type);
    if (src_type.isa<PtrType>() && dst_type.isa<PtrType>())
        return irbuilder_.CreatePointerCast(from, to);
    return irbuilder_.CreateBitCast(from, to);
}

Lambda* CodeGen::emit_reinterpret(Lambda* lambda) {
    assert(lambda->num_args() == 3 && "required arguments are missing");
    auto cont = lambda->arg(2)->as_lambda();
    auto type = cont->param(1)->type();
    auto call = emit_bitcast(lambda->arg(1), type);
    emit_result_phi(cont->param(1), call);
    return cont;
}

llvm::FunctionType* CodeGen::convert_fn_type(Lambda* lambda) {
    return llvm::cast<llvm::FunctionType>(convert(lambda->type()));
}

llvm::Function* CodeGen::emit_function_decl(Lambda* lambda) {
    if (auto f = find(fcts_, lambda))
        return f;

    std::string name = (lambda->is_external() || lambda->empty()) ? lambda->name : lambda->unique_name();
    auto f = llvm::cast<llvm::Function>(module_->getOrInsertFunction(name, convert_fn_type(lambda)));

#ifdef _MSC_VER
    // set dll storage class for MSVC
    if (!entry_ && llvm::Triple(llvm::sys::getProcessTriple()).isOSWindows()) {
        if (lambda->empty()) {
            f->setDLLStorageClass(llvm::GlobalValue::DLLImportStorageClass);
        } else if (lambda->is_external()) {
            f->setDLLStorageClass(llvm::GlobalValue::DLLExportStorageClass);
        }
    }
#endif

    // set linkage
    if (lambda->empty() || lambda->is_external())
        f->setLinkage(llvm::Function::ExternalLinkage);
    else
        f->setLinkage(llvm::Function::InternalLinkage);

    // set calling convention
    if (lambda->is_external()) {
        f->setCallingConv(kernel_calling_convention_);
        emit_function_decl_hook(lambda, f);
    } else {
        if (lambda->cc() == CC::Device)
            f->setCallingConv(device_calling_convention_);
        else
            f->setCallingConv(function_calling_convention_);
    }

    return fcts_[lambda] = f;
}

void CodeGen::emit(int opt, bool debug) {
    if (debug) {
        module_->addModuleFlag(llvm::Module::Warning, "Debug Info Version", llvm::DEBUG_METADATA_VERSION);
        // Darwin only supports dwarf2
        if (llvm::Triple(llvm::sys::getProcessTriple()).isOSDarwin())
            module_->addModuleFlag(llvm::Module::Warning, "Dwarf Version", 2);
    }
    auto dicompile_unit = dibuilder_.createCompileUnit(llvm::dwarf::DW_LANG_C, world_.name(), llvm::StringRef(), "Impala", opt > 0, llvm::StringRef(), 0);

    Scope::for_each(world_, [&] (const Scope& scope) {
        entry_ = scope.entry();
        assert(entry_->is_returning());
        llvm::Function* fct = emit_function_decl(entry_);

        llvm::DISubprogram disub_program;
        llvm::DIScope* discope = &dicompile_unit;
        if (debug) {
            auto src_file = llvm::sys::path::filename(entry_->loc().begin().filename());
            auto src_dir = llvm::sys::path::parent_path(entry_->loc().begin().filename());
            auto difile = dibuilder_.createFile(src_file, src_dir);
<<<<<<< HEAD
            disub_program = dibuilder_.createFunction(llvm::DIDescriptor(difile), fct->getName(), fct->getName(), difile, entry_->loc().pos1().line(),
                                                      dibuilder_.createSubroutineType(difile, dibuilder_.getOrCreateTypeArray(llvm::ArrayRef<llvm::Metadata*>())),
                                                      false /* internal linkage */, true /* definition */, entry_->loc().pos1().line(),
                                                      llvm::DIDescriptor::FlagPrototyped /* Flags */, opt > 0, fct);
            discope = &disub_program;
=======
            auto compile_unit = dibuilder_.createCompileUnit(llvm::dwarf::DW_LANG_C, src_file, src_dir, "Impala", opt > 0, llvm::StringRef(), 0);
            auto disubprogram = dibuilder_.createFunction(compile_unit, fct->getName(), fct->getName(), difile, entry_->loc().begin().line(),
                                                         dibuilder_.createSubroutineType(difile, dibuilder_.getOrCreateArray(llvm::ArrayRef<llvm::Value*>())),
                                                         false /* internal linkage */, true /* definition */, entry_->loc().begin().line(), 0 /* Flags */, opt > 0, fct);
            discope = dibuilder_.createLexicalBlockFile(disubprogram, difile);
>>>>>>> b2b15e51
        }

        // map params
        const Param* ret_param = nullptr;
        auto arg = fct->arg_begin();
        for (auto param : entry_->params()) {
            if (param->is_mem())
                continue;
            if (param->order() == 0) {
                auto argv = &*arg;
                auto value = map_param(fct, argv, param);
                if (value == argv) {
                    arg->setName(param->unique_name()); // use param
                    params_[param] = arg++;
                } else {
                    params_[param] = value;             // use provided value
                }
            } else {
                assert(!ret_param);
                ret_param = param;
            }
        }
        assert(ret_param);

        BBMap bb2lambda;
        auto schedule = schedule_smart(scope);

        for (const auto& block : schedule) {
            auto lambda = block.lambda();
            // map all bb-like lambdas to llvm bb stubs
            if (lambda->intrinsic() != Intrinsic::EndScope) {
                auto bb = bb2lambda[lambda] = llvm::BasicBlock::Create(context_, lambda->name, fct);

                // create phi node stubs (for all lambdas different from entry)
                if (entry_ != lambda) {
                    for (auto param : lambda->params()) {
                        if (!param->is_mem()) {
                            phis_[param] = llvm::PHINode::Create(convert(param->type()),
                                                                 (unsigned) param->peek().size(), param->name, bb);
                        }
                    }
                }
            }
        }

        auto oldStartBB = fct->begin();
        auto startBB = llvm::BasicBlock::Create(context_, fct->getName() + "_start", fct, oldStartBB);
        irbuilder_.SetInsertPoint(startBB);
        if (debug)
<<<<<<< HEAD
            irbuilder_.SetCurrentDebugLocation(llvm::DebugLoc::get(entry_->loc().pos1().line(), entry_->loc().pos1().col(), *discope));
=======
            irbuilder_.SetCurrentDebugLocation(llvm::DebugLoc::get(entry_->loc().begin().line(), entry_->loc().begin().col(), discope));
>>>>>>> b2b15e51
        emit_function_start(startBB, entry_);
        irbuilder_.CreateBr(oldStartBB);

        for (auto& block : schedule) {
            auto lambda = block.lambda();
            if (lambda->intrinsic() == Intrinsic::EndScope)
                continue;
            assert(lambda == entry_ || lambda->is_basicblock());
            irbuilder_.SetInsertPoint(bb2lambda[lambda]);

            for (auto primop : block) {
                if (debug)
<<<<<<< HEAD
                    irbuilder_.SetCurrentDebugLocation(llvm::DebugLoc::get(primop->loc().pos1().line(), primop->loc().pos1().col(), *discope));
=======
                    irbuilder_.SetCurrentDebugLocation(llvm::DebugLoc::get(primop->loc().begin().line(), primop->loc().begin().col(), discope));
>>>>>>> b2b15e51
                primops_[primop] = emit(primop);
            }

            // terminate bb
            if (debug)
                irbuilder_.SetCurrentDebugLocation(llvm::DebugLoc::get(lambda->jump_loc().begin().line(), lambda->jump_loc().begin().col(), discope));
            if (lambda->to() == ret_param) { // return
                size_t num_args = lambda->num_args();
                switch (num_args) {
                    case 0: irbuilder_.CreateRetVoid(); break;
                    case 1:
                        if (lambda->arg(0)->is_mem())
                            irbuilder_.CreateRetVoid();
                        else
                            irbuilder_.CreateRet(lookup(lambda->arg(0)));
                        break;
                    case 2:
                        if (lambda->arg(0)->is_mem()) {
                            irbuilder_.CreateRet(lookup(lambda->arg(1)));
                            break;
                        } else if (lambda->arg(1)->is_mem()) {
                            irbuilder_.CreateRet(lookup(lambda->arg(0)));
                            break;
                        }
                        // FALLTHROUGH
                    default: {
                        Array<llvm::Value*> values(num_args);
                        Array<llvm::Type*> args(num_args);

                        size_t n = 0;
                        for (auto arg : lambda->args()) {
                            if (!arg->is_mem()) {
                                auto val = lookup(arg);
                                values[n] = val;
                                args[n++] = val->getType();
                            }
                        }

                        assert(n == num_args || n+1 == num_args);
                        values.shrink(n);
                        args.shrink(n);
                        llvm::Value* agg = llvm::UndefValue::get(llvm::StructType::get(context_, llvm_ref(args)));

                        for (size_t i = 0; i != n; ++i)
                            agg = irbuilder_.CreateInsertValue(agg, values[i], { unsigned(i) });

                        irbuilder_.CreateRet(agg);
                        break;
                    }
                }
            } else if (lambda->to() == world().branch()) {
                auto cond = lookup(lambda->arg(0));
                auto tbb = bb2lambda[lambda->arg(1)->as_lambda()];
                auto fbb = bb2lambda[lambda->arg(2)->as_lambda()];
                irbuilder_.CreateCondBr(cond, tbb, fbb);
            } else if (lambda->to()->isa<Bottom>()) {
                irbuilder_.CreateUnreachable();
            } else {
                auto to_lambda = lambda->to()->as_lambda();
                if (to_lambda->is_basicblock())         // ordinary jump
                    irbuilder_.CreateBr(bb2lambda[to_lambda]);
                else {
                    if (to_lambda->is_intrinsic()) {
                        auto ret_lambda = emit_intrinsic(lambda);
                        irbuilder_.CreateBr(bb2lambda[ret_lambda]);
                    } else {
                        // put all first-order args into an array
                        std::vector<llvm::Value*> args;
                        Def ret_arg;
                        for (auto arg : lambda->args()) {
                            if (arg->order() == 0) {
                                if (!arg->is_mem())
                                    args.push_back(lookup(arg));
                            } else {
                                assert(!ret_arg);
                                ret_arg = arg;
                            }
                        }
                        llvm::CallInst* call = irbuilder_.CreateCall(emit_function_decl(to_lambda), args);
                        // set proper calling convention
                        if (to_lambda->is_external()) {
                            call->setCallingConv(kernel_calling_convention_);
                        } else if (to_lambda->cc() == CC::Device) {
                            call->setCallingConv(device_calling_convention_);
                        } else {
                            call->setCallingConv(function_calling_convention_);
                        }

                        if (ret_arg == ret_param) {     // call + return
                            irbuilder_.CreateRet(call);
                        } else {                        // call + continuation
                            auto succ = ret_arg->as_lambda();
                            const Param* param = nullptr;
                            switch (succ->num_params()) {
                                case 0:
                                    break;
                                case 1:
                                    param = succ->param(0);
                                    irbuilder_.CreateBr(bb2lambda[succ]);
                                    if (!param->is_mem())
                                        emit_result_phi(param, call);
                                    break;
                                case 2:
                                    assert(succ->mem_param() && "no mem_param found for succ");
                                    param = succ->param(0);
                                    param = param->is_mem() ? succ->param(1) : param;
                                    irbuilder_.CreateBr(bb2lambda[succ]);
                                    emit_result_phi(param, call);
                                    break;
                                default: {
                                    assert(succ->param(0)->is_mem());
                                    auto tuple = succ->params().skip_front();

                                    Array<llvm::Value*> extracts(tuple.size());
                                    for (size_t i = 0, e = tuple.size(); i != e; ++i)
                                        extracts[i] = irbuilder_.CreateExtractValue(call, unsigned(i));

                                    irbuilder_.CreateBr(bb2lambda[succ]);
                                    for (size_t i = 0, e = tuple.size(); i != e; ++i)
                                        emit_result_phi(tuple[i], extracts[i]);
                                    break;
                                }
                            }
                        }
                    }
                }
            }
        }

        // add missing arguments to phis_
        for (const auto& p : phis_) {
            auto param = p.first;
            auto phi = p.second;

            for (const auto& peek : param->peek())
                phi->addIncoming(lookup(peek.def()), bb2lambda[peek.from()]);
        }

        params_.clear();
        phis_.clear();
        primops_.clear();
    });

#ifdef WFV2_SUPPORT
    // emit vectorized code
    for (const auto& tuple : wfv_todo_)
        emit_vectorize(std::get<0>(tuple), std::get<1>(tuple), std::get<2>(tuple));
    wfv_todo_.clear();
#endif

#ifndef NDEBUG
    llvm::verifyModule(*module_);
#endif
    optimize(opt);
    if (debug)
        dibuilder_.finalize();

    {
        std::error_code EC;
        auto bc_name = get_binary_output_name(world_.name());
        llvm::raw_fd_ostream out(bc_name, EC, llvm::sys::fs::F_None);
        if (EC)
            throw std::runtime_error("cannot write '" + bc_name + "': " + EC.message());

        llvm::WriteBitcodeToFile(module_.get(), out);
    }

    {
        std::error_code EC;
        auto ll_name = get_output_name(world_.name());
        llvm::raw_fd_ostream out(ll_name, EC, llvm::sys::fs::F_Text);
        if (EC)
            throw std::runtime_error("cannot write '" + ll_name + "': " + EC.message());

        module_->print(out, nullptr);
    }
}

void CodeGen::optimize(int opt) {
    if (opt != 0) {
        llvm::PassManagerBuilder pmbuilder;
        llvm::PassManager pass_manager;
        if (opt == -1) {
            pmbuilder.OptLevel = 2u;
            pmbuilder.SizeLevel = 1;
        } else {
            pmbuilder.OptLevel = (unsigned) opt;
            pmbuilder.SizeLevel = 0u;
        }
        pmbuilder.DisableUnitAtATime = true;
        if (opt == 3) {
            pass_manager.add(llvm::createFunctionInliningPass());
            pass_manager.add(llvm::createAggressiveDCEPass());
        }
        pmbuilder.populateModulePassManager(pass_manager);

        pass_manager.run(*module_);
    }
}

llvm::Value* CodeGen::lookup(Def def) {
    if (auto primop = def->isa<PrimOp>()) {
        if (auto res = find(primops_, primop))
            return res;
        else
            return primops_[primop] = emit(def);
    }

    if (auto param = def->isa<Param>()) {
        auto i = params_.find(param);
        if (i != params_.end())
            return i->second;

        assert(phis_.find(param) != phis_.end());
        return find(phis_, param);
    }

    THORIN_UNREACHABLE;
}

llvm::AllocaInst* CodeGen::emit_alloca(llvm::Type* type, const std::string& name) {
    auto entry = &irbuilder_.GetInsertBlock()->getParent()->getEntryBlock();
    llvm::AllocaInst* alloca;
    if (entry->empty())
        alloca = new llvm::AllocaInst(type, nullptr, name, entry);
    else
        alloca = new llvm::AllocaInst(type, nullptr, name, entry->getFirstNonPHIOrDbg());
    return alloca;
}

llvm::Value* CodeGen::emit(Def def) {
    if (auto bin = def->isa<BinOp>()) {
        llvm::Value* lhs = lookup(bin->lhs());
        llvm::Value* rhs = lookup(bin->rhs());
        std::string& name = bin->name;

        if (auto cmp = bin->isa<Cmp>()) {
            auto type = cmp->lhs()->type();
            if (type->is_type_s()) {
                switch (cmp->cmp_kind()) {
                    case Cmp_eq: return irbuilder_.CreateICmpEQ (lhs, rhs, name);
                    case Cmp_ne: return irbuilder_.CreateICmpNE (lhs, rhs, name);
                    case Cmp_gt: return irbuilder_.CreateICmpSGT(lhs, rhs, name);
                    case Cmp_ge: return irbuilder_.CreateICmpSGE(lhs, rhs, name);
                    case Cmp_lt: return irbuilder_.CreateICmpSLT(lhs, rhs, name);
                    case Cmp_le: return irbuilder_.CreateICmpSLE(lhs, rhs, name);
                }
            } else if (type->is_type_u() || type->is_bool()) {
                switch (cmp->cmp_kind()) {
                    case Cmp_eq: return irbuilder_.CreateICmpEQ (lhs, rhs, name);
                    case Cmp_ne: return irbuilder_.CreateICmpNE (lhs, rhs, name);
                    case Cmp_gt: return irbuilder_.CreateICmpUGT(lhs, rhs, name);
                    case Cmp_ge: return irbuilder_.CreateICmpUGE(lhs, rhs, name);
                    case Cmp_lt: return irbuilder_.CreateICmpULT(lhs, rhs, name);
                    case Cmp_le: return irbuilder_.CreateICmpULE(lhs, rhs, name);
                }
            } else if (type->is_type_pf()) {
                switch (cmp->cmp_kind()) {
                    case Cmp_eq: return irbuilder_.CreateFCmpOEQ (lhs, rhs, name);
                    case Cmp_ne: return irbuilder_.CreateFCmpONE (lhs, rhs, name);
                    case Cmp_gt: return irbuilder_.CreateFCmpOGT (lhs, rhs, name);
                    case Cmp_ge: return irbuilder_.CreateFCmpOGE (lhs, rhs, name);
                    case Cmp_lt: return irbuilder_.CreateFCmpOLT (lhs, rhs, name);
                    case Cmp_le: return irbuilder_.CreateFCmpOLE (lhs, rhs, name);
                }
            } else if (type->is_type_qf()) {
                switch (cmp->cmp_kind()) {
                    case Cmp_eq: return irbuilder_.CreateFCmpUEQ(lhs, rhs, name);
                    case Cmp_ne: return irbuilder_.CreateFCmpUNE(lhs, rhs, name);
                    case Cmp_gt: return irbuilder_.CreateFCmpUGT(lhs, rhs, name);
                    case Cmp_ge: return irbuilder_.CreateFCmpUGE(lhs, rhs, name);
                    case Cmp_lt: return irbuilder_.CreateFCmpULT(lhs, rhs, name);
                    case Cmp_le: return irbuilder_.CreateFCmpULE(lhs, rhs, name);
                }
            } else if (type.isa<PtrType>()) {
                switch (cmp->cmp_kind()) {
                    case Cmp_eq: return irbuilder_.CreateICmpEQ (lhs, rhs, name);
                    case Cmp_ne: return irbuilder_.CreateICmpNE (lhs, rhs, name);
                    default: THORIN_UNREACHABLE;
                }
            }
        }

        if (auto arithop = bin->isa<ArithOp>()) {
            auto type = arithop->type();
            bool q = arithop->type()->is_type_q(); // quick? -> nsw/nuw/fast float

            if (type->is_type_f()) {
                switch (arithop->arithop_kind()) {
                    case ArithOp_add: return irbuilder_.CreateFAdd(lhs, rhs, name);
                    case ArithOp_sub: return irbuilder_.CreateFSub(lhs, rhs, name);
                    case ArithOp_mul: return irbuilder_.CreateFMul(lhs, rhs, name);
                    case ArithOp_div: return irbuilder_.CreateFDiv(lhs, rhs, name);
                    case ArithOp_rem: return irbuilder_.CreateFRem(lhs, rhs, name);
                    case ArithOp_and:
                    case ArithOp_or:
                    case ArithOp_xor:
                    case ArithOp_shl:
                    case ArithOp_shr: THORIN_UNREACHABLE;
                }
            }

            if (type->is_type_s() || type->is_bool()) {
                switch (arithop->arithop_kind()) {
                    case ArithOp_add: return irbuilder_.CreateAdd (lhs, rhs, name, false, q);
                    case ArithOp_sub: return irbuilder_.CreateSub (lhs, rhs, name, false, q);
                    case ArithOp_mul: return irbuilder_.CreateMul (lhs, rhs, name, false, q);
                    case ArithOp_div: return irbuilder_.CreateSDiv(lhs, rhs, name);
                    case ArithOp_rem: return irbuilder_.CreateSRem(lhs, rhs, name);
                    case ArithOp_and: return irbuilder_.CreateAnd (lhs, rhs, name);
                    case ArithOp_or:  return irbuilder_.CreateOr  (lhs, rhs, name);
                    case ArithOp_xor: return irbuilder_.CreateXor (lhs, rhs, name);
                    case ArithOp_shl: return irbuilder_.CreateShl (lhs, rhs, name, false, q);
                    case ArithOp_shr: return irbuilder_.CreateAShr(lhs, rhs, name);
                }
            }
            if (type->is_type_u() || type->is_bool()) {
                switch (arithop->arithop_kind()) {
                    case ArithOp_add: return irbuilder_.CreateAdd (lhs, rhs, name, q, false);
                    case ArithOp_sub: return irbuilder_.CreateSub (lhs, rhs, name, q, false);
                    case ArithOp_mul: return irbuilder_.CreateMul (lhs, rhs, name, q, false);
                    case ArithOp_div: return irbuilder_.CreateUDiv(lhs, rhs, name);
                    case ArithOp_rem: return irbuilder_.CreateURem(lhs, rhs, name);
                    case ArithOp_and: return irbuilder_.CreateAnd (lhs, rhs, name);
                    case ArithOp_or:  return irbuilder_.CreateOr  (lhs, rhs, name);
                    case ArithOp_xor: return irbuilder_.CreateXor (lhs, rhs, name);
                    case ArithOp_shl: return irbuilder_.CreateShl (lhs, rhs, name, q, false);
                    case ArithOp_shr: return irbuilder_.CreateLShr(lhs, rhs, name);
                }
            }
        }
    }

    if (auto conv = def->isa<ConvOp>()) {
        auto from = lookup(conv->from());
        auto src_type = conv->from()->type();
        auto dst_type = conv->type();
        auto to = convert(dst_type);

        if (from->getType() == to)
            return from;

        if (conv->isa<Cast>()) {
            if (src_type.isa<PtrType>() && dst_type.isa<PtrType>()) {
                return irbuilder_.CreatePointerCast(from, to);
            }
            if (src_type.isa<PtrType>()) {
                assert(dst_type->is_type_i() || dst_type->is_bool());
                return irbuilder_.CreatePtrToInt(from, to);
            }
            if (dst_type.isa<PtrType>()) {
                assert(src_type->is_type_i() || src_type->is_bool());
                return irbuilder_.CreateIntToPtr(from, to);
            }

            auto src = src_type.as<PrimType>();
            auto dst = dst_type.as<PrimType>();

            if (src->is_type_f() && dst->is_type_f()) {
                assert(num_bits(src->primtype_kind()) != num_bits(dst->primtype_kind()));
                return irbuilder_.CreateFPCast(from, to);
            }
            if (src->is_type_f()) {
                if (dst->is_type_s())
                    return irbuilder_.CreateFPToSI(from, to);
                return irbuilder_.CreateFPToUI(from, to);
            }
            if (dst->is_type_f()) {
                if (src->is_type_s())
                    return irbuilder_.CreateSIToFP(from, to);
                return irbuilder_.CreateUIToFP(from, to);
            }
            if (       (src->is_type_i() || src->is_bool())
                    && (dst->is_type_i() || dst->is_bool())
                    && (num_bits(src->primtype_kind()) > num_bits(dst->primtype_kind())))
                return irbuilder_.CreateTrunc(from, to);
            if (       (src->is_type_i() || src->is_bool())
                    && (dst->is_type_s() || dst->is_bool())
                    && (num_bits(src->primtype_kind()) < num_bits(dst->primtype_kind())))
                return irbuilder_.CreateSExt(from, to);
            if (       (src->is_type_i() || src->is_bool())
                    && (dst->is_type_u() || dst->is_bool())
                    && (num_bits(src->primtype_kind()) < num_bits(dst->primtype_kind())))
                return irbuilder_.CreateZExt(from, to);

            assert(false && "unsupported cast");
        }

        if (conv->isa<Bitcast>())
            return emit_bitcast(conv->from(), dst_type);
    }

    if (auto select = def->isa<Select>()) {
        if (def->type().isa<FnType>())
            return nullptr;

        llvm::Value* cond = lookup(select->cond());
        llvm::Value* tval = lookup(select->tval());
        llvm::Value* fval = lookup(select->fval());
        return irbuilder_.CreateSelect(cond, tval, fval);
    }

    if (auto array = def->isa<DefiniteArray>()) {
        auto type = llvm::cast<llvm::ArrayType>(convert(array->type()));
        if (array->is_const()) {
            size_t size = array->size();
            Array<llvm::Constant*> vals(size);
            for (size_t i = 0; i != size; ++i)
                vals[i] = llvm::cast<llvm::Constant>(emit(array->op(i)));
            return llvm::ConstantArray::get(type, llvm_ref(vals));
        }
        WLOG("slow: alloca and loads/stores needed for definite array '%' at '%'", def, def->loc());
        auto alloca = emit_alloca(type, array->name);

        u64 i = 0;
        llvm::Value* args[2] = { irbuilder_.getInt64(0), nullptr };
        for (auto op : array->ops()) {
            args[1] = irbuilder_.getInt64(i++);
            auto gep = irbuilder_.CreateInBoundsGEP(alloca, args, op->name);
            irbuilder_.CreateStore(lookup(op), gep);
        }

        return irbuilder_.CreateLoad(alloca);
    }

    if (auto array = def->isa<IndefiniteArray>())
        return llvm::UndefValue::get(convert(array->type()));

    if (auto agg = def->isa<Aggregate>()) {
        assert(def->isa<Tuple>() || def->isa<StructAgg>() || def->isa<Vector>());
        llvm::Value* llvm_agg = llvm::UndefValue::get(convert(agg->type()));

        if (def->isa<Vector>()) {
            for (size_t i = 0, e = agg->ops().size(); i != e; ++i)
                llvm_agg = irbuilder_.CreateInsertElement(llvm_agg, lookup(agg->op(i)), irbuilder_.getInt32(i));
        } else {
            for (size_t i = 0, e = agg->ops().size(); i != e; ++i)
                llvm_agg = irbuilder_.CreateInsertValue(llvm_agg, lookup(agg->op(i)), { unsigned(i) });
        }

        return llvm_agg;
    }

    if (auto aggop = def->isa<AggOp>()) {
        auto llvm_agg = lookup(aggop->agg());
        auto llvm_idx = lookup(aggop->index());
        auto copy_to_alloca = [&] () {
            WLOG("slow: alloca and loads/stores needed for aggregate '%' at '%'", def, def->loc());
            auto alloca = emit_alloca(llvm_agg->getType(), aggop->name);
            irbuilder_.CreateStore(llvm_agg, alloca);

            llvm::Value* args[2] = { irbuilder_.getInt64(0), llvm_idx };
            auto gep = irbuilder_.CreateInBoundsGEP(alloca, args);
            return std::make_pair(alloca, gep);
        };

        if (auto extract = aggop->isa<Extract>()) {
            if (auto memop = extract->agg()->isa<MemOp>())
                return lookup(memop);

            if (aggop->agg()->type().isa<ArrayType>())
                return irbuilder_.CreateLoad(copy_to_alloca().second);

            if (extract->agg()->type().isa<VectorType>())
                return irbuilder_.CreateExtractElement(llvm_agg, llvm_idx);
            // tuple/struct
            return irbuilder_.CreateExtractValue(llvm_agg, {aggop->index()->primlit_value<unsigned>()});
        }

        auto insert = def->as<Insert>();
        auto value = lookup(insert->value());

        if (insert->agg()->type().isa<ArrayType>()) {
            auto p = copy_to_alloca();
            irbuilder_.CreateStore(lookup(aggop->as<Insert>()->value()), p.second);
            return irbuilder_.CreateLoad(p.first);
        }
        if (insert->agg()->type().isa<VectorType>())
            return irbuilder_.CreateInsertElement(llvm_agg, lookup(aggop->as<Insert>()->value()), llvm_idx);
        // tuple/struct
        return irbuilder_.CreateInsertValue(llvm_agg, value, {aggop->index()->primlit_value<unsigned>()});
    }

    if (auto primlit = def->isa<PrimLit>()) {
        llvm::Type* llvm_type = convert(primlit->type());
        Box box = primlit->value();

        switch (primlit->primtype_kind()) {
            case PrimType_bool:                     return irbuilder_. getInt1(box.get_bool());
            case PrimType_ps8:  case PrimType_qs8:  return irbuilder_. getInt8(box. get_s8());
            case PrimType_pu8:  case PrimType_qu8:  return irbuilder_. getInt8(box. get_u8());
            case PrimType_ps16: case PrimType_qs16: return irbuilder_.getInt16(box.get_s16());
            case PrimType_pu16: case PrimType_qu16: return irbuilder_.getInt16(box.get_u16());
            case PrimType_ps32: case PrimType_qs32: return irbuilder_.getInt32(box.get_s32());
            case PrimType_pu32: case PrimType_qu32: return irbuilder_.getInt32(box.get_u32());
            case PrimType_ps64: case PrimType_qs64: return irbuilder_.getInt64(box.get_s64());
            case PrimType_pu64: case PrimType_qu64: return irbuilder_.getInt64(box.get_u64());
            case PrimType_pf32: case PrimType_qf32: return llvm::ConstantFP::get(llvm_type, box.get_f32());
            case PrimType_pf64: case PrimType_qf64: return llvm::ConstantFP::get(llvm_type, box.get_f64());
        }
    }

    if (auto bottom = def->isa<Bottom>())
        return llvm::UndefValue::get(convert(bottom->type()));

    if (auto alloc = def->isa<Alloc>()) { // TODO factor this code
        // TODO do this only once
        auto llvm_malloc = llvm::cast<llvm::Function>(module_->getOrInsertFunction(
                    get_alloc_name(), irbuilder_.getInt8PtrTy(), irbuilder_.getInt32Ty(), irbuilder_.getInt64Ty(), nullptr));
        llvm_malloc->addAttribute(llvm::AttributeSet::ReturnIndex, llvm::Attribute::NoAlias);
        auto alloced_type = convert(alloc->alloced_type());
        llvm::CallInst* void_ptr;
        auto layout = module_->getDataLayout();
        if (auto array = alloc->alloced_type()->is_indefinite()) {
            auto size = irbuilder_.CreateAdd(
                    irbuilder_.getInt64(layout->getTypeAllocSize(alloced_type)),
                    irbuilder_.CreateMul(irbuilder_.CreateIntCast(lookup(alloc->extra()), irbuilder_.getInt64Ty(), false),
                                         irbuilder_.getInt64(layout->getTypeAllocSize(convert(array->elem_type())))));
            llvm::Value* malloc_args[] = {
                irbuilder_.getInt32(0),
                size
            };
            void_ptr = irbuilder_.CreateCall(llvm_malloc, malloc_args);
        } else {
            llvm::Value* malloc_args[] = {
                irbuilder_.getInt32(0),
                irbuilder_.getInt64(layout->getTypeAllocSize(alloced_type))
            };
            void_ptr = irbuilder_.CreateCall(llvm_malloc, malloc_args);
        }

        return irbuilder_.CreatePointerCast(void_ptr, convert(alloc->out_ptr_type()));
    }

    if (auto load = def->isa<Load>())    return emit_load(load);
    if (auto store = def->isa<Store>())  return emit_store(store);
    if (auto lea = def->isa<LEA>())      return emit_lea(lea);
    if (def->isa<Enter>())               return nullptr;

    if (auto slot = def->isa<Slot>())
        return irbuilder_.CreateAlloca(convert(slot->type().as<PtrType>()->referenced_type()), 0, slot->unique_name());

    if (auto vector = def->isa<Vector>()) {
        llvm::Value* vec = llvm::UndefValue::get(convert(vector->type()));
        for (size_t i = 0, e = vector->size(); i != e; ++i)
            vec = irbuilder_.CreateInsertElement(vec, lookup(vector->op(i)), lookup(world_.literal_pu32(i, vector->loc())));

        return vec;
    }

    if (auto global = def->isa<Global>()) {
        llvm::Value* val;
        if (auto lambda = global->init()->isa_lambda())
            val = fcts_[lambda];
        else {
            auto llvm_type = convert(global->alloced_type());
            auto var = llvm::cast<llvm::GlobalVariable>(module_->getOrInsertGlobal(global->name, llvm_type));
            if (global->init()->isa<Bottom>())
                var->setInitializer(llvm::Constant::getNullValue(llvm_type)); // HACK
            else
                var->setInitializer(llvm::cast<llvm::Constant>(emit(global->init())));
            val = var;
        }
        return val;
    }

    THORIN_UNREACHABLE;
}

llvm::Value* CodeGen::emit_load(const Load* load) {
    return irbuilder_.CreateLoad(lookup(load->ptr()));
}

llvm::Value* CodeGen::emit_store(const Store* store) {
    return irbuilder_.CreateStore(lookup(store->val()), lookup(store->ptr()));
}

llvm::Value* CodeGen::emit_lea(const LEA* lea) {
    if (lea->ptr_referenced_type().isa<TupleType>() || lea->ptr_referenced_type().isa<StructAppType>())
        return irbuilder_.CreateStructGEP(lookup(lea->ptr()), lea->index()->primlit_value<u32>());

    assert(lea->ptr_referenced_type().isa<ArrayType>());
    llvm::Value* args[2] = { irbuilder_.getInt64(0), lookup(lea->index()) };
    return irbuilder_.CreateInBoundsGEP(lookup(lea->ptr()), args);
}

llvm::Type* CodeGen::convert(Type type) {
    if (auto ltype = thorin::find(types_, *type.unify()))
        return ltype;

    assert(!type.isa<MemType>());
    llvm::Type* llvm_type;
    switch (type->kind()) {
        case PrimType_bool:                                                             llvm_type = irbuilder_. getInt1Ty(); break;
        case PrimType_ps8:  case PrimType_qs8:  case PrimType_pu8:  case PrimType_qu8:  llvm_type = irbuilder_. getInt8Ty(); break;
        case PrimType_ps16: case PrimType_qs16: case PrimType_pu16: case PrimType_qu16: llvm_type = irbuilder_.getInt16Ty(); break;
        case PrimType_ps32: case PrimType_qs32: case PrimType_pu32: case PrimType_qu32: llvm_type = irbuilder_.getInt32Ty(); break;
        case PrimType_ps64: case PrimType_qs64: case PrimType_pu64: case PrimType_qu64: llvm_type = irbuilder_.getInt64Ty(); break;
        case PrimType_pf32: case PrimType_qf32:                                         llvm_type = irbuilder_.getFloatTy(); break;
        case PrimType_pf64: case PrimType_qf64:                                         llvm_type = irbuilder_.getDoubleTy();break;
        case Node_PtrType: {
            auto ptr = type.as<PtrType>();
            unsigned address_space;
            switch (ptr->addr_space()) {
                case AddressSpace::Generic:  address_space = 0; break;
                case AddressSpace::Global:   address_space = 1; break;
                case AddressSpace::Texture:  address_space = 2; break;
                case AddressSpace::Shared:   address_space = 3; break;
                case AddressSpace::Constant: address_space = 4; break;
                default:
                    THORIN_UNREACHABLE;
            }
            llvm_type = llvm::PointerType::get(convert(ptr->referenced_type()), address_space);
            break;
        }
        case Node_IndefiniteArrayType:
            return types_[*type] = llvm::ArrayType::get(convert(type.as<ArrayType>()->elem_type()), 0);
        case Node_DefiniteArrayType: {
            auto array = type.as<DefiniteArrayType>();
            return types_[*type] = llvm::ArrayType::get(convert(array->elem_type()), array->dim());
        }
        case Node_FnType: {
            // extract "return" type, collect all other types
            auto fn = type.as<FnType>();
            llvm::Type* ret = nullptr;
            std::vector<llvm::Type*> args;
            for (auto arg : fn->args()) {
                if (arg.isa<MemType>())
                    continue;
                if (auto fn = arg.isa<FnType>()) {
                    assert(!ret && "only one 'return' supported");
                    if (fn->empty())
                        ret = llvm::Type::getVoidTy(context_);
                    else if (fn->num_args() == 1)
                        ret = fn->arg(0).isa<MemType>() ? llvm::Type::getVoidTy(context_) : convert(fn->arg(0));
                    else if (fn->num_args() == 2) {
                        if (fn->arg(0).isa<MemType>())
                            ret = convert(fn->arg(1));
                        else if (fn->arg(1).isa<MemType>())
                            ret = convert(fn->arg(0));
                        else
                            goto multiple;
                    } else {
multiple:
                        std::vector<llvm::Type*> args;
                        for (auto arg : fn->args()) {
                            if (!arg.isa<MemType>())
                                args.push_back(convert(arg));
                        }
                        ret = llvm::StructType::get(context_, args);
                    }
                } else
                    args.push_back(convert(arg));
            }
            assert(ret);

            return types_[*type] = llvm::FunctionType::get(ret, args, false);
        }

        case Node_StructAbsType:
            return types_[*type] = llvm::StructType::create(context_);

        case Node_StructAppType: {
            auto struct_app = type.as<StructAppType>();
            auto llvm_struct = llvm::cast<llvm::StructType>(convert(struct_app->struct_abs_type()));
            assert(!types_.contains(*struct_app) && "type already converted");
            // important: memoize before recursing into element types to avoid endless recursion
            types_[*struct_app] = llvm_struct;
            Array<llvm::Type*> llvm_types(struct_app->num_elems());
            for (size_t i = 0, e = llvm_types.size(); i != e; ++i)
                llvm_types[i] = convert(struct_app->elem(i));
            llvm_struct->setBody(llvm_ref(llvm_types));
            return llvm_struct;
        }

        case Node_TupleType: {
            auto tuple = type.as<TupleType>();
            Array<llvm::Type*> llvm_types(tuple->num_args());
            for (size_t i = 0, e = llvm_types.size(); i != e; ++i)
                llvm_types[i] = convert(tuple->arg(i));
            return types_[*tuple] = llvm::StructType::get(context_, llvm_ref(llvm_types));
        }

        default:
            THORIN_UNREACHABLE;
    }

    if (type->length() == 1)
        return types_[*type] = llvm_type;
    return types_[*type] = llvm::VectorType::get(llvm_type, type->length());
}

llvm::GlobalVariable* CodeGen::emit_global_variable(llvm::Type* type, const std::string& name, unsigned addr_space) {
    return new llvm::GlobalVariable(*module_, type, false,
            llvm::GlobalValue::InternalLinkage, llvm::Constant::getNullValue(type), name,
            nullptr, llvm::GlobalVariable::NotThreadLocal, addr_space);
}

void CodeGen::create_loop(llvm::Value* lower, llvm::Value* upper, llvm::Value* increment, llvm::Function* entry, std::function<void(llvm::Value*)> fun) {
    auto head = llvm::BasicBlock::Create(context_, "head", entry);
    auto body = llvm::BasicBlock::Create(context_, "body", entry);
    auto exit = llvm::BasicBlock::Create(context_, "exit", entry);
    // create loop phi and connect init value
    auto loop_counter = llvm::PHINode::Create(irbuilder_.getInt32Ty(), 2U, "parallel_loop_phi", head);
    loop_counter->addIncoming(lower, irbuilder_.GetInsertBlock());
    // connect head
    irbuilder_.CreateBr(head);
    irbuilder_.SetInsertPoint(head);
    auto cond = irbuilder_.CreateICmpSLT(loop_counter, upper);
    irbuilder_.CreateCondBr(cond, body, exit);
    irbuilder_.SetInsertPoint(body);

    // add instructions to the loop body
    fun(loop_counter);

    // inc loop counter
    loop_counter->addIncoming(irbuilder_.CreateAdd(loop_counter, increment), body);
    irbuilder_.CreateBr(head);
    irbuilder_.SetInsertPoint(exit);
}

//------------------------------------------------------------------------------

void emit_llvm(World& world, int opt, bool debug) {
    World cuda(world.name());
    World nvvm(world.name());
    World spir(world.name());
    World opencl(world.name());

    // determine different parts of the world which need to be compiled differently
    Scope::for_each(world, [&] (const Scope& scope) {
        auto lambda = scope.entry();
        Lambda* imported = nullptr;
        if (lambda->is_passed_to_intrinsic(Intrinsic::CUDA))
            imported = import(cuda, lambda)->as_lambda();
        else if (lambda->is_passed_to_intrinsic(Intrinsic::NVVM))
            imported = import(nvvm, lambda)->as_lambda();
        else if (lambda->is_passed_to_intrinsic(Intrinsic::SPIR))
            imported = import(spir, lambda)->as_lambda();
        else if (lambda->is_passed_to_intrinsic(Intrinsic::OpenCL))
            imported = import(opencl, lambda)->as_lambda();
        else
            return;

        imported->name = lambda->unique_name();
        imported->make_external();
        lambda->name = lambda->unique_name();
        lambda->destroy_body();

        for (size_t i = 0, e = lambda->num_params(); i != e; ++i)
            imported->param(i)->name = lambda->param(i)->unique_name();
    });

    if (!cuda.empty() || !nvvm.empty() || !spir.empty() || !opencl.empty())
        world.cleanup();

    CPUCodeGen(world).emit(opt, debug);
    if (!cuda.  empty()) CUDACodeGen(cuda).emit(/*opt,*/ debug);
    if (!nvvm.  empty()) NVVMCodeGen(nvvm).emit(opt, debug);
    if (!spir.  empty()) SPIRCodeGen(spir).emit(opt, debug);
    if (!opencl.empty()) OpenCLCodeGen(opencl).emit(/*opt,*/ debug);
}

//------------------------------------------------------------------------------

}<|MERGE_RESOLUTION|>--- conflicted
+++ resolved
@@ -237,19 +237,11 @@
             auto src_file = llvm::sys::path::filename(entry_->loc().begin().filename());
             auto src_dir = llvm::sys::path::parent_path(entry_->loc().begin().filename());
             auto difile = dibuilder_.createFile(src_file, src_dir);
-<<<<<<< HEAD
-            disub_program = dibuilder_.createFunction(llvm::DIDescriptor(difile), fct->getName(), fct->getName(), difile, entry_->loc().pos1().line(),
+            disub_program = dibuilder_.createFunction(llvm::DIDescriptor(difile), fct->getName(), fct->getName(), difile, entry_->loc().begin().line(),
                                                       dibuilder_.createSubroutineType(difile, dibuilder_.getOrCreateTypeArray(llvm::ArrayRef<llvm::Metadata*>())),
-                                                      false /* internal linkage */, true /* definition */, entry_->loc().pos1().line(),
+                                                      false /* internal linkage */, true /* definition */, entry_->loc().begin().line(),
                                                       llvm::DIDescriptor::FlagPrototyped /* Flags */, opt > 0, fct);
             discope = &disub_program;
-=======
-            auto compile_unit = dibuilder_.createCompileUnit(llvm::dwarf::DW_LANG_C, src_file, src_dir, "Impala", opt > 0, llvm::StringRef(), 0);
-            auto disubprogram = dibuilder_.createFunction(compile_unit, fct->getName(), fct->getName(), difile, entry_->loc().begin().line(),
-                                                         dibuilder_.createSubroutineType(difile, dibuilder_.getOrCreateArray(llvm::ArrayRef<llvm::Value*>())),
-                                                         false /* internal linkage */, true /* definition */, entry_->loc().begin().line(), 0 /* Flags */, opt > 0, fct);
-            discope = dibuilder_.createLexicalBlockFile(disubprogram, difile);
->>>>>>> b2b15e51
         }
 
         // map params
@@ -299,11 +291,7 @@
         auto startBB = llvm::BasicBlock::Create(context_, fct->getName() + "_start", fct, oldStartBB);
         irbuilder_.SetInsertPoint(startBB);
         if (debug)
-<<<<<<< HEAD
-            irbuilder_.SetCurrentDebugLocation(llvm::DebugLoc::get(entry_->loc().pos1().line(), entry_->loc().pos1().col(), *discope));
-=======
-            irbuilder_.SetCurrentDebugLocation(llvm::DebugLoc::get(entry_->loc().begin().line(), entry_->loc().begin().col(), discope));
->>>>>>> b2b15e51
+            irbuilder_.SetCurrentDebugLocation(llvm::DebugLoc::get(entry_->loc().begin().line(), entry_->loc().begin().col(), *discope));
         emit_function_start(startBB, entry_);
         irbuilder_.CreateBr(oldStartBB);
 
@@ -316,17 +304,13 @@
 
             for (auto primop : block) {
                 if (debug)
-<<<<<<< HEAD
-                    irbuilder_.SetCurrentDebugLocation(llvm::DebugLoc::get(primop->loc().pos1().line(), primop->loc().pos1().col(), *discope));
-=======
-                    irbuilder_.SetCurrentDebugLocation(llvm::DebugLoc::get(primop->loc().begin().line(), primop->loc().begin().col(), discope));
->>>>>>> b2b15e51
+                    irbuilder_.SetCurrentDebugLocation(llvm::DebugLoc::get(primop->loc().begin().line(), primop->loc().begin().col(), *discope));
                 primops_[primop] = emit(primop);
             }
 
             // terminate bb
             if (debug)
-                irbuilder_.SetCurrentDebugLocation(llvm::DebugLoc::get(lambda->jump_loc().begin().line(), lambda->jump_loc().begin().col(), discope));
+                irbuilder_.SetCurrentDebugLocation(llvm::DebugLoc::get(lambda->jump_loc().begin().line(), lambda->jump_loc().begin().col(), *discope));
             if (lambda->to() == ret_param) { // return
                 size_t num_args = lambda->num_args();
                 switch (num_args) {
