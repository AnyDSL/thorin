--- conflicted
+++ resolved
@@ -224,30 +224,19 @@
         BBMap bb2lambda;
         auto schedule = schedule_smart(scope);
 
-        for (auto& block : schedule) {
+        for (const auto& block : schedule) {
             auto lambda = block.lambda();
             // map all bb-like lambdas to llvm bb stubs
-<<<<<<< HEAD
             if (lambda->intrinsic() != Intrinsic::EndScope) {
                 auto bb = bb2lambda[lambda] = llvm::BasicBlock::Create(context_, lambda->name, fct);
 
-                // create phi node stubs (for all non-cascading lambdas different from entry)
+                // create phi node stubs (for all lambdas different from entry)
                 if (entry_ != lambda) {
                     for (auto param : lambda->params()) {
                         if (!param->is_mem()) {
                             phis_[param] = llvm::PHINode::Create(convert(param->type()),
                                                                  (unsigned) param->peek().size(), param->name, bb);
                         }
-=======
-            auto bb = bb2lambda[bb_lambda] = llvm::BasicBlock::Create(context_, bb_lambda->name, fct);
-
-            // create phi node stubs (for all lambdas different from entry)
-            if (entry_ != bb_lambda) {
-                for (auto param : bb_lambda->params()) {
-                    if (!param->is_mem()) {
-                        phis_[param] = llvm::PHINode::Create(convert(param->type()),
-                                                             (unsigned) param->peek().size(), param->name, bb);
->>>>>>> 0092741d
                     }
                 }
             }
@@ -278,29 +267,17 @@
                 switch (num_args) {
                     case 0: irbuilder_.CreateRetVoid(); break;
                     case 1:
-<<<<<<< HEAD
                         if (lambda->arg(0)->is_mem())
-=======
-                        if (bb_lambda->arg(0)->is_mem())
->>>>>>> 0092741d
                             irbuilder_.CreateRetVoid();
                         else
                             irbuilder_.CreateRet(lookup(lambda->arg(0)));
                         break;
                     case 2:
-<<<<<<< HEAD
                         if (lambda->arg(0)->is_mem()) {
                             irbuilder_.CreateRet(lookup(lambda->arg(1)));
                             break;
                         } else if (lambda->arg(1)->is_mem()) {
                             irbuilder_.CreateRet(lookup(lambda->arg(0)));
-=======
-                        if (bb_lambda->arg(0)->is_mem()) {
-                            irbuilder_.CreateRet(lookup(bb_lambda->arg(1)));
-                            break;
-                        } else if (bb_lambda->arg(1)->is_mem()) {
-                            irbuilder_.CreateRet(lookup(bb_lambda->arg(0)));
->>>>>>> 0092741d
                             break;
                         }
                         // FALLTHROUGH
@@ -309,11 +286,7 @@
                         Array<llvm::Type*> args(num_args);
 
                         size_t n = 0;
-<<<<<<< HEAD
                         for (auto arg : lambda->args()) {
-=======
-                        for (auto arg : bb_lambda->args()) {
->>>>>>> 0092741d
                             if (!arg->is_mem()) {
                                 auto val = lookup(arg);
                                 values[n] = val;
@@ -396,11 +369,7 @@
 
                             irbuilder_.CreateBr(bb2lambda[succ]);
                             if (param)
-<<<<<<< HEAD
-                                find(phis_, param)->addIncoming(call, irbuilder_.GetInsertBlock());
-=======
                                 emit_result_phi(param, call);
->>>>>>> 0092741d
                         }
                     }
                 }
