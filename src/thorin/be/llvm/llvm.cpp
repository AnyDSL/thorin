#include "thorin/be/llvm/llvm.h"

#include <algorithm>
#include <stdexcept>

#include <llvm/ADT/Triple.h>
#include <llvm/Bitcode/BitcodeWriter.h>
#include <llvm/IR/Constant.h>
#include <llvm/IR/Constants.h>
#include <llvm/IR/Function.h>
#include <llvm/IR/GlobalVariable.h>
#include <llvm/IR/InlineAsm.h>
#include <llvm/IR/Instructions.h>
#include <llvm/IR/LLVMContext.h>
#include <llvm/IR/Module.h>
#include <llvm/IR/Type.h>
#include <llvm/IR/Verifier.h>
#include <llvm/IR/LegacyPassManager.h>
#include <llvm/Support/Host.h>
#include <llvm/Support/Path.h>
#include <llvm/Support/raw_ostream.h>
#include <llvm/Support/FileSystem.h>
#include <llvm/Transforms/IPO/PassManagerBuilder.h>
#include <llvm/Transforms/Scalar.h>
#include <llvm/Transforms/IPO.h>

#ifdef RV_SUPPORT
#include <rv/rv.h>
#endif

#include "thorin/def.h"
#include "thorin/continuation.h"
#include "thorin/primop.h"
#include "thorin/type.h"
#include "thorin/world.h"
#include "thorin/analyses/schedule.h"
#include "thorin/analyses/scope.h"
#include "thorin/be/llvm/amdgpu.h"
#include "thorin/be/llvm/cpu.h"
#include "thorin/be/llvm/cuda.h"
#include "thorin/be/llvm/nvvm.h"
#include "thorin/be/llvm/opencl.h"
#include "thorin/transform/codegen_prepare.h"
#include "thorin/transform/importer.h"
#include "thorin/util/array.h"
#include "thorin/util/log.h"

namespace thorin {

CodeGen::CodeGen(World& world, llvm::CallingConv::ID function_calling_convention, llvm::CallingConv::ID device_calling_convention, llvm::CallingConv::ID kernel_calling_convention, const Cont2Config& kernel_config)
    : world_(world)
    , context_()
    , module_(new llvm::Module(world.name(), context_))
    , irbuilder_(context_)
    , dibuilder_(*module_.get())
    , function_calling_convention_(function_calling_convention)
    , device_calling_convention_(device_calling_convention)
    , kernel_calling_convention_(kernel_calling_convention)
    , kernel_config_(kernel_config)
    , runtime_(new Runtime(context_, *module_.get(), irbuilder_))
{}

Continuation* CodeGen::emit_intrinsic(Continuation* continuation) {
    auto callee = continuation->callee()->as_continuation();
    switch (callee->intrinsic()) {
        case Intrinsic::Atomic:    return emit_atomic(continuation);
        case Intrinsic::CmpXchg:   return emit_cmpxchg(continuation);
        case Intrinsic::Reserve:   return emit_reserve(continuation);
        case Intrinsic::CUDA:      return runtime_->emit_host_code(*this, Runtime::CUDA_PLATFORM,   ".cu",   continuation);
        case Intrinsic::NVVM:      return runtime_->emit_host_code(*this, Runtime::CUDA_PLATFORM,   ".nvvm", continuation);
        case Intrinsic::OpenCL:    return runtime_->emit_host_code(*this, Runtime::OPENCL_PLATFORM, ".cl",   continuation);
        case Intrinsic::AMDGPU:    return runtime_->emit_host_code(*this, Runtime::AMDGPU_PLATFORM, ".gcn",  continuation);
        case Intrinsic::Parallel:  return emit_parallel(continuation);
        case Intrinsic::Spawn:     return emit_spawn(continuation);
        case Intrinsic::Sync:      return emit_sync(continuation);
#ifdef RV_SUPPORT
        case Intrinsic::Vectorize: return emit_vectorize_continuation(continuation);
#else
        case Intrinsic::Vectorize: throw std::runtime_error("rebuild with RV support");
#endif
        default: THORIN_UNREACHABLE;
    }
}

void CodeGen::emit_result_phi(const Param* param, llvm::Value* value) {
    thorin::find(phis_, param)->addIncoming(value, irbuilder_.GetInsertBlock());
}

Continuation* CodeGen::emit_atomic(Continuation* continuation) {
    assert(continuation->num_args() == 5 && "required arguments are missing");
    if (!is_type_i(continuation->arg(3)->type()))
        ELOG(continuation->arg(3), "atomic only supported for integer types");
    // atomic tag: Xchg Add Sub And Nand Or Xor Max Min
    u32 tag = continuation->arg(1)->as<PrimLit>()->qu32_value();
    auto ptr = lookup(continuation->arg(2));
    auto val = lookup(continuation->arg(3));
    assert(int(llvm::AtomicRMWInst::BinOp::Xchg) <= int(tag) && int(tag) <= int(llvm::AtomicRMWInst::BinOp::UMin) && "unsupported atomic");
    auto binop = (llvm::AtomicRMWInst::BinOp)tag;
    auto cont = continuation->arg(4)->as_continuation();
    auto call = irbuilder_.CreateAtomicRMW(binop, ptr, val, llvm::AtomicOrdering::SequentiallyConsistent, llvm::SynchronizationScope::CrossThread);
    emit_result_phi(cont->param(1), call);
    return cont;
}

Continuation* CodeGen::emit_cmpxchg(Continuation* continuation) {
    assert(continuation->num_args() == 5 && "required arguments are missing");
    if (!is_type_i(continuation->arg(3)->type()))
        ELOG(continuation->arg(3), "cmpxchg only supported for integer types");
    auto ptr  = lookup(continuation->arg(1));
    auto cmp  = lookup(continuation->arg(2));
    auto val  = lookup(continuation->arg(3));
    auto cont = continuation->arg(4)->as_continuation();
    auto call = irbuilder_.CreateAtomicCmpXchg(ptr, cmp, val, llvm::AtomicOrdering::SequentiallyConsistent, llvm::AtomicOrdering::SequentiallyConsistent, llvm::SynchronizationScope::CrossThread);
    emit_result_phi(cont->param(1), call);
    return cont;
}

Continuation* CodeGen::emit_reserve(const Continuation* continuation) {
    ELOG(&continuation->jump_debug(), "reserve_shared: only allowed in device code");
    THORIN_UNREACHABLE;
}

Continuation* CodeGen::emit_reserve_shared(const Continuation* continuation, bool init_undef) {
    assert(continuation->num_args() == 3 && "required arguments are missing");
    if (!continuation->arg(1)->isa<PrimLit>())
        ELOG(continuation->arg(1), "reserve_shared: couldn't extract memory size");
    auto num_elems = continuation->arg(1)->as<PrimLit>()->ps32_value();
    auto cont = continuation->arg(2)->as_continuation();
    auto type = convert(cont->param(1)->type());
    // construct array type
    auto elem_type = cont->param(1)->type()->as<PtrType>()->pointee()->as<ArrayType>()->elem_type();
    auto smem_type = this->convert(continuation->world().definite_array_type(elem_type, num_elems));
    auto name = continuation->unique_name();
    // NVVM doesn't allow '.' in global identifier
    std::replace(name.begin(), name.end(), '.', '_');
    auto global = emit_global_variable(smem_type, name, 3, init_undef);
    auto call = irbuilder_.CreatePointerCast(global, type);
    emit_result_phi(cont->param(1), call);
    return cont;
}

llvm::Value* CodeGen::emit_bitcast(const Def* val, const Type* dst_type) {
    auto from = lookup(val);
    auto src_type = val->type();
    auto to = convert(dst_type);
    if (src_type->isa<PtrType>() && dst_type->isa<PtrType>())
        return irbuilder_.CreatePointerCast(from, to);
    return irbuilder_.CreateBitCast(from, to);
}

llvm::FunctionType* CodeGen::convert_fn_type(Continuation* continuation) {
    return llvm::cast<llvm::FunctionType>(convert(continuation->type()));
}

llvm::Function* CodeGen::emit_function_decl(Continuation* continuation) {
    if (auto f = thorin::find(fcts_, continuation))
        return f;

    std::string name = (continuation->is_external() || continuation->empty()) ? continuation->name() : continuation->unique_name();
    auto f = llvm::cast<llvm::Function>(module_->getOrInsertFunction(name, convert_fn_type(continuation)));

#ifdef _MSC_VER
    // set dll storage class for MSVC
    if (!entry_ && llvm::Triple(llvm::sys::getProcessTriple()).isOSWindows()) {
        if (continuation->empty()) {
            f->setDLLStorageClass(llvm::GlobalValue::DLLImportStorageClass);
        } else if (continuation->is_external()) {
            f->setDLLStorageClass(llvm::GlobalValue::DLLExportStorageClass);
        }
    }
#endif

    // set linkage
    if (continuation->empty() || continuation->is_external())
        f->setLinkage(llvm::Function::ExternalLinkage);
    else
        f->setLinkage(llvm::Function::InternalLinkage);

    // set calling convention
    if (continuation->is_external()) {
        f->setCallingConv(kernel_calling_convention_);
        emit_function_decl_hook(continuation, f);
    } else {
        if (continuation->cc() == CC::Device)
            f->setCallingConv(device_calling_convention_);
        else
            f->setCallingConv(function_calling_convention_);
    }

    return fcts_[continuation] = f;
}

void CodeGen::emit(int opt, bool debug) {
    llvm::DICompileUnit* dicompile_unit;
    if (debug) {
        module_->addModuleFlag(llvm::Module::Warning, "Debug Info Version", llvm::DEBUG_METADATA_VERSION);
        // Darwin only supports dwarf2
        if (llvm::Triple(llvm::sys::getProcessTriple()).isOSDarwin())
            module_->addModuleFlag(llvm::Module::Warning, "Dwarf Version", 2);
        dicompile_unit = dibuilder_.createCompileUnit(llvm::dwarf::DW_LANG_C, dibuilder_.createFile(world_.name(), llvm::StringRef()), "Impala", opt > 0, llvm::StringRef(), 0);
    }

    Scope::for_each(world_, [&] (const Scope& scope) {
        entry_ = scope.entry();
        assert(entry_->is_returning());
        llvm::Function* fct = emit_function_decl(entry_);

        llvm::DISubprogram* disub_program;
        llvm::DIScope* discope = dicompile_unit;
        if (debug) {
            auto src_file = llvm::sys::path::filename(entry_->location().filename());
            auto src_dir = llvm::sys::path::parent_path(entry_->location().filename());
            auto difile = dibuilder_.createFile(src_file, src_dir);
            disub_program = dibuilder_.createFunction(discope, fct->getName(), fct->getName(), difile, entry_->location().front_line(),
                                                      dibuilder_.createSubroutineType(dibuilder_.getOrCreateTypeArray(llvm::ArrayRef<llvm::Metadata*>())),
                                                      false /* internal linkage */, true /* definition */, entry_->location().front_line(),
                                                      llvm::DINode::FlagPrototyped /* Flags */, opt > 0);
            fct->setSubprogram(disub_program);
            discope = disub_program;
        }

        // map params
        const Param* ret_param = nullptr;
        auto arg = fct->arg_begin();
        for (auto param : entry_->params()) {
            if (is_mem(param) || is_unit(param))
                continue;
            if (param->order() == 0) {
                auto argv = &*arg;
                auto value = map_param(fct, argv, param);
                if (value == argv) {
                    arg->setName(param->unique_name()); // use param
                    params_[param] = &*arg++;
                } else {
                    params_[param] = value;             // use provided value
                }
            } else {
                assert(!ret_param);
                ret_param = param;
            }
        }
        assert(ret_param);

        BBMap bb2continuation;
        Schedule schedule(scope);

        for (const auto& block : schedule) {
            auto continuation = block.continuation();
            // map all bb-like continuations to llvm bb stubs
            if (continuation->intrinsic() != Intrinsic::EndScope) {
                auto bb = bb2continuation[continuation] = llvm::BasicBlock::Create(context_, continuation->name(), fct);

                // create phi node stubs (for all continuations different from entry)
                if (entry_ != continuation) {
                    for (auto param : continuation->params()) {
                        if (!is_mem(param) && !is_unit(param)) {
                            auto phi = llvm::PHINode::Create(convert(param->type()), (unsigned) param->peek().size(), param->name(), bb);
                            phis_[param] = phi;
                        }
                    }
                }
            }
        }

        auto oldStartBB = fct->begin();
        auto startBB = llvm::BasicBlock::Create(context_, fct->getName() + "_start", fct, &*oldStartBB);
        irbuilder_.SetInsertPoint(startBB);
        if (debug)
            irbuilder_.SetCurrentDebugLocation(llvm::DebugLoc::get(entry_->location().front_line(), entry_->location().front_col(), discope));
        emit_function_start(startBB, entry_);
        irbuilder_.CreateBr(&*oldStartBB);

        for (auto& block : schedule) {
            auto continuation = block.continuation();
            if (continuation->intrinsic() == Intrinsic::EndScope)
                continue;
            assert(continuation == entry_ || continuation->is_basicblock());
            irbuilder_.SetInsertPoint(bb2continuation[continuation]);

            for (auto primop : block) {
                if (debug)
                    irbuilder_.SetCurrentDebugLocation(llvm::DebugLoc::get(primop->location().front_line(), primop->location().front_col(), discope));

                if (primop->type()->order() >= 1) {
                    // ignore higher-order primops which come from a match intrinsic
                    if (is_from_match(primop)) continue;
                    THORIN_UNREACHABLE;
                }

                auto llvm_value = emit(primop);
                primops_[primop] = llvm_value;
            }

            // terminate bb
            if (debug)
                irbuilder_.SetCurrentDebugLocation(llvm::DebugLoc::get(continuation->jump_debug().front_line(), continuation->jump_debug().front_col(), discope));
            if (continuation->callee() == ret_param) { // return
                size_t num_args = continuation->num_args();
                if (num_args == 0) irbuilder_.CreateRetVoid();
                else {
                    Array<llvm::Value*> values(num_args);
                    Array<llvm::Type*> args(num_args);

                    size_t n = 0;
                    for (auto arg : continuation->args()) {
                        if (!is_mem(arg) && !is_unit(arg)) {
                            auto val = lookup(arg);
                            values[n] = val;
                            args[n++] = val->getType();
                        }
                    }

                    if (n == 0) irbuilder_.CreateRetVoid();
                    else if (n == 1) irbuilder_.CreateRet(values[0]);
                    else {
                        values.shrink(n);
                        args.shrink(n);
                        llvm::Value* agg = llvm::UndefValue::get(llvm::StructType::get(context_, llvm_ref(args)));

                        for (size_t i = 0; i != n; ++i)
                            agg = irbuilder_.CreateInsertValue(agg, values[i], { unsigned(i) });

                        irbuilder_.CreateRet(agg);
                    }
                }
            } else if (continuation->callee() == world().branch()) {
                auto cond = lookup(continuation->arg(0));
                auto tbb = bb2continuation[continuation->arg(1)->as_continuation()];
                auto fbb = bb2continuation[continuation->arg(2)->as_continuation()];
                irbuilder_.CreateCondBr(cond, tbb, fbb);
            } else if (continuation->callee()->isa<Continuation>() &&
                       continuation->callee()->as<Continuation>()->intrinsic() == Intrinsic::Match) {
                auto val = lookup(continuation->arg(0));
                auto otherwise_bb = bb2continuation[continuation->arg(1)->as_continuation()];
                auto match = irbuilder_.CreateSwitch(val, otherwise_bb, continuation->num_args() - 2);
                for (size_t i = 2; i < continuation->num_args(); i++) {
                    auto arg = continuation->arg(i)->as<Tuple>();
                    auto case_const = llvm::cast<llvm::ConstantInt>(lookup(arg->op(0)));
                    auto case_bb    = bb2continuation[arg->op(1)->as_continuation()];
                    match->addCase(case_const, case_bb);
                }
            } else if (continuation->callee()->isa<Bottom>()) {
                irbuilder_.CreateUnreachable();
            } else {
                auto callee = continuation->callee()->as_continuation();
                if (callee->is_basicblock())         // ordinary jump
                    irbuilder_.CreateBr(bb2continuation[callee]);
                else {
                    if (callee->is_intrinsic()) {
                        auto ret_continuation = emit_intrinsic(continuation);
                        irbuilder_.CreateBr(bb2continuation[ret_continuation]);
                    } else {
                        // put all first-order args into an array
                        std::vector<llvm::Value*> args;
                        const Def* ret_arg = nullptr;
                        for (auto arg : continuation->args()) {
                            if (arg->order() == 0) {
                                if (!is_mem(arg) && !is_unit(arg))
                                    args.push_back(lookup(arg));
                            } else {
                                assert(!ret_arg);
                                ret_arg = arg;
                            }
                        }

                        llvm::CallInst* call = irbuilder_.CreateCall(emit_function_decl(callee), args);
                        if (callee->is_external())
                            call->setCallingConv(kernel_calling_convention_);
                        else if (callee->cc() == CC::Device)
                            call->setCallingConv(device_calling_convention_);
                        else
                            call->setCallingConv(function_calling_convention_);

                        // must be call + continuation --- call + return has been removed by codegen_prepare
                        auto succ = ret_arg->as_continuation();

                        size_t n = 0;
                        const Param* last_param = nullptr;
                        for (auto param : succ->params()) {
                            if (is_mem(param) || is_unit(param))
                                continue;
                            last_param = param;
                            n++;
                        }

                        if (n == 0) {
                            irbuilder_.CreateBr(bb2continuation[succ]);
                        } else if (n == 1) {
                            irbuilder_.CreateBr(bb2continuation[succ]);
                            emit_result_phi(last_param, call);
                        } else {
                            Array<llvm::Value*> extracts(n);
                            for (size_t i = 0, j = 0; i != succ->num_params(); ++i) {
                                auto param = succ->param(i);
                                if (is_mem(param) || is_unit(param))
                                    continue;
                                extracts[j] = irbuilder_.CreateExtractValue(call, unsigned(j));
                                j++;
                            }

                            irbuilder_.CreateBr(bb2continuation[succ]);

                            for (size_t i = 0, j = 0; i != succ->num_params(); ++i) {
                                auto param = succ->param(i);
                                if (is_mem(param) || is_unit(param))
                                    continue;
                                emit_result_phi(param, extracts[j]);
                                j++;
                            }
                        }
                    }
                }
            }
        }

        // add missing arguments to phis_
        for (const auto& p : phis_) {
            auto param = p.first;
            auto phi = p.second;

            for (const auto& peek : param->peek())
                phi->addIncoming(lookup(peek.def()), bb2continuation[peek.from()]);
        }

        params_.clear();
        phis_.clear();
        primops_.clear();
    });

#ifdef RV_SUPPORT
    // emit vectorized code
    for (const auto& tuple : vec_todo_)
        emit_vectorize(std::get<0>(tuple), std::get<1>(tuple), std::get<2>(tuple), std::get<3>(tuple));
    vec_todo_.clear();

    rv::lowerIntrinsics(*module_);
#endif

#ifndef NDEBUG
    llvm::verifyModule(*module_);
#endif
    optimize(opt);
    if (debug)
        dibuilder_.finalize();

    std::error_code EC;
    auto ll_name = get_output_name(world_.name());
    llvm::raw_fd_ostream out(ll_name, EC, llvm::sys::fs::F_Text);
    if (EC)
        throw std::runtime_error("cannot write '" + ll_name + "': " + EC.message());

    module_->print(out, nullptr);
}

void CodeGen::optimize(int opt) {
    if (opt != 0) {
        llvm::PassManagerBuilder pmbuilder;
        llvm::legacy::PassManager pass_manager;
        if (opt == -1) {
            pmbuilder.OptLevel = 2u;
            pmbuilder.SizeLevel = 1;
        } else {
            pmbuilder.OptLevel = (unsigned) opt;
            pmbuilder.SizeLevel = 0u;
        }
        if (opt == 3) {
            pass_manager.add(llvm::createFunctionInliningPass());
            pass_manager.add(llvm::createAggressiveDCEPass());
        }
        pmbuilder.populateModulePassManager(pass_manager);

        pass_manager.run(*module_);
    }
}

llvm::Value* CodeGen::lookup(const Def* def) {
    if (auto primop = def->isa<PrimOp>()) {
        if (auto res = thorin::find(primops_, primop))
            return res;
        else {
            auto llvm_value = emit(def);
            return primops_[primop] = llvm_value;
        }
    }

    if (auto param = def->isa<Param>()) {
        auto i = params_.find(param);
        if (i != params_.end())
            return i->second;

        assert(phis_.find(param) != phis_.end());
        return thorin::find(phis_, param);
    }

    THORIN_UNREACHABLE;
}

llvm::AllocaInst* CodeGen::emit_alloca(llvm::Type* type, const std::string& name) {
    auto entry = &irbuilder_.GetInsertBlock()->getParent()->getEntryBlock();
    llvm::AllocaInst* alloca;
    if (entry->empty())
        alloca = new llvm::AllocaInst(type, nullptr, name, entry);
    else
        alloca = new llvm::AllocaInst(type, nullptr, name, entry->getFirstNonPHIOrDbg());
    return alloca;
}

llvm::Value* CodeGen::emit(const Def* def) {
    if (auto bin = def->isa<BinOp>()) {
        llvm::Value* lhs = lookup(bin->lhs());
        llvm::Value* rhs = lookup(bin->rhs());
        const std::string& name = bin->name();

        if (auto cmp = bin->isa<Cmp>()) {
            auto type = cmp->lhs()->type();
            if (is_type_s(type)) {
                switch (cmp->cmp_tag()) {
                    case Cmp_eq: return irbuilder_.CreateICmpEQ (lhs, rhs, name);
                    case Cmp_ne: return irbuilder_.CreateICmpNE (lhs, rhs, name);
                    case Cmp_gt: return irbuilder_.CreateICmpSGT(lhs, rhs, name);
                    case Cmp_ge: return irbuilder_.CreateICmpSGE(lhs, rhs, name);
                    case Cmp_lt: return irbuilder_.CreateICmpSLT(lhs, rhs, name);
                    case Cmp_le: return irbuilder_.CreateICmpSLE(lhs, rhs, name);
                }
            } else if (is_type_u(type) || is_type_bool(type)) {
                switch (cmp->cmp_tag()) {
                    case Cmp_eq: return irbuilder_.CreateICmpEQ (lhs, rhs, name);
                    case Cmp_ne: return irbuilder_.CreateICmpNE (lhs, rhs, name);
                    case Cmp_gt: return irbuilder_.CreateICmpUGT(lhs, rhs, name);
                    case Cmp_ge: return irbuilder_.CreateICmpUGE(lhs, rhs, name);
                    case Cmp_lt: return irbuilder_.CreateICmpULT(lhs, rhs, name);
                    case Cmp_le: return irbuilder_.CreateICmpULE(lhs, rhs, name);
                }
            } else if (is_type_f(type)) {
                switch (cmp->cmp_tag()) {
                    case Cmp_eq: return irbuilder_.CreateFCmpOEQ(lhs, rhs, name);
                    case Cmp_ne: return irbuilder_.CreateFCmpUNE(lhs, rhs, name);
                    case Cmp_gt: return irbuilder_.CreateFCmpOGT(lhs, rhs, name);
                    case Cmp_ge: return irbuilder_.CreateFCmpOGE(lhs, rhs, name);
                    case Cmp_lt: return irbuilder_.CreateFCmpOLT(lhs, rhs, name);
                    case Cmp_le: return irbuilder_.CreateFCmpOLE(lhs, rhs, name);
                }
            } else if (type->isa<PtrType>()) {
                switch (cmp->cmp_tag()) {
                    case Cmp_eq: return irbuilder_.CreateICmpEQ (lhs, rhs, name);
                    case Cmp_ne: return irbuilder_.CreateICmpNE (lhs, rhs, name);
                    default: THORIN_UNREACHABLE;
                }
            }
        }

        if (auto arithop = bin->isa<ArithOp>()) {
            auto type = arithop->type();
            bool q = is_type_q(arithop->type()); // quick? -> nsw/nuw/fast float

            if (is_type_f(type)) {
                switch (arithop->arithop_tag()) {
                    case ArithOp_add: return irbuilder_.CreateFAdd(lhs, rhs, name);
                    case ArithOp_sub: return irbuilder_.CreateFSub(lhs, rhs, name);
                    case ArithOp_mul: return irbuilder_.CreateFMul(lhs, rhs, name);
                    case ArithOp_div: return irbuilder_.CreateFDiv(lhs, rhs, name);
                    case ArithOp_rem: return irbuilder_.CreateFRem(lhs, rhs, name);
                    case ArithOp_and:
                    case ArithOp_or:
                    case ArithOp_xor:
                    case ArithOp_shl:
                    case ArithOp_shr: THORIN_UNREACHABLE;
                }
            }

            if (is_type_s(type) || is_type_bool(type)) {
                switch (arithop->arithop_tag()) {
                    case ArithOp_add: return irbuilder_.CreateAdd (lhs, rhs, name, false, q);
                    case ArithOp_sub: return irbuilder_.CreateSub (lhs, rhs, name, false, q);
                    case ArithOp_mul: return irbuilder_.CreateMul (lhs, rhs, name, false, q);
                    case ArithOp_div: return irbuilder_.CreateSDiv(lhs, rhs, name);
                    case ArithOp_rem: return irbuilder_.CreateSRem(lhs, rhs, name);
                    case ArithOp_and: return irbuilder_.CreateAnd (lhs, rhs, name);
                    case ArithOp_or:  return irbuilder_.CreateOr  (lhs, rhs, name);
                    case ArithOp_xor: return irbuilder_.CreateXor (lhs, rhs, name);
                    case ArithOp_shl: return irbuilder_.CreateShl (lhs, rhs, name, false, q);
                    case ArithOp_shr: return irbuilder_.CreateAShr(lhs, rhs, name);
                }
            }
            if (is_type_u(type) || is_type_bool(type)) {
                switch (arithop->arithop_tag()) {
                    case ArithOp_add: return irbuilder_.CreateAdd (lhs, rhs, name, q, false);
                    case ArithOp_sub: return irbuilder_.CreateSub (lhs, rhs, name, q, false);
                    case ArithOp_mul: return irbuilder_.CreateMul (lhs, rhs, name, q, false);
                    case ArithOp_div: return irbuilder_.CreateUDiv(lhs, rhs, name);
                    case ArithOp_rem: return irbuilder_.CreateURem(lhs, rhs, name);
                    case ArithOp_and: return irbuilder_.CreateAnd (lhs, rhs, name);
                    case ArithOp_or:  return irbuilder_.CreateOr  (lhs, rhs, name);
                    case ArithOp_xor: return irbuilder_.CreateXor (lhs, rhs, name);
                    case ArithOp_shl: return irbuilder_.CreateShl (lhs, rhs, name, q, false);
                    case ArithOp_shr: return irbuilder_.CreateLShr(lhs, rhs, name);
                }
            }
        }
    }

    if (auto conv = def->isa<ConvOp>()) {
        auto from = lookup(conv->from());
        auto src_type = conv->from()->type();
        auto dst_type = conv->type();
        auto to = convert(dst_type);

        if (from->getType() == to)
            return from;

        if (conv->isa<Cast>()) {
            if (src_type->isa<PtrType>() && dst_type->isa<PtrType>()) {
                return irbuilder_.CreatePointerCast(from, to);
            }
            if (src_type->isa<PtrType>()) {
                assert(is_type_i(dst_type) || is_type_bool(dst_type));
                return irbuilder_.CreatePtrToInt(from, to);
            }
            if (dst_type->isa<PtrType>()) {
                assert(is_type_i(src_type) || is_type_bool(src_type));
                return irbuilder_.CreateIntToPtr(from, to);
            }

            auto src = src_type->as<PrimType>();
            auto dst = dst_type->as<PrimType>();

            if (is_type_f(src) && is_type_f(dst)) {
                assert(num_bits(src->primtype_tag()) != num_bits(dst->primtype_tag()));
                return irbuilder_.CreateFPCast(from, to);
            }
            if (is_type_f(src)) {
                if (is_type_s(dst))
                    return irbuilder_.CreateFPToSI(from, to);
                return irbuilder_.CreateFPToUI(from, to);
            }
            if (is_type_f(dst)) {
                if (is_type_s(src))
                    return irbuilder_.CreateSIToFP(from, to);
                return irbuilder_.CreateUIToFP(from, to);
            }

            if (num_bits(src->primtype_tag()) > num_bits(dst->primtype_tag())) {
                if (is_type_i(src) && (is_type_i(dst) || is_type_bool(dst)))
                    return irbuilder_.CreateTrunc(from, to);
            } else if (num_bits(src->primtype_tag()) < num_bits(dst->primtype_tag())) {
                if ( is_type_s(src)                       && is_type_i(dst)) return irbuilder_.CreateSExt(from, to);
                if ((is_type_u(src) || is_type_bool(src)) && is_type_i(dst)) return irbuilder_.CreateZExt(from, to);
            }

            assert(false && "unsupported cast");
        }

        if (conv->isa<Bitcast>())
            return emit_bitcast(conv->from(), dst_type);
    }

    if (auto select = def->isa<Select>()) {
        if (def->type()->isa<FnType>())
            return nullptr;

        llvm::Value* cond = lookup(select->cond());
        llvm::Value* tval = lookup(select->tval());
        llvm::Value* fval = lookup(select->fval());
        return irbuilder_.CreateSelect(cond, tval, fval);
    }

    if (auto size_of = def->isa<SizeOf>()) {
        auto type = convert(size_of->of());
        auto layout = llvm::DataLayout(module_->getDataLayout());
        return irbuilder_.getInt32(layout.getTypeAllocSize(type));
    }

    if (auto array = def->isa<DefiniteArray>()) {
        auto type = llvm::cast<llvm::ArrayType>(convert(array->type()));
        if (is_const(array)) {
            size_t size = array->num_ops();
            Array<llvm::Constant*> vals(size);
            for (size_t i = 0; i != size; ++i)
                vals[i] = llvm::cast<llvm::Constant>(emit(array->op(i)));
            return llvm::ConstantArray::get(type, llvm_ref(vals));
        }
        WLOG(def, "slow: alloca and loads/stores needed for definite array '{}'", def);
        auto alloca = emit_alloca(type, array->name());

        u64 i = 0;
        llvm::Value* args[2] = { irbuilder_.getInt64(0), nullptr };
        for (auto op : array->ops()) {
            args[1] = irbuilder_.getInt64(i++);
            auto gep = irbuilder_.CreateInBoundsGEP(alloca, args, op->name());
            irbuilder_.CreateStore(lookup(op), gep);
        }

        return irbuilder_.CreateLoad(alloca);
    }

    if (auto array = def->isa<IndefiniteArray>())
        return llvm::UndefValue::get(convert(array->type()));

    if (auto agg = def->isa<Aggregate>()) {
        assert(def->isa<Tuple>() || def->isa<StructAgg>() || def->isa<Vector>());
        llvm::Value* llvm_agg = llvm::UndefValue::get(convert(agg->type()));

        if (def->isa<Vector>()) {
            for (size_t i = 0, e = agg->num_ops(); i != e; ++i)
                llvm_agg = irbuilder_.CreateInsertElement(llvm_agg, lookup(agg->op(i)), irbuilder_.getInt32(i));
        } else {
            for (size_t i = 0, e = agg->num_ops(); i != e; ++i)
                llvm_agg = irbuilder_.CreateInsertValue(llvm_agg, lookup(agg->op(i)), { unsigned(i) });
        }

        return llvm_agg;
    }

    if (auto aggop = def->isa<AggOp>()) {
        auto llvm_agg = lookup(aggop->agg());
        auto llvm_idx = lookup(aggop->index());
        auto copy_to_alloca = [&] () {
            WLOG(def, "slow: alloca and loads/stores needed for aggregate '{}'", def);
            auto alloca = emit_alloca(llvm_agg->getType(), aggop->name());
            irbuilder_.CreateStore(llvm_agg, alloca);

            llvm::Value* args[2] = { irbuilder_.getInt64(0), llvm_idx };
            auto gep = irbuilder_.CreateInBoundsGEP(alloca, args);
            return std::make_pair(alloca, gep);
        };

        if (auto extract = aggop->isa<Extract>()) {
            // Assemblys with more than two outputs are MemOps and have tuple type
            // and thus need their own rule here because the standard MemOp rule does not work
            if (auto assembly = extract->agg()->isa<Assembly>()) {
                if (assembly->type()->num_ops() > 2 && primlit_value<unsigned>(aggop->index()) != 0)
                    return irbuilder_.CreateExtractValue(llvm_agg, {primlit_value<unsigned>(aggop->index()) - 1});
            }

            if (auto memop = extract->agg()->isa<MemOp>())
                return lookup(memop);

            if (aggop->agg()->type()->isa<ArrayType>())
                return irbuilder_.CreateLoad(copy_to_alloca().second);

            if (extract->agg()->type()->isa<VectorType>())
                return irbuilder_.CreateExtractElement(llvm_agg, llvm_idx);
            // tuple/struct
            return irbuilder_.CreateExtractValue(llvm_agg, {primlit_value<unsigned>(aggop->index())});
        }

        auto insert = def->as<Insert>();
        auto value = lookup(insert->value());

        if (insert->agg()->type()->isa<ArrayType>()) {
            auto p = copy_to_alloca();
            irbuilder_.CreateStore(lookup(aggop->as<Insert>()->value()), p.second);
            return irbuilder_.CreateLoad(p.first);
        }
        if (insert->agg()->type()->isa<VectorType>())
            return irbuilder_.CreateInsertElement(llvm_agg, lookup(aggop->as<Insert>()->value()), llvm_idx);
        // tuple/struct
        return irbuilder_.CreateInsertValue(llvm_agg, value, {primlit_value<unsigned>(aggop->index())});
    }

    if (auto primlit = def->isa<PrimLit>()) {
        llvm::Type* llvm_type = convert(primlit->type());
        Box box = primlit->value();

        switch (primlit->primtype_tag()) {
            case PrimType_bool:                     return irbuilder_. getInt1(box.get_bool());
            case PrimType_ps8:  case PrimType_qs8:  return irbuilder_. getInt8(box. get_s8());
            case PrimType_pu8:  case PrimType_qu8:  return irbuilder_. getInt8(box. get_u8());
            case PrimType_ps16: case PrimType_qs16: return irbuilder_.getInt16(box.get_s16());
            case PrimType_pu16: case PrimType_qu16: return irbuilder_.getInt16(box.get_u16());
            case PrimType_ps32: case PrimType_qs32: return irbuilder_.getInt32(box.get_s32());
            case PrimType_pu32: case PrimType_qu32: return irbuilder_.getInt32(box.get_u32());
            case PrimType_ps64: case PrimType_qs64: return irbuilder_.getInt64(box.get_s64());
            case PrimType_pu64: case PrimType_qu64: return irbuilder_.getInt64(box.get_u64());
            case PrimType_pf16: case PrimType_qf16: return llvm::ConstantFP::get(llvm_type, box.get_f16());
            case PrimType_pf32: case PrimType_qf32: return llvm::ConstantFP::get(llvm_type, box.get_f32());
            case PrimType_pf64: case PrimType_qf64: return llvm::ConstantFP::get(llvm_type, box.get_f64());
        }
    }

    if (auto bottom = def->isa<Bottom>())
        return llvm::UndefValue::get(convert(bottom->type()));

    if (auto alloc = def->isa<Alloc>()) { // TODO factor this code
        auto llvm_malloc = runtime_->get(get_alloc_name().c_str());
        auto alloced_type = convert(alloc->alloced_type());
        llvm::CallInst* void_ptr;
        auto layout = module_->getDataLayout();
        if (auto array = alloc->alloced_type()->isa<IndefiniteArrayType>()) {
            auto size = irbuilder_.CreateAdd(
                    irbuilder_.getInt64(layout.getTypeAllocSize(alloced_type)),
                    irbuilder_.CreateMul(irbuilder_.CreateIntCast(lookup(alloc->extra()), irbuilder_.getInt64Ty(), false),
                                         irbuilder_.getInt64(layout.getTypeAllocSize(convert(array->elem_type())))));
            llvm::Value* malloc_args[] = { irbuilder_.getInt32(0), size };
            void_ptr = irbuilder_.CreateCall(llvm_malloc, malloc_args);
        } else {
            llvm::Value* malloc_args[] = { irbuilder_.getInt32(0), irbuilder_.getInt64(layout.getTypeAllocSize(alloced_type)) };
            void_ptr = irbuilder_.CreateCall(llvm_malloc, malloc_args);
        }

        return irbuilder_.CreatePointerCast(void_ptr, convert(alloc->out_ptr_type()));
    }

    if (auto load = def->isa<Load>())           return emit_load(load);
    if (auto store = def->isa<Store>())         return emit_store(store);
    if (auto lea = def->isa<LEA>())             return emit_lea(lea);
    if (auto assembly = def->isa<Assembly>())   return emit_assembly(assembly);
    if (def->isa<Enter>())                      return nullptr;

    if (auto slot = def->isa<Slot>())
        return irbuilder_.CreateAlloca(convert(slot->type()->as<PtrType>()->pointee()), 0, slot->unique_name());

    if (auto vector = def->isa<Vector>()) {
        llvm::Value* vec = llvm::UndefValue::get(convert(vector->type()));
        for (size_t i = 0, e = vector->num_ops(); i != e; ++i)
            vec = irbuilder_.CreateInsertElement(vec, lookup(vector->op(i)), lookup(world_.literal_pu32(i, vector->location())));

        return vec;
    }

    if (auto global = def->isa<Global>())
        return emit_global(global);

    THORIN_UNREACHABLE;
}

llvm::Value* CodeGen::emit_global(const Global* global) {
    llvm::Value* val;
    if (auto continuation = global->init()->isa_continuation())
        val = fcts_[continuation];
    else {
        auto llvm_type = convert(global->alloced_type());
        auto var = llvm::cast<llvm::GlobalVariable>(module_->getOrInsertGlobal(global->name(), llvm_type));
        if (global->init()->isa<Bottom>())
            var->setInitializer(llvm::Constant::getNullValue(llvm_type)); // HACK
        else
            var->setInitializer(llvm::cast<llvm::Constant>(emit(global->init())));
        val = var;
    }
    return val;
}

llvm::Value* CodeGen::emit_load(const Load* load) {
    return irbuilder_.CreateLoad(lookup(load->ptr()));
}

llvm::Value* CodeGen::emit_store(const Store* store) {
    return irbuilder_.CreateStore(lookup(store->val()), lookup(store->ptr()));
}

llvm::Value* CodeGen::emit_lea(const LEA* lea) {
    if (lea->ptr_pointee()->isa<TupleType>() || lea->ptr_pointee()->isa<StructType>())
        return irbuilder_.CreateStructGEP(convert(lea->ptr_pointee()), lookup(lea->ptr()), primlit_value<u32>(lea->index()));

    assert(lea->ptr_pointee()->isa<ArrayType>());
    llvm::Value* args[2] = { irbuilder_.getInt64(0), lookup(lea->index()) };
    return irbuilder_.CreateInBoundsGEP(lookup(lea->ptr()), args);
}

llvm::Value* CodeGen::emit_assembly(const Assembly* assembly) {
    const TupleType *out_type = assembly->type();
    llvm::Type *res_type;
    switch (out_type->num_ops()) {
        case 0:
            THORIN_UNREACHABLE;
            // there must always be the mem type as output
        case 1:
            res_type = llvm::Type::getVoidTy(context_);
            break;
        case 2:
            res_type = convert(assembly->type()->op(1));
            break;
        default:
            res_type = convert(world().tuple_type(assembly->type()->ops().skip_front()));
            break;
    }

    size_t num_inputs = assembly->num_inputs();
    auto input_values = Array<llvm::Value*>(num_inputs);
    auto input_types = Array<llvm::Type*>(num_inputs);
    for (size_t i = 0; i != num_inputs; ++i) {
        input_values[i] = lookup(assembly->input(i));
        input_types[i] = convert(assembly->input(i)->type());
    }

    auto *fn_type = llvm::FunctionType::get(res_type, llvm_ref(input_types), false);

    std::string constraints;
    for (auto con : assembly->output_constraints())
        constraints += con + ",";
    for (auto con : assembly->input_constraints())
        constraints += con + ",";
    for (auto clob : assembly->clobbers())
        constraints += "~{" + clob + "},";
    // clang always marks those registers as clobbered, so we will do so as well
    constraints += "~{dirflag},~{fpsr},~{flags}";

    if (!llvm::InlineAsm::Verify(fn_type, constraints))
        ELOG(assembly, "constraints and input and output types of inline assembly do not match");

    auto asm_expr = llvm::InlineAsm::get(fn_type, assembly->asm_template(), constraints,
            assembly->has_sideeffects(), assembly->is_alignstack(),
            assembly->is_inteldialect() ? llvm::InlineAsm::AsmDialect::AD_Intel : llvm::InlineAsm::AsmDialect::AD_ATT);
    return irbuilder_.CreateCall(asm_expr, llvm_ref(input_values));
}

unsigned CodeGen::convert_addr_space(const AddrSpace addr_space) {
    switch (addr_space) {
        case AddrSpace::Generic:  return 0;
        case AddrSpace::Global:   return 1;
        case AddrSpace::Texture:  return 2;
        case AddrSpace::Shared:   return 3;
        case AddrSpace::Constant: return 4;
        default:                  THORIN_UNREACHABLE;
    }
}

llvm::Type* CodeGen::convert(const Type* type) {
    if (auto llvm_type = thorin::find(types_, type))
        return llvm_type;

    assert(!type->isa<MemType>());
    llvm::Type* llvm_type;
    switch (type->tag()) {
        case PrimType_bool:                                                             llvm_type = irbuilder_. getInt1Ty();  break;
        case PrimType_ps8:  case PrimType_qs8:  case PrimType_pu8:  case PrimType_qu8:  llvm_type = irbuilder_. getInt8Ty();  break;
        case PrimType_ps16: case PrimType_qs16: case PrimType_pu16: case PrimType_qu16: llvm_type = irbuilder_.getInt16Ty();  break;
        case PrimType_ps32: case PrimType_qs32: case PrimType_pu32: case PrimType_qu32: llvm_type = irbuilder_.getInt32Ty();  break;
        case PrimType_ps64: case PrimType_qs64: case PrimType_pu64: case PrimType_qu64: llvm_type = irbuilder_.getInt64Ty();  break;
        case PrimType_pf16: case PrimType_qf16:                                         llvm_type = irbuilder_.getHalfTy();   break;
        case PrimType_pf32: case PrimType_qf32:                                         llvm_type = irbuilder_.getFloatTy();  break;
        case PrimType_pf64: case PrimType_qf64:                                         llvm_type = irbuilder_.getDoubleTy(); break;
        case Node_PtrType: {
            auto ptr = type->as<PtrType>();
            llvm_type = llvm::PointerType::get(convert(ptr->pointee()), convert_addr_space(ptr->addr_space()));
            break;
        }
        case Node_IndefiniteArrayType: {
            llvm_type = llvm::ArrayType::get(convert(type->as<ArrayType>()->elem_type()), 0);
            return types_[type] = llvm_type;
        }
        case Node_DefiniteArrayType: {
            auto array = type->as<DefiniteArrayType>();
            llvm_type = llvm::ArrayType::get(convert(array->elem_type()), array->dim());
            return types_[type] = llvm_type;
        }
        case Node_FnType: {
            // extract "return" type, collect all other types
            auto fn = type->as<FnType>();
            llvm::Type* ret = nullptr;
            std::vector<llvm::Type*> ops;
            for (auto op : fn->ops()) {
                if (op->isa<MemType>() || op == world().unit()) continue;
                if (auto fn = op->isa<FnType>()) {
                    assert(!ret && "only one 'return' supported");
                    std::vector<llvm::Type*> ret_types;
                    for (auto fn_op : fn->ops()) {
                        if (fn_op->isa<MemType>() || fn_op == world().unit()) continue;
                        ret_types.push_back(convert(fn_op));
                    }
                    if (ret_types.size() == 0)      ret = llvm::Type::getVoidTy(context_);
                    else if (ret_types.size() == 1) ret = ret_types.back();
                    else                            ret = llvm::StructType::get(context_, ret_types);
                } else
                    ops.push_back(convert(op));
            }
            assert(ret);

            llvm_type = llvm::FunctionType::get(ret, ops, false);
            return types_[type] = llvm_type;
        }

        case Node_StructType: {
            auto struct_type = type->as<StructType>();
            auto llvm_struct = llvm::StructType::create(context_);

            // important: memoize before recursing into element types to avoid endless recursion
            assert(!types_.contains(struct_type) && "type already converted");
            types_[struct_type] = llvm_struct;

            Array<llvm::Type*> llvm_types(struct_type->num_ops());
            for (size_t i = 0, e = llvm_types.size(); i != e; ++i)
                llvm_types[i] = convert(struct_type->op(i));
            llvm_struct->setBody(llvm_ref(llvm_types));
            return llvm_struct;
        }

        case Node_TupleType: {
            auto tuple = type->as<TupleType>();
            Array<llvm::Type*> llvm_types(tuple->num_ops());
            for (size_t i = 0, e = llvm_types.size(); i != e; ++i)
                llvm_types[i] = convert(tuple->op(i));
            llvm_type = llvm::StructType::get(context_, llvm_ref(llvm_types));
            return types_[tuple] = llvm_type;
        }

        default:
            THORIN_UNREACHABLE;
    }

    if (vector_length(type) == 1)
        return types_[type] = llvm_type;

    llvm_type = llvm::VectorType::get(llvm_type, vector_length(type));
    return types_[type] = llvm_type;
}

llvm::GlobalVariable* CodeGen::emit_global_variable(llvm::Type* type, const std::string& name, unsigned addr_space, bool init_undef) {
    auto init = init_undef ? llvm::UndefValue::get(type) : llvm::Constant::getNullValue(type);
    return new llvm::GlobalVariable(*module_, type, false, llvm::GlobalValue::InternalLinkage, init, name, nullptr, llvm::GlobalVariable::NotThreadLocal, addr_space);
}

void CodeGen::create_loop(llvm::Value* lower, llvm::Value* upper, llvm::Value* increment, llvm::Function* entry, std::function<void(llvm::Value*)> fun) {
    auto head = llvm::BasicBlock::Create(context_, "head", entry);
    auto body = llvm::BasicBlock::Create(context_, "body", entry);
    auto exit = llvm::BasicBlock::Create(context_, "exit", entry);
    // create loop phi and connect init value
    auto loop_counter = llvm::PHINode::Create(irbuilder_.getInt32Ty(), 2U, "parallel_loop_phi", head);
    loop_counter->addIncoming(lower, irbuilder_.GetInsertBlock());
    // connect head
    irbuilder_.CreateBr(head);
    irbuilder_.SetInsertPoint(head);
    auto cond = irbuilder_.CreateICmpSLT(loop_counter, upper);
    irbuilder_.CreateCondBr(cond, body, exit);
    irbuilder_.SetInsertPoint(body);

    // add instructions to the loop body
    fun(loop_counter);

    // inc loop counter
    loop_counter->addIncoming(irbuilder_.CreateAdd(loop_counter, increment), body);
    irbuilder_.CreateBr(head);
    irbuilder_.SetInsertPoint(exit);
}

//------------------------------------------------------------------------------

void emit_llvm(World& world, int opt, bool debug) {
<<<<<<< HEAD
    Importer cuda(world);
    Importer nvvm(world);
    Importer opencl(world);
    Importer amdgpu(world);

=======
    Importer cuda(world.name());
    Importer nvvm(world.name());
    Importer opencl(world.name());
    Importer amdgpu(world.name());
>>>>>>> 3ae6d11c
    Cont2Config kernel_config;
    std::vector<Continuation*> kernels;

    // determine different parts of the world which need to be compiled differently
    Scope::for_each(world, [&] (const Scope& scope) {
        auto continuation = scope.entry();
        Continuation* imported = nullptr;
        if (is_passed_to_intrinsic(continuation, Intrinsic::CUDA))
            imported = cuda.import(continuation)->as_continuation();
        else if (is_passed_to_intrinsic(continuation, Intrinsic::NVVM))
            imported = nvvm.import(continuation)->as_continuation();
        else if (is_passed_to_intrinsic(continuation, Intrinsic::OpenCL))
            imported = opencl.import(continuation)->as_continuation();
        else if (is_passed_to_intrinsic(continuation, Intrinsic::AMDGPU))
            imported = amdgpu.import(continuation)->as_continuation();
        else
            return;

        imported->debug().set(continuation->unique_name());
        imported->make_external();
        continuation->debug().set(continuation->unique_name());

        for (size_t i = 0, e = continuation->num_params(); i != e; ++i)
            imported->param(i)->debug().set(continuation->param(i)->unique_name());

        kernels.push_back(continuation);
    });

<<<<<<< HEAD
    if (!cuda.world().empty() || !nvvm.world().empty() || !amdgpu.world().empty() || !opencl.world().empty()) {
        auto get_kernel_configs = [&](Importer& importer) {
            importer.world().opt();
=======
    if (!cuda.world().empty() || !nvvm.world().empty() || !opencl.world().empty() || !amdgpu.world().empty()) {
        auto get_kernel_configs = [&](Importer& importer) {
            importer.world().opt(false);
>>>>>>> 3ae6d11c
            auto externals = importer.world().externals();
            for (auto continuation : kernels) {
                visit_uses(continuation, [&] (Continuation* use) {
                    auto it_config = use->arg(LaunchArgs::Config)->as<Tuple>();
                    if (it_config->op(0)->isa<PrimLit>() && it_config->op(1)->isa<PrimLit>() && it_config->op(2)->isa<PrimLit>()) {
                        Continuation* imported = nullptr;
                        for (auto external : externals)
                            if (external->name() == continuation->name())
                                imported = external;
                        if (imported) {
<<<<<<< HEAD
                            auto p = kernel_config.emplace(imported, std::tuple<int, int, int> {
                                it_config->op(0)->as<PrimLit>()->qu32_value().data(),
                                it_config->op(1)->as<PrimLit>()->qu32_value().data(),
                                it_config->op(2)->as<PrimLit>()->qu32_value().data()
                            });
=======
                            auto p = kernel_config.emplace(imported, std::tuple<int, int, int>{ it_config->op(0)->as<PrimLit>()->qu32_value().data(), it_config->op(1)->as<PrimLit>()->qu32_value().data(), it_config->op(2)->as<PrimLit>()->qu32_value().data() } );
>>>>>>> 3ae6d11c
                            assert_unused(p.second && "expected only single entry");
                        }
                    }
                    return false;
                });
                continuation->destroy_body();
            }
        };

        get_kernel_configs(cuda);
        get_kernel_configs(nvvm);
        get_kernel_configs(opencl);
<<<<<<< HEAD
=======
        get_kernel_configs(amdgpu);
>>>>>>> 3ae6d11c

        world.cleanup();
        codegen_prepare(world);
    }

    CPUCodeGen(world, kernel_config).emit(opt, debug);
    if (!cuda.  world().empty()) CUDACodeGen  (cuda  .world(), kernel_config).emit(/*opt,*/ debug);
    if (!nvvm.  world().empty()) NVVMCodeGen  (nvvm  .world(), kernel_config).emit(opt, debug);
    if (!opencl.world().empty()) OpenCLCodeGen(opencl.world(), kernel_config).emit(/*opt,*/ debug);
    if (!amdgpu.world().empty()) AMDGPUCodeGen(amdgpu.world(), kernel_config).emit(opt, debug);
}

//------------------------------------------------------------------------------

}<|MERGE_RESOLUTION|>--- conflicted
+++ resolved
@@ -1036,18 +1036,11 @@
 //------------------------------------------------------------------------------
 
 void emit_llvm(World& world, int opt, bool debug) {
-<<<<<<< HEAD
     Importer cuda(world);
     Importer nvvm(world);
     Importer opencl(world);
     Importer amdgpu(world);
 
-=======
-    Importer cuda(world.name());
-    Importer nvvm(world.name());
-    Importer opencl(world.name());
-    Importer amdgpu(world.name());
->>>>>>> 3ae6d11c
     Cont2Config kernel_config;
     std::vector<Continuation*> kernels;
 
@@ -1076,15 +1069,9 @@
         kernels.push_back(continuation);
     });
 
-<<<<<<< HEAD
-    if (!cuda.world().empty() || !nvvm.world().empty() || !amdgpu.world().empty() || !opencl.world().empty()) {
+    if (!cuda.world().empty() || !nvvm.world().empty() || !opencl.world().empty() || !amdgpu.world().empty()) {
         auto get_kernel_configs = [&](Importer& importer) {
             importer.world().opt();
-=======
-    if (!cuda.world().empty() || !nvvm.world().empty() || !opencl.world().empty() || !amdgpu.world().empty()) {
-        auto get_kernel_configs = [&](Importer& importer) {
-            importer.world().opt(false);
->>>>>>> 3ae6d11c
             auto externals = importer.world().externals();
             for (auto continuation : kernels) {
                 visit_uses(continuation, [&] (Continuation* use) {
@@ -1095,15 +1082,11 @@
                             if (external->name() == continuation->name())
                                 imported = external;
                         if (imported) {
-<<<<<<< HEAD
                             auto p = kernel_config.emplace(imported, std::tuple<int, int, int> {
                                 it_config->op(0)->as<PrimLit>()->qu32_value().data(),
                                 it_config->op(1)->as<PrimLit>()->qu32_value().data(),
                                 it_config->op(2)->as<PrimLit>()->qu32_value().data()
                             });
-=======
-                            auto p = kernel_config.emplace(imported, std::tuple<int, int, int>{ it_config->op(0)->as<PrimLit>()->qu32_value().data(), it_config->op(1)->as<PrimLit>()->qu32_value().data(), it_config->op(2)->as<PrimLit>()->qu32_value().data() } );
->>>>>>> 3ae6d11c
                             assert_unused(p.second && "expected only single entry");
                         }
                     }
@@ -1116,10 +1099,7 @@
         get_kernel_configs(cuda);
         get_kernel_configs(nvvm);
         get_kernel_configs(opencl);
-<<<<<<< HEAD
-=======
         get_kernel_configs(amdgpu);
->>>>>>> 3ae6d11c
 
         world.cleanup();
         codegen_prepare(world);
