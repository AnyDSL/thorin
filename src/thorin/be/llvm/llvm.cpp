#include "thorin/be/llvm/llvm.h"

#include <algorithm>
#include <stdexcept>

#include <llvm/ADT/Triple.h>
#include <llvm/Analysis/Verifier.h>
#include <llvm/Bitcode/ReaderWriter.h>
#include <llvm/IR/Constant.h>
#include <llvm/IR/Constants.h>
#include <llvm/IR/Function.h>
#include <llvm/IR/GlobalVariable.h>
#include <llvm/IR/Instructions.h>
#include <llvm/IR/LLVMContext.h>
#include <llvm/IR/Module.h>
#include <llvm/IR/Type.h>
#include <llvm/PassManager.h>
#include <llvm/Support/Host.h>
#include <llvm/Support/Path.h>
#include <llvm/Support/raw_ostream.h>
#include <llvm/Transforms/IPO/PassManagerBuilder.h>
#include <llvm/Transforms/Scalar.h>
#include <llvm/Transforms/IPO.h>

#ifdef WFV2_SUPPORT
#include <wfvInterface.h>
#endif

#include "thorin/def.h"
#include "thorin/continuation.h"
#include "thorin/primop.h"
#include "thorin/type.h"
#include "thorin/world.h"
#include "thorin/analyses/schedule.h"
#include "thorin/analyses/scope.h"
#include "thorin/be/llvm/cpu.h"
#include "thorin/be/llvm/cuda.h"
#include "thorin/be/llvm/nvvm.h"
#include "thorin/be/llvm/opencl.h"
#include "thorin/be/llvm/spir.h"
#include "thorin/transform/import.h"
#include "thorin/util/array.h"
#include "thorin/util/log.h"
#include "thorin/util/push.h"

namespace thorin {

CodeGen::CodeGen(World& world, llvm::GlobalValue::LinkageTypes function_import_linkage, llvm::GlobalValue::LinkageTypes function_export_linkage,
                 llvm::CallingConv::ID function_calling_convention, llvm::CallingConv::ID device_calling_convention, llvm::CallingConv::ID kernel_calling_convention)
    : world_(world)
    , context_()
    , module_(new llvm::Module(world.name(), context_))
    , irbuilder_(context_)
    , dibuilder_(*module_.get())
    , function_import_linkage_(function_import_linkage)
    , function_export_linkage_(function_export_linkage)
    , function_calling_convention_(function_calling_convention)
    , device_calling_convention_(device_calling_convention)
    , kernel_calling_convention_(kernel_calling_convention)
    , runtime_(new Runtime(context_, module_, irbuilder_))
{}

Continuation* CodeGen::emit_intrinsic(Continuation* continuation) {
    Continuation* callee = continuation->callee()->as_continuation();
    switch (callee->intrinsic()) {
        case Intrinsic::Atomic:    return emit_atomic(continuation);
        case Intrinsic::Select:    return emit_select(continuation);
        case Intrinsic::Sizeof:    return emit_sizeof(continuation);
        case Intrinsic::Shuffle:   return emit_shuffle(continuation);
        case Intrinsic::Reserve:   return emit_reserve(continuation);
        case Intrinsic::Bitcast:   return emit_reinterpret(continuation);
        case Intrinsic::CUDA:      return runtime_->emit_host_code(*this, Runtime::CUDA_PLATFORM, ".cu", continuation);
        case Intrinsic::NVVM:      return runtime_->emit_host_code(*this, Runtime::CUDA_PLATFORM, ".nvvm", continuation);
        case Intrinsic::SPIR:      return runtime_->emit_host_code(*this, Runtime::OPENCL_PLATFORM, ".spir.bc", continuation);
        case Intrinsic::OpenCL:    return runtime_->emit_host_code(*this, Runtime::OPENCL_PLATFORM, ".cl", continuation);
        case Intrinsic::Parallel:  return emit_parallel(continuation);
        case Intrinsic::Spawn:     return emit_spawn(continuation);
        case Intrinsic::Sync:      return emit_sync(continuation);
#ifdef WFV2_SUPPORT
        case Intrinsic::Vectorize: return emit_vectorize_continuation(continuation);
#else
        case Intrinsic::Vectorize: throw std::runtime_error("rebuild with libWFV support");
#endif
        default: THORIN_UNREACHABLE;
    }
}

void CodeGen::emit_result_phi(const Param* param, llvm::Value* value) {
    find(phis_, param)->addIncoming(value, irbuilder_.GetInsertBlock());
}

Continuation* CodeGen::emit_atomic(Continuation* continuation) {
    assert(continuation->num_args() == 5 && "required arguments are missing");
    // atomic kind: Xchg Add Sub And Nand Or Xor Max Min
    u32 kind = continuation->arg(1)->as<PrimLit>()->qu32_value();
    auto ptr = lookup(continuation->arg(2));
    auto val = lookup(continuation->arg(3));
    assert(int(llvm::AtomicRMWInst::BinOp::Xchg) <= int(kind) && int(kind) <= int(llvm::AtomicRMWInst::BinOp::UMin) && "unsupported atomic");
    llvm::AtomicRMWInst::BinOp binop = (llvm::AtomicRMWInst::BinOp)kind;

    auto cont = continuation->arg(4)->as_continuation();
    auto call = irbuilder_.CreateAtomicRMW(binop, ptr, val, llvm::AtomicOrdering::SequentiallyConsistent, llvm::SynchronizationScope::CrossThread);
    emit_result_phi(cont->param(1), call);
    return cont;
}

Continuation* CodeGen::emit_select(Continuation* continuation) {
    assert(continuation->num_args() == 5 && "required arguments are missing");
    auto cond = lookup(continuation->arg(1));
    auto a = lookup(continuation->arg(2));
    auto b = lookup(continuation->arg(3));

    auto cont = continuation->arg(4)->as_continuation();
    auto call = irbuilder_.CreateSelect(cond, a, b);
    emit_result_phi(cont->param(1), call);
    return cont;
}

<<<<<<< HEAD
Lambda* CodeGen::emit_sizeof(Lambda* lambda) {
    assert(lambda->num_args() == 2 && "required arguments are missing");
    //auto type = convert(lambda->type_arg(0));
    //auto cont = lambda->arg(1)->as_lambda();
    //auto layout = llvm::DataLayout(module_->getDataLayout());
    //auto call = irbuilder_.getInt32(layout.getTypeAllocSize(type));
    //emit_result_phi(cont->param(1), call);
    //return cont;
    return nullptr;
=======
Continuation* CodeGen::emit_sizeof(Continuation* continuation) {
    assert(continuation->num_args() == 2 && "required arguments are missing");
    auto type = convert(continuation->type_arg(0));
    auto cont = continuation->arg(1)->as_continuation();
    auto layout = llvm::DataLayout(module_->getDataLayout());
    auto call = irbuilder_.getInt32(layout.getTypeAllocSize(type));
    emit_result_phi(cont->param(1), call);
    return cont;
>>>>>>> d5666565
}

Continuation* CodeGen::emit_shuffle(Continuation* continuation) {
    assert(continuation->num_args() == 5 && "required arguments are missing");
    auto mask = lookup(continuation->arg(3));
    auto a = lookup(continuation->arg(1));
    auto b = lookup(continuation->arg(2));

    auto cont = continuation->arg(4)->as_continuation();
    auto call = irbuilder_.CreateShuffleVector(a, b, mask);
    emit_result_phi(cont->param(1), call);
    return cont;
}

Continuation* CodeGen::emit_reserve(const Continuation* continuation) {
    ELOG("reserve_shared: only allowed in device code at %", continuation->jump_loc());
    THORIN_UNREACHABLE;
}

Continuation* CodeGen::emit_reserve_shared(const Continuation* continuation, bool prefix) {
    assert(continuation->num_args() == 3 && "required arguments are missing");
    if (!continuation->arg(1)->isa<PrimLit>())
        ELOG("reserve_shared: couldn't extract memory size at %", continuation->arg(1)->loc());
    auto num_elems = continuation->arg(1)->as<PrimLit>()->ps32_value();
    auto cont = continuation->arg(2)->as_continuation();
    auto type = convert(cont->param(1)->type());
    // construct array type
    auto elem_type = cont->param(1)->type()->as<PtrType>()->referenced_type()->as<ArrayType>()->elem_type();
    auto smem_type = this->convert(continuation->world().definite_array_type(elem_type, num_elems));
    auto global = emit_global_variable(smem_type, (prefix ? entry_->name + "." : "") + continuation->unique_name(), 3);
    auto call = irbuilder_.CreatePointerCast(global, type);
    emit_result_phi(cont->param(1), call);
    return cont;
}

llvm::Value* CodeGen::emit_bitcast(const Def* val, const Type* dst_type) {
    auto from = lookup(val);
    auto src_type = val->type();
    auto to = convert(dst_type);
    if (src_type->isa<PtrType>() && dst_type->isa<PtrType>())
        return irbuilder_.CreatePointerCast(from, to);
    return irbuilder_.CreateBitCast(from, to);
}

Continuation* CodeGen::emit_reinterpret(Continuation* continuation) {
    assert(continuation->num_args() == 3 && "required arguments are missing");
    auto cont = continuation->arg(2)->as_continuation();
    auto type = cont->param(1)->type();
    auto call = emit_bitcast(continuation->arg(1), type);
    emit_result_phi(cont->param(1), call);
    return cont;
}

llvm::FunctionType* CodeGen::convert_fn_type(Continuation* continuation) {
    return llvm::cast<llvm::FunctionType>(convert(continuation->type()));
}

llvm::Function* CodeGen::emit_function_decl(Continuation* continuation) {
    if (auto f = find(fcts_, continuation))
        return f;

    std::string name = (continuation->is_external() || continuation->empty()) ? continuation->name : continuation->unique_name();
    auto f = llvm::cast<llvm::Function>(module_->getOrInsertFunction(name, convert_fn_type(continuation)));

    // set linkage
    if (continuation->empty())
        f->setLinkage(function_import_linkage_);
    else if (continuation->is_external())
        f->setLinkage(function_export_linkage_);
    else
        f->setLinkage(llvm::Function::InternalLinkage);

    // set calling convention
    if (continuation->is_external()) {
        f->setCallingConv(kernel_calling_convention_);
        emit_function_decl_hook(continuation, f);
    } else {
        if (continuation->cc() == CC::Device)
            f->setCallingConv(device_calling_convention_);
        else
            f->setCallingConv(function_calling_convention_);
    }

    return fcts_[continuation] = f;
}

void CodeGen::emit(int opt, bool debug) {
    if (debug) {
        module_->addModuleFlag(llvm::Module::Warning, "Debug Info Version", llvm::DEBUG_METADATA_VERSION);
        // Darwin only supports dwarf2
        if (llvm::Triple(llvm::sys::getProcessTriple()).isOSDarwin())
            module_->addModuleFlag(llvm::Module::Warning, "Dwarf Version", 2);
    }

    Scope::for_each(world_, [&] (const Scope& scope) {
        entry_ = scope.entry();
        assert(entry_->is_returning());
        llvm::Function* fct = emit_function_decl(entry_);

        llvm::DILexicalBlockFile discope;
        if (debug) {
            auto src_file = llvm::sys::path::filename(entry_->loc().begin().filename());
            auto src_dir = llvm::sys::path::parent_path(entry_->loc().begin().filename());
            auto difile = dibuilder_.createFile(src_file, src_dir);
            auto compile_unit = dibuilder_.createCompileUnit(llvm::dwarf::DW_LANG_C, src_file, src_dir, "Impala", opt > 0, llvm::StringRef(), 0);
            auto disubprogram = dibuilder_.createFunction(compile_unit, fct->getName(), fct->getName(), difile, entry_->loc().begin().line(),
                                                         dibuilder_.createSubroutineType(difile, dibuilder_.getOrCreateArray(llvm::ArrayRef<llvm::Value*>())),
                                                         false /* internal linkage */, true /* definition */, entry_->loc().begin().line(), 0 /* Flags */, opt > 0, fct);
            discope = dibuilder_.createLexicalBlockFile(disubprogram, difile);
        }

        // map params
        const Param* ret_param = nullptr;
        auto arg = fct->arg_begin();
        for (auto param : entry_->params()) {
            if (param->is_mem())
                continue;
            if (param->order() == 0) {
                auto argv = &*arg;
                auto value = map_param(fct, argv, param);
                if (value == argv) {
                    arg->setName(param->unique_name()); // use param
                    params_[param] = arg++;
                } else {
                    params_[param] = value;             // use provided value
                }
            } else {
                assert(!ret_param);
                ret_param = param;
            }
        }
        assert(ret_param);

        BBMap bb2continuation;
        Schedule schedule(scope);

        for (const auto& block : schedule) {
            auto continuation = block.continuation();
            // map all bb-like continuations to llvm bb stubs
            if (continuation->intrinsic() != Intrinsic::EndScope) {
                auto bb = bb2continuation[continuation] = llvm::BasicBlock::Create(context_, continuation->name, fct);

                // create phi node stubs (for all continuations different from entry)
                if (entry_ != continuation) {
                    for (auto param : continuation->params()) {
                        if (!param->is_mem()) {
                            phis_[param] = llvm::PHINode::Create(convert(param->type()),
                                                                 (unsigned) param->peek().size(), param->name, bb);
                        }
                    }
                }
            }
        }

        auto oldStartBB = fct->begin();
        auto startBB = llvm::BasicBlock::Create(context_, fct->getName() + "_start", fct, oldStartBB);
        irbuilder_.SetInsertPoint(startBB);
        if (debug)
            irbuilder_.SetCurrentDebugLocation(llvm::DebugLoc::get(entry_->loc().begin().line(), entry_->loc().begin().col(), discope));
        emit_function_start(startBB, entry_);
        irbuilder_.CreateBr(oldStartBB);

        for (auto& block : schedule) {
            auto continuation = block.continuation();
            if (continuation->intrinsic() == Intrinsic::EndScope)
                continue;
            assert(continuation == entry_ || continuation->is_basicblock());
            irbuilder_.SetInsertPoint(bb2continuation[continuation]);

            for (auto primop : block) {
                if (debug)
                    irbuilder_.SetCurrentDebugLocation(llvm::DebugLoc::get(primop->loc().begin().line(), primop->loc().begin().col(), discope));
                primops_[primop] = emit(primop);
            }

            // terminate bb
            if (debug)
                irbuilder_.SetCurrentDebugLocation(llvm::DebugLoc::get(continuation->jump_loc().begin().line(), continuation->jump_loc().begin().col(), discope));
            if (continuation->callee() == ret_param) { // return
                size_t num_args = continuation->num_args();
                switch (num_args) {
                    case 0: irbuilder_.CreateRetVoid(); break;
                    case 1:
                        if (continuation->arg(0)->is_mem())
                            irbuilder_.CreateRetVoid();
                        else
                            irbuilder_.CreateRet(lookup(continuation->arg(0)));
                        break;
                    case 2:
                        if (continuation->arg(0)->is_mem()) {
                            irbuilder_.CreateRet(lookup(continuation->arg(1)));
                            break;
                        } else if (continuation->arg(1)->is_mem()) {
                            irbuilder_.CreateRet(lookup(continuation->arg(0)));
                            break;
                        }
                        // FALLTHROUGH
                    default: {
                        Array<llvm::Value*> values(num_args);
                        Array<llvm::Type*> args(num_args);

                        size_t n = 0;
                        for (auto arg : continuation->args()) {
                            if (!arg->is_mem()) {
                                auto val = lookup(arg);
                                values[n] = val;
                                args[n++] = val->getType();
                            }
                        }

                        assert(n == num_args || n+1 == num_args);
                        values.shrink(n);
                        args.shrink(n);
                        llvm::Value* agg = llvm::UndefValue::get(llvm::StructType::get(context_, llvm_ref(args)));

                        for (size_t i = 0; i != n; ++i)
                            agg = irbuilder_.CreateInsertValue(agg, values[i], { unsigned(i) });

                        irbuilder_.CreateRet(agg);
                        break;
                    }
                }
            } else if (continuation->callee() == world().branch()) {
                auto cond = lookup(continuation->arg(0));
                auto tbb = bb2continuation[continuation->arg(1)->as_continuation()];
                auto fbb = bb2continuation[continuation->arg(2)->as_continuation()];
                irbuilder_.CreateCondBr(cond, tbb, fbb);
            } else if (continuation->callee()->isa<Bottom>()) {
                irbuilder_.CreateUnreachable();
            } else {
                auto callee = continuation->callee()->as_continuation();
                if (callee->is_basicblock())         // ordinary jump
                    irbuilder_.CreateBr(bb2continuation[callee]);
                else {
                    if (callee->is_intrinsic()) {
                        auto ret_continuation = emit_intrinsic(continuation);
                        irbuilder_.CreateBr(bb2continuation[ret_continuation]);
                    } else {
                        // put all first-order args into an array
                        std::vector<llvm::Value*> args;
                        const Def* ret_arg = nullptr;
                        for (auto arg : continuation->args()) {
                            if (arg->order() == 0) {
                                if (!arg->is_mem())
                                    args.push_back(lookup(arg));
                            } else {
                                assert(!ret_arg);
                                ret_arg = arg;
                            }
                        }
                        llvm::CallInst* call = irbuilder_.CreateCall(emit_function_decl(callee), args);
                        // set proper calling convention
                        if (callee->is_external()) {
                            call->setCallingConv(kernel_calling_convention_);
                        } else if (callee->cc() == CC::Device) {
                            call->setCallingConv(device_calling_convention_);
                        } else {
                            call->setCallingConv(function_calling_convention_);
                        }

                        if (ret_arg == ret_param) {     // call + return
                            irbuilder_.CreateRet(call);
                        } else {                        // call + continuation
                            auto succ = ret_arg->as_continuation();
                            const Param* param = nullptr;
                            switch (succ->num_params()) {
                                case 0:
                                    break;
                                case 1:
                                    param = succ->param(0);
                                    irbuilder_.CreateBr(bb2continuation[succ]);
                                    if (!param->is_mem())
                                        emit_result_phi(param, call);
                                    break;
                                case 2:
                                    assert(succ->mem_param() && "no mem_param found for succ");
                                    param = succ->param(0);
                                    param = param->is_mem() ? succ->param(1) : param;
                                    irbuilder_.CreateBr(bb2continuation[succ]);
                                    emit_result_phi(param, call);
                                    break;
                                default: {
                                    assert(succ->param(0)->is_mem());
                                    auto tuple = succ->params().skip_front();

                                    Array<llvm::Value*> extracts(tuple.size());
                                    for (size_t i = 0, e = tuple.size(); i != e; ++i)
                                        extracts[i] = irbuilder_.CreateExtractValue(call, unsigned(i));

                                    irbuilder_.CreateBr(bb2continuation[succ]);
                                    for (size_t i = 0, e = tuple.size(); i != e; ++i)
                                        emit_result_phi(tuple[i], extracts[i]);
                                    break;
                                }
                            }
                        }
                    }
                }
            }
        }

        // add missing arguments to phis_
        for (const auto& p : phis_) {
            auto param = p.first;
            auto phi = p.second;

            for (const auto& peek : param->peek())
                phi->addIncoming(lookup(peek.def()), bb2continuation[peek.from()]);
        }

        params_.clear();
        phis_.clear();
        primops_.clear();
    });

#ifdef WFV2_SUPPORT
    // emit vectorized code
    for (const auto& tuple : wfv_todo_)
        emit_vectorize(std::get<0>(tuple), std::get<1>(tuple), std::get<2>(tuple));
    wfv_todo_.clear();
#endif

#ifndef NDEBUG
    llvm::verifyModule(*module_);
#endif
    optimize(opt);
    if (debug)
        dibuilder_.finalize();

    {
        std::string error;
        auto bc_name = get_binary_output_name(world_.name());
        llvm::raw_fd_ostream out(bc_name.c_str(), error, llvm::sys::fs::F_Binary);
        if (!error.empty())
            throw std::runtime_error("cannot write '" + bc_name + "': " + error);

        llvm::WriteBitcodeToFile(module_, out);
    }

    {
        std::string error;
        auto ll_name = get_output_name(world_.name());
        llvm::raw_fd_ostream out(ll_name.c_str(), error);
        if (!error.empty())
            throw std::runtime_error("cannot write '" + ll_name + "': " + error);

        module_->print(out, nullptr);
    }
}

void CodeGen::optimize(int opt) {
    if (opt != 0) {
        llvm::PassManagerBuilder pmbuilder;
        llvm::PassManager pass_manager;
        if (opt == -1) {
            pmbuilder.OptLevel = 2u;
            pmbuilder.SizeLevel = 1;
        } else {
            pmbuilder.OptLevel = (unsigned) opt;
            pmbuilder.SizeLevel = 0u;
        }
        pmbuilder.DisableUnitAtATime = true;
        if (opt == 3) {
            pass_manager.add(llvm::createFunctionInliningPass());
            pass_manager.add(llvm::createAggressiveDCEPass());
        }
        pmbuilder.populateModulePassManager(pass_manager);

        pass_manager.run(*module_);
    }
}

llvm::Value* CodeGen::lookup(const Def* def) {
    if (auto primop = def->isa<PrimOp>()) {
        if (auto res = find(primops_, primop))
            return res;
        else
            return primops_[primop] = emit(def);
    }

    if (auto param = def->isa<Param>()) {
        auto i = params_.find(param);
        if (i != params_.end())
            return i->second;

        assert(phis_.find(param) != phis_.end());
        return find(phis_, param);
    }

    THORIN_UNREACHABLE;
}

llvm::AllocaInst* CodeGen::emit_alloca(llvm::Type* type, const std::string& name) {
    auto entry = &irbuilder_.GetInsertBlock()->getParent()->getEntryBlock();
    llvm::AllocaInst* alloca;
    if (entry->empty())
        alloca = new llvm::AllocaInst(type, nullptr, name, entry);
    else
        alloca = new llvm::AllocaInst(type, nullptr, name, entry->getFirstNonPHIOrDbg());
    return alloca;
}

llvm::Value* CodeGen::emit(const Def* def) {
    if (auto bin = def->isa<BinOp>()) {
        llvm::Value* lhs = lookup(bin->lhs());
        llvm::Value* rhs = lookup(bin->rhs());
        std::string& name = bin->name;

        if (auto cmp = bin->isa<Cmp>()) {
            auto type = cmp->lhs()->type();
            if (is_type_s(type)) {
                switch (cmp->cmp_kind()) {
                    case Cmp_eq: return irbuilder_.CreateICmpEQ (lhs, rhs, name);
                    case Cmp_ne: return irbuilder_.CreateICmpNE (lhs, rhs, name);
                    case Cmp_gt: return irbuilder_.CreateICmpSGT(lhs, rhs, name);
                    case Cmp_ge: return irbuilder_.CreateICmpSGE(lhs, rhs, name);
                    case Cmp_lt: return irbuilder_.CreateICmpSLT(lhs, rhs, name);
                    case Cmp_le: return irbuilder_.CreateICmpSLE(lhs, rhs, name);
                }
            } else if (is_type_u(type) || is_type_bool(type)) {
                switch (cmp->cmp_kind()) {
                    case Cmp_eq: return irbuilder_.CreateICmpEQ (lhs, rhs, name);
                    case Cmp_ne: return irbuilder_.CreateICmpNE (lhs, rhs, name);
                    case Cmp_gt: return irbuilder_.CreateICmpUGT(lhs, rhs, name);
                    case Cmp_ge: return irbuilder_.CreateICmpUGE(lhs, rhs, name);
                    case Cmp_lt: return irbuilder_.CreateICmpULT(lhs, rhs, name);
                    case Cmp_le: return irbuilder_.CreateICmpULE(lhs, rhs, name);
                }
            } else if (is_type_pf(type)) {
                switch (cmp->cmp_kind()) {
                    case Cmp_eq: return irbuilder_.CreateFCmpOEQ (lhs, rhs, name);
                    case Cmp_ne: return irbuilder_.CreateFCmpONE (lhs, rhs, name);
                    case Cmp_gt: return irbuilder_.CreateFCmpOGT (lhs, rhs, name);
                    case Cmp_ge: return irbuilder_.CreateFCmpOGE (lhs, rhs, name);
                    case Cmp_lt: return irbuilder_.CreateFCmpOLT (lhs, rhs, name);
                    case Cmp_le: return irbuilder_.CreateFCmpOLE (lhs, rhs, name);
                }
            } else if (is_type_qf(type)) {
                switch (cmp->cmp_kind()) {
                    case Cmp_eq: return irbuilder_.CreateFCmpUEQ(lhs, rhs, name);
                    case Cmp_ne: return irbuilder_.CreateFCmpUNE(lhs, rhs, name);
                    case Cmp_gt: return irbuilder_.CreateFCmpUGT(lhs, rhs, name);
                    case Cmp_ge: return irbuilder_.CreateFCmpUGE(lhs, rhs, name);
                    case Cmp_lt: return irbuilder_.CreateFCmpULT(lhs, rhs, name);
                    case Cmp_le: return irbuilder_.CreateFCmpULE(lhs, rhs, name);
                }
            } else if (type->isa<PtrType>()) {
                switch (cmp->cmp_kind()) {
                    case Cmp_eq: return irbuilder_.CreateICmpEQ (lhs, rhs, name);
                    case Cmp_ne: return irbuilder_.CreateICmpNE (lhs, rhs, name);
                    default: THORIN_UNREACHABLE;
                }
            }
        }

        if (auto arithop = bin->isa<ArithOp>()) {
            auto type = arithop->type();
            bool q = is_type_q(arithop->type()); // quick? -> nsw/nuw/fast float

            if (is_type_f(type)) {
                switch (arithop->arithop_kind()) {
                    case ArithOp_add: return irbuilder_.CreateFAdd(lhs, rhs, name);
                    case ArithOp_sub: return irbuilder_.CreateFSub(lhs, rhs, name);
                    case ArithOp_mul: return irbuilder_.CreateFMul(lhs, rhs, name);
                    case ArithOp_div: return irbuilder_.CreateFDiv(lhs, rhs, name);
                    case ArithOp_rem: return irbuilder_.CreateFRem(lhs, rhs, name);
                    case ArithOp_and:
                    case ArithOp_or:
                    case ArithOp_xor:
                    case ArithOp_shl:
                    case ArithOp_shr: THORIN_UNREACHABLE;
                }
            }

            if (is_type_s(type) || is_type_bool(type)) {
                switch (arithop->arithop_kind()) {
                    case ArithOp_add: return irbuilder_.CreateAdd (lhs, rhs, name, false, q);
                    case ArithOp_sub: return irbuilder_.CreateSub (lhs, rhs, name, false, q);
                    case ArithOp_mul: return irbuilder_.CreateMul (lhs, rhs, name, false, q);
                    case ArithOp_div: return irbuilder_.CreateSDiv(lhs, rhs, name);
                    case ArithOp_rem: return irbuilder_.CreateSRem(lhs, rhs, name);
                    case ArithOp_and: return irbuilder_.CreateAnd (lhs, rhs, name);
                    case ArithOp_or:  return irbuilder_.CreateOr  (lhs, rhs, name);
                    case ArithOp_xor: return irbuilder_.CreateXor (lhs, rhs, name);
                    case ArithOp_shl: return irbuilder_.CreateShl (lhs, rhs, name, false, q);
                    case ArithOp_shr: return irbuilder_.CreateAShr(lhs, rhs, name);
                }
            }
            if (is_type_u(type) || is_type_bool(type)) {
                switch (arithop->arithop_kind()) {
                    case ArithOp_add: return irbuilder_.CreateAdd (lhs, rhs, name, q, false);
                    case ArithOp_sub: return irbuilder_.CreateSub (lhs, rhs, name, q, false);
                    case ArithOp_mul: return irbuilder_.CreateMul (lhs, rhs, name, q, false);
                    case ArithOp_div: return irbuilder_.CreateUDiv(lhs, rhs, name);
                    case ArithOp_rem: return irbuilder_.CreateURem(lhs, rhs, name);
                    case ArithOp_and: return irbuilder_.CreateAnd (lhs, rhs, name);
                    case ArithOp_or:  return irbuilder_.CreateOr  (lhs, rhs, name);
                    case ArithOp_xor: return irbuilder_.CreateXor (lhs, rhs, name);
                    case ArithOp_shl: return irbuilder_.CreateShl (lhs, rhs, name, q, false);
                    case ArithOp_shr: return irbuilder_.CreateLShr(lhs, rhs, name);
                }
            }
        }
    }

    if (auto conv = def->isa<ConvOp>()) {
        auto from = lookup(conv->from());
        auto src_type = conv->from()->type();
        auto dst_type = conv->type();
        auto to = convert(dst_type);

        if (from->getType() == to)
            return from;

        if (conv->isa<Cast>()) {
            if (src_type->isa<PtrType>() && dst_type->isa<PtrType>()) {
                return irbuilder_.CreatePointerCast(from, to);
            }
            if (src_type->isa<PtrType>()) {
                assert(is_type_i(dst_type) || is_type_bool(dst_type));
                return irbuilder_.CreatePtrToInt(from, to);
            }
            if (dst_type->isa<PtrType>()) {
                assert(is_type_i(src_type) || is_type_bool(src_type));
                return irbuilder_.CreateIntToPtr(from, to);
            }

            auto src = src_type->as<PrimType>();
            auto dst = dst_type->as<PrimType>();

            if (is_type_f(src) && is_type_f(dst)) {
                assert(num_bits(src->primtype_kind()) != num_bits(dst->primtype_kind()));
                return irbuilder_.CreateFPCast(from, to);
            }
            if (is_type_f(src)) {
                if (is_type_s(dst))
                    return irbuilder_.CreateFPToSI(from, to);
                return irbuilder_.CreateFPToUI(from, to);
            }
            if (is_type_f(dst)) {
                if (is_type_s(src))
                    return irbuilder_.CreateSIToFP(from, to);
                return irbuilder_.CreateUIToFP(from, to);
            }

            if (num_bits(src->primtype_kind()) > num_bits(dst->primtype_kind())) {
                if (is_type_i(src) && (is_type_i(dst) || is_type_bool(dst)))
                    return irbuilder_.CreateTrunc(from, to);
            } else if (num_bits(src->primtype_kind()) < num_bits(dst->primtype_kind())) {
                if ( is_type_s(src)                       && is_type_i(dst)) return irbuilder_.CreateSExt(from, to);
                if ((is_type_u(src) || is_type_bool(src)) && is_type_i(dst)) return irbuilder_.CreateZExt(from, to);
            }

            assert(false && "unsupported cast");
        }

        if (conv->isa<Bitcast>())
            return emit_bitcast(conv->from(), dst_type);
    }

    if (auto select = def->isa<Select>()) {
        if (def->type()->isa<FnType>())
            return nullptr;

        llvm::Value* cond = lookup(select->cond());
        llvm::Value* tval = lookup(select->tval());
        llvm::Value* fval = lookup(select->fval());
        return irbuilder_.CreateSelect(cond, tval, fval);
    }

    if (auto array = def->isa<DefiniteArray>()) {
        auto type = llvm::cast<llvm::ArrayType>(convert(array->type()));
        if (array->is_const()) {
            size_t size = array->size();
            Array<llvm::Constant*> vals(size);
            for (size_t i = 0; i != size; ++i)
                vals[i] = llvm::cast<llvm::Constant>(emit(array->op(i)));
            return llvm::ConstantArray::get(type, llvm_ref(vals));
        }
        WLOG("slow: alloca and loads/stores needed for definite array '%' at '%'", def, def->loc());
        auto alloca = emit_alloca(type, array->name);

        u64 i = 0;
        llvm::Value* args[2] = { irbuilder_.getInt64(0), nullptr };
        for (auto op : array->ops()) {
            args[1] = irbuilder_.getInt64(i++);
            auto gep = irbuilder_.CreateInBoundsGEP(alloca, args, op->name);
            irbuilder_.CreateStore(lookup(op), gep);
        }

        return irbuilder_.CreateLoad(alloca);
    }

    if (auto array = def->isa<IndefiniteArray>())
        return llvm::UndefValue::get(convert(array->type()));

    if (auto agg = def->isa<Aggregate>()) {
        assert(def->isa<Tuple>() || def->isa<StructAgg>() || def->isa<Vector>());
        llvm::Value* llvm_agg = llvm::UndefValue::get(convert(agg->type()));

        if (def->isa<Vector>()) {
            for (size_t i = 0, e = agg->size(); i != e; ++i)
                llvm_agg = irbuilder_.CreateInsertElement(llvm_agg, lookup(agg->op(i)), irbuilder_.getInt32(i));
        } else {
            for (size_t i = 0, e = agg->size(); i != e; ++i)
                llvm_agg = irbuilder_.CreateInsertValue(llvm_agg, lookup(agg->op(i)), { unsigned(i) });
        }

        return llvm_agg;
    }

    if (auto aggop = def->isa<AggOp>()) {
        auto llvm_agg = lookup(aggop->agg());
        auto llvm_idx = lookup(aggop->index());
        auto copy_to_alloca = [&] () {
            WLOG("slow: alloca and loads/stores needed for aggregate '%' at '%'", def, def->loc());
            auto alloca = emit_alloca(llvm_agg->getType(), aggop->name);
            irbuilder_.CreateStore(llvm_agg, alloca);

            llvm::Value* args[2] = { irbuilder_.getInt64(0), llvm_idx };
            auto gep = irbuilder_.CreateInBoundsGEP(alloca, args);
            return std::make_pair(alloca, gep);
        };

        if (auto extract = aggop->isa<Extract>()) {
            if (auto memop = extract->agg()->isa<MemOp>())
                return lookup(memop);

            if (aggop->agg()->type()->isa<ArrayType>())
                return irbuilder_.CreateLoad(copy_to_alloca().second);

            if (extract->agg()->type()->isa<VectorType>())
                return irbuilder_.CreateExtractElement(llvm_agg, llvm_idx);
            // tuple/struct
            return irbuilder_.CreateExtractValue(llvm_agg, {primlit_value<unsigned>(aggop->index())});
        }

        auto insert = def->as<Insert>();
        auto value = lookup(insert->value());

        if (insert->agg()->type()->isa<ArrayType>()) {
            auto p = copy_to_alloca();
            irbuilder_.CreateStore(lookup(aggop->as<Insert>()->value()), p.second);
            return irbuilder_.CreateLoad(p.first);
        }
        if (insert->agg()->type()->isa<VectorType>())
            return irbuilder_.CreateInsertElement(llvm_agg, lookup(aggop->as<Insert>()->value()), llvm_idx);
        // tuple/struct
        return irbuilder_.CreateInsertValue(llvm_agg, value, {primlit_value<unsigned>(aggop->index())});
    }

    if (auto primlit = def->isa<PrimLit>()) {
        llvm::Type* llvm_type = convert(primlit->type());
        Box box = primlit->value();

        switch (primlit->primtype_kind()) {
            case PrimType_bool:                     return irbuilder_. getInt1(box.get_bool());
            case PrimType_ps8:  case PrimType_qs8:  return irbuilder_. getInt8(box. get_s8());
            case PrimType_pu8:  case PrimType_qu8:  return irbuilder_. getInt8(box. get_u8());
            case PrimType_ps16: case PrimType_qs16: return irbuilder_.getInt16(box.get_s16());
            case PrimType_pu16: case PrimType_qu16: return irbuilder_.getInt16(box.get_u16());
            case PrimType_ps32: case PrimType_qs32: return irbuilder_.getInt32(box.get_s32());
            case PrimType_pu32: case PrimType_qu32: return irbuilder_.getInt32(box.get_u32());
            case PrimType_ps64: case PrimType_qs64: return irbuilder_.getInt64(box.get_s64());
            case PrimType_pu64: case PrimType_qu64: return irbuilder_.getInt64(box.get_u64());
            case PrimType_pf16: case PrimType_qf16: return llvm::ConstantFP::get(llvm_type, box.get_f16());
            case PrimType_pf32: case PrimType_qf32: return llvm::ConstantFP::get(llvm_type, box.get_f32());
            case PrimType_pf64: case PrimType_qf64: return llvm::ConstantFP::get(llvm_type, box.get_f64());
        }
    }

    if (auto bottom = def->isa<Bottom>())
        return llvm::UndefValue::get(convert(bottom->type()));

    if (auto alloc = def->isa<Alloc>()) { // TODO factor this code
        // TODO do this only once
        auto llvm_malloc = llvm::cast<llvm::Function>(module_->getOrInsertFunction(
                    get_alloc_name(), irbuilder_.getInt8PtrTy(), irbuilder_.getInt32Ty(), irbuilder_.getInt64Ty(), nullptr));
        llvm_malloc->addAttribute(llvm::AttributeSet::ReturnIndex, llvm::Attribute::NoAlias);
        auto alloced_type = convert(alloc->alloced_type());
        llvm::CallInst* void_ptr;
        auto layout = llvm::DataLayout(module_->getDataLayout());
        if (auto array = is_indefinite(alloc->alloced_type())) {
            auto size = irbuilder_.CreateAdd(
                    irbuilder_.getInt64(layout.getTypeAllocSize(alloced_type)),
                    irbuilder_.CreateMul(irbuilder_.CreateIntCast(lookup(alloc->extra()), irbuilder_.getInt64Ty(), false),
                                         irbuilder_.getInt64(layout.getTypeAllocSize(convert(array->elem_type())))));
            llvm::Value* malloc_args[] = { irbuilder_.getInt32(0), size };
            void_ptr = irbuilder_.CreateCall(llvm_malloc, malloc_args);
        } else {
            llvm::Value* malloc_args[] = { irbuilder_.getInt32(0), irbuilder_.getInt64(layout.getTypeAllocSize(alloced_type)) };
            void_ptr = irbuilder_.CreateCall(llvm_malloc, malloc_args);
        }

        return irbuilder_.CreatePointerCast(void_ptr, convert(alloc->out_ptr_type()));
    }

    if (auto load = def->isa<Load>())    return emit_load(load);
    if (auto store = def->isa<Store>())  return emit_store(store);
    if (auto lea = def->isa<LEA>())      return emit_lea(lea);
    if (def->isa<Enter>())               return nullptr;

    if (auto slot = def->isa<Slot>())
        return irbuilder_.CreateAlloca(convert(slot->type()->as<PtrType>()->referenced_type()), 0, slot->unique_name());

    if (auto vector = def->isa<Vector>()) {
        llvm::Value* vec = llvm::UndefValue::get(convert(vector->type()));
        for (size_t i = 0, e = vector->size(); i != e; ++i)
            vec = irbuilder_.CreateInsertElement(vec, lookup(vector->op(i)), lookup(world_.literal_pu32(i, vector->loc())));

        return vec;
    }

    if (auto global = def->isa<Global>()) {
        llvm::Value* val;
        if (auto continuation = global->init()->isa_continuation())
            val = fcts_[continuation];
        else {
            auto llvm_type = convert(global->alloced_type());
            auto var = llvm::cast<llvm::GlobalVariable>(module_->getOrInsertGlobal(global->name, llvm_type));
            if (global->init()->isa<Bottom>())
                var->setInitializer(llvm::Constant::getNullValue(llvm_type)); // HACK
            else
                var->setInitializer(llvm::cast<llvm::Constant>(emit(global->init())));
            val = var;
        }
        return val;
    }

    THORIN_UNREACHABLE;
}

llvm::Value* CodeGen::emit_load(const Load* load) {
    return irbuilder_.CreateLoad(lookup(load->ptr()));
}

llvm::Value* CodeGen::emit_store(const Store* store) {
    return irbuilder_.CreateStore(lookup(store->val()), lookup(store->ptr()));
}

llvm::Value* CodeGen::emit_lea(const LEA* lea) {
    if (lea->ptr_referenced_type()->isa<TupleType>() || lea->ptr_referenced_type()->isa<StructType>())
        return irbuilder_.CreateStructGEP(lookup(lea->ptr()), primlit_value<u32>(lea->index()));

    assert(lea->ptr_referenced_type()->isa<ArrayType>());
    llvm::Value* args[2] = { irbuilder_.getInt64(0), lookup(lea->index()) };
    return irbuilder_.CreateInBoundsGEP(lookup(lea->ptr()), args);
}

llvm::Type* CodeGen::convert(const Type* type) {
    if (auto llvm_type = thorin::find(types_, type))
        return llvm_type;

    // wrapper for LLVM 3.4
    auto getHalfTy = [&]() { return llvm::Type::getHalfTy(context_); };

    assert(!type->isa<MemType>());
    llvm::Type* llvm_type;
    switch (type->kind()) {
        case PrimType_bool:                                                             llvm_type = irbuilder_. getInt1Ty();  break;
        case PrimType_ps8:  case PrimType_qs8:  case PrimType_pu8:  case PrimType_qu8:  llvm_type = irbuilder_. getInt8Ty();  break;
        case PrimType_ps16: case PrimType_qs16: case PrimType_pu16: case PrimType_qu16: llvm_type = irbuilder_.getInt16Ty();  break;
        case PrimType_ps32: case PrimType_qs32: case PrimType_pu32: case PrimType_qu32: llvm_type = irbuilder_.getInt32Ty();  break;
        case PrimType_ps64: case PrimType_qs64: case PrimType_pu64: case PrimType_qu64: llvm_type = irbuilder_.getInt64Ty();  break;
        case PrimType_pf16: case PrimType_qf16:                                         llvm_type =             getHalfTy();  break;
        case PrimType_pf32: case PrimType_qf32:                                         llvm_type = irbuilder_.getFloatTy();  break;
        case PrimType_pf64: case PrimType_qf64:                                         llvm_type = irbuilder_.getDoubleTy(); break;
        case Node_PtrType: {
            auto ptr = type->as<PtrType>();
            unsigned addr_space;
            switch (ptr->addr_space()) {
                case AddrSpace::Generic:  addr_space = 0; break;
                case AddrSpace::Global:   addr_space = 1; break;
                case AddrSpace::Texture:  addr_space = 2; break;
                case AddrSpace::Shared:   addr_space = 3; break;
                case AddrSpace::Constant: addr_space = 4; break;
                default:                  THORIN_UNREACHABLE;
            }
            llvm_type = llvm::PointerType::get(convert(ptr->referenced_type()), addr_space);
            break;
        }
        case Node_IndefiniteArrayType:
            return types_[type] = llvm::ArrayType::get(convert(type->as<ArrayType>()->elem_type()), 0);
        case Node_DefiniteArrayType: {
            auto array = type->as<DefiniteArrayType>();
            return types_[type] = llvm::ArrayType::get(convert(array->elem_type()), array->dim());
        }
        case Node_FnType: {
            // extract "return" type, collect all other types
            auto fn = type->as<FnType>();
            llvm::Type* ret = nullptr;
            std::vector<llvm::Type*> args;
            for (auto arg : fn->args()) {
                if (arg->isa<MemType>())
                    continue;
                if (auto fn = arg->isa<FnType>()) {
                    assert(!ret && "only one 'return' supported");
                    if (fn->empty())
                        ret = llvm::Type::getVoidTy(context_);
                    else if (fn->size() == 1)
                        ret = fn->arg(0)->isa<MemType>() ? llvm::Type::getVoidTy(context_) : convert(fn->arg(0));
                    else if (fn->size() == 2) {
                        if (fn->arg(0)->isa<MemType>())
                            ret = convert(fn->arg(1));
                        else if (fn->arg(1)->isa<MemType>())
                            ret = convert(fn->arg(0));
                        else
                            goto multiple;
                    } else {
multiple:
                        std::vector<llvm::Type*> args;
                        for (auto arg : fn->args()) {
                            if (!arg->isa<MemType>())
                                args.push_back(convert(arg));
                        }
                        ret = llvm::StructType::get(context_, args);
                    }
                } else
                    args.push_back(convert(arg));
            }
            assert(ret);

            return types_[type] = llvm::FunctionType::get(ret, args, false);
        }

        case Node_StructType: {
            auto struct_type = type->as<StructType>();
            auto llvm_struct = llvm::cast<llvm::StructType>(convert(struct_type));
            assert(!types_.contains(struct_type) && "type already converted");
            // important: memoize before recursing into element types to avoid endless recursion
            types_[struct_type] = llvm_struct;
            Array<llvm::Type*> llvm_types(struct_type->size());
            for (size_t i = 0, e = llvm_types.size(); i != e; ++i)
                llvm_types[i] = convert(struct_type->arg(i));
            llvm_struct->setBody(llvm_ref(llvm_types));
            return llvm_struct;
        }

        case Node_TupleType: {
            auto tuple = type->as<TupleType>();
            Array<llvm::Type*> llvm_types(tuple->size());
            for (size_t i = 0, e = llvm_types.size(); i != e; ++i)
                llvm_types[i] = convert(tuple->arg(i));
            return types_[tuple] = llvm::StructType::get(context_, llvm_ref(llvm_types));
        }

        default:
            THORIN_UNREACHABLE;
    }

    if (vector_length(type) == 1)
        return types_[type] = llvm_type;
    return types_[type] = llvm::VectorType::get(llvm_type, vector_length(type));
}

llvm::GlobalVariable* CodeGen::emit_global_variable(llvm::Type* type, const std::string& name, unsigned addr_space) {
    return new llvm::GlobalVariable(*module_, type, false,
            llvm::GlobalValue::InternalLinkage, llvm::Constant::getNullValue(type), name,
            nullptr, llvm::GlobalVariable::NotThreadLocal, addr_space);
}

void CodeGen::create_loop(llvm::Value* lower, llvm::Value* upper, llvm::Value* increment, llvm::Function* entry, std::function<void(llvm::Value*)> fun) {
    auto head = llvm::BasicBlock::Create(context_, "head", entry);
    auto body = llvm::BasicBlock::Create(context_, "body", entry);
    auto exit = llvm::BasicBlock::Create(context_, "exit", entry);
    // create loop phi and connect init value
    auto loop_counter = llvm::PHINode::Create(irbuilder_.getInt32Ty(), 2U, "parallel_loop_phi", head);
    loop_counter->addIncoming(lower, irbuilder_.GetInsertBlock());
    // connect head
    irbuilder_.CreateBr(head);
    irbuilder_.SetInsertPoint(head);
    auto cond = irbuilder_.CreateICmpSLT(loop_counter, upper);
    irbuilder_.CreateCondBr(cond, body, exit);
    irbuilder_.SetInsertPoint(body);

    // add instructions to the loop body
    fun(loop_counter);

    // inc loop counter
    loop_counter->addIncoming(irbuilder_.CreateAdd(loop_counter, increment), body);
    irbuilder_.CreateBr(head);
    irbuilder_.SetInsertPoint(exit);
}

//------------------------------------------------------------------------------

void emit_llvm(World& world, int opt, bool debug) {
    World cuda(world.name());
    World nvvm(world.name());
    World spir(world.name());
    World opencl(world.name());

    // determine different parts of the world which need to be compiled differently
    Scope::for_each(world, [&] (const Scope& scope) {
        auto continuation = scope.entry();
        Continuation* imported = nullptr;
        if (continuation->is_passed_to_intrinsic(Intrinsic::CUDA))
            imported = import(cuda, continuation)->as_continuation();
        else if (continuation->is_passed_to_intrinsic(Intrinsic::NVVM))
            imported = import(nvvm, continuation)->as_continuation();
        else if (continuation->is_passed_to_intrinsic(Intrinsic::SPIR))
            imported = import(spir, continuation)->as_continuation();
        else if (continuation->is_passed_to_intrinsic(Intrinsic::OpenCL))
            imported = import(opencl, continuation)->as_continuation();
        else
            return;

        imported->name = continuation->unique_name();
        imported->make_external();
        continuation->name = continuation->unique_name();
        continuation->destroy_body();

        for (size_t i = 0, e = continuation->num_params(); i != e; ++i)
            imported->param(i)->name = continuation->param(i)->unique_name();
    });

    if (!cuda.empty() || !nvvm.empty() || !spir.empty() || !opencl.empty())
        world.cleanup();

    CPUCodeGen(world).emit(opt, debug);
    if (!cuda.  empty()) CUDACodeGen(cuda).emit(/*opt,*/ debug);
    if (!nvvm.  empty()) NVVMCodeGen(nvvm).emit(opt, debug);
    if (!spir.  empty()) SPIRCodeGen(spir).emit(opt, debug);
    if (!opencl.empty()) OpenCLCodeGen(opencl).emit(/*opt,*/ debug);
}

//------------------------------------------------------------------------------

}<|MERGE_RESOLUTION|>--- conflicted
+++ resolved
@@ -116,7 +116,6 @@
     return cont;
 }
 
-<<<<<<< HEAD
 Lambda* CodeGen::emit_sizeof(Lambda* lambda) {
     assert(lambda->num_args() == 2 && "required arguments are missing");
     //auto type = convert(lambda->type_arg(0));
@@ -126,16 +125,6 @@
     //emit_result_phi(cont->param(1), call);
     //return cont;
     return nullptr;
-=======
-Continuation* CodeGen::emit_sizeof(Continuation* continuation) {
-    assert(continuation->num_args() == 2 && "required arguments are missing");
-    auto type = convert(continuation->type_arg(0));
-    auto cont = continuation->arg(1)->as_continuation();
-    auto layout = llvm::DataLayout(module_->getDataLayout());
-    auto call = irbuilder_.getInt32(layout.getTypeAllocSize(type));
-    emit_result_phi(cont->param(1), call);
-    return cont;
->>>>>>> d5666565
 }
 
 Continuation* CodeGen::emit_shuffle(Continuation* continuation) {
