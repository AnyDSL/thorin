#include "thorin/be/llvm/llvm.h"

#include <algorithm>
#include <stdexcept>

#include <llvm/ADT/Triple.h>
#include <llvm/IR/Constant.h>
#include <llvm/IR/Constants.h>
#include <llvm/IR/Function.h>
#include <llvm/IR/GlobalVariable.h>
#include <llvm/IR/InlineAsm.h>
#include <llvm/IR/Instructions.h>
#include <llvm/IR/LLVMContext.h>
#include <llvm/IR/Module.h>
#include <llvm/IR/Type.h>
#include <llvm/IR/Verifier.h>
#include <llvm/IR/LegacyPassManager.h>
#include <llvm/Support/Host.h>
#include <llvm/Support/Path.h>
#include <llvm/Support/raw_os_ostream.h>
#include <llvm/Support/FileSystem.h>
#include <llvm/Transforms/IPO/PassManagerBuilder.h>
#include <llvm/Transforms/Scalar.h>
#include <llvm/Transforms/IPO.h>

#include "thorin/config.h"
#if THORIN_ENABLE_RV
#include <rv/rv.h>
#endif

#include "thorin/def.h"
#include "thorin/continuation.h"
#include "thorin/primop.h"
#include "thorin/type.h"
#include "thorin/world.h"
#include "thorin/analyses/schedule.h"
#include "thorin/analyses/scope.h"
#include "thorin/be/llvm/amdgpu.h"
#include "thorin/be/llvm/cpu.h"
#include "thorin/be/llvm/cuda.h"
#include "thorin/be/llvm/hls.h"
#include "thorin/be/llvm/nvvm.h"
#include "thorin/be/llvm/opencl.h"
#include "thorin/transform/codegen_prepare.h"
#include "thorin/util/array.h"
#include "thorin/util/log.h"

namespace thorin {

CodeGen::CodeGen(World& world, llvm::CallingConv::ID function_calling_convention, llvm::CallingConv::ID device_calling_convention, llvm::CallingConv::ID kernel_calling_convention)
    : world_(world)
    , context_(new llvm::LLVMContext())
    , module_(new llvm::Module(world.name(), *context_))
    , irbuilder_(*context_)
    , dibuilder_(*module_.get())
    , function_calling_convention_(function_calling_convention)
    , device_calling_convention_(device_calling_convention)
    , kernel_calling_convention_(kernel_calling_convention)
    , runtime_(new Runtime(*context_, *module_.get(), irbuilder_))
{}

Continuation* CodeGen::emit_intrinsic(Continuation* continuation) {
    auto callee = continuation->callee()->as_continuation();
    switch (callee->intrinsic()) {
        case Intrinsic::Atomic:      return emit_atomic(continuation);
        case Intrinsic::AtomicLoad:  return emit_atomic_load(continuation);
        case Intrinsic::AtomicStore: return emit_atomic_store(continuation);
        case Intrinsic::CmpXchg:     return emit_cmpxchg(continuation);
        case Intrinsic::Reserve:     return emit_reserve(continuation);
        case Intrinsic::CUDA:        return runtime_->emit_host_code(*this, Runtime::CUDA_PLATFORM,   ".cu",     continuation);
        case Intrinsic::NVVM:        return runtime_->emit_host_code(*this, Runtime::CUDA_PLATFORM,   ".nvvm",   continuation);
        case Intrinsic::OpenCL:      return runtime_->emit_host_code(*this, Runtime::OPENCL_PLATFORM, ".cl",     continuation);
        case Intrinsic::AMDGPU:      return runtime_->emit_host_code(*this, Runtime::HSA_PLATFORM,    ".amdgpu", continuation);
        case Intrinsic::HLS:         return emit_hls(continuation);
        case Intrinsic::Parallel:    return emit_parallel(continuation);
        case Intrinsic::Fibers:      return emit_fibers(continuation);
        case Intrinsic::Spawn:       return emit_spawn(continuation);
        case Intrinsic::Sync:        return emit_sync(continuation);
#if THORIN_ENABLE_RV
        case Intrinsic::Vectorize:   return emit_vectorize_continuation(continuation);
#else
        case Intrinsic::Vectorize:   throw std::runtime_error("rebuild with RV support");
#endif
        default: THORIN_UNREACHABLE;
    }
}

Continuation* CodeGen::emit_hls(Continuation* continuation) {
    std::vector<llvm::Value*> args(continuation->num_args()-3);
    Continuation* ret = nullptr;
    for (size_t i = 2, j = 0; i < continuation->num_args(); ++i) {
        if (auto cont = continuation->arg(i)->isa_continuation()) {
            ret = cont;
            continue;
        }
        args[j++] = emit(continuation->arg(i));
    }
    auto callee = continuation->arg(1)->as<Global>()->init()->as_continuation();
    callee->make_external();
    irbuilder_.CreateCall(emit_function_decl(callee), args);
    assert(ret);
    return ret;
}

void CodeGen::emit_result_phi(const Param* param, llvm::Value* value) {
    thorin::find(phis_, param)->addIncoming(value, irbuilder_.GetInsertBlock());
}

Continuation* CodeGen::emit_atomic(Continuation* continuation) {
    assert(continuation->num_args() == 7 && "required arguments are missing");
    // atomic tag: Xchg Add Sub And Nand Or Xor Max Min UMax UMin FAdd FSub
    u32 binop_tag = continuation->arg(1)->as<PrimLit>()->qu32_value();
    assert(int(llvm::AtomicRMWInst::BinOp::Xchg) <= int(binop_tag) && int(binop_tag) <= int(llvm::AtomicRMWInst::BinOp::FSub) && "unsupported atomic");
    auto binop = (llvm::AtomicRMWInst::BinOp)binop_tag;
    auto is_valid_fop = is_type_f(continuation->arg(3)->type()) &&
                        (binop == llvm::AtomicRMWInst::BinOp::Xchg || binop == llvm::AtomicRMWInst::BinOp::FAdd || binop == llvm::AtomicRMWInst::BinOp::FSub);
    if (is_type_f(continuation->arg(3)->type()) && !is_valid_fop)
        EDEF(continuation->arg(3), "atomic {} is not supported for float types", binop_tag);
    else if (!is_type_i(continuation->arg(3)->type()) && !is_valid_fop)
        EDEF(continuation->arg(3), "atomic {} is only supported for int types", binop_tag);
    auto ptr = lookup(continuation->arg(2));
    auto val = lookup(continuation->arg(3));
    u32 order_tag = continuation->arg(4)->as<PrimLit>()->qu32_value();
    assert(int(llvm::AtomicOrdering::NotAtomic) <= int(order_tag) && int(order_tag) <= int(llvm::AtomicOrdering::SequentiallyConsistent) && "unsupported atomic ordering");
    auto order = (llvm::AtomicOrdering)order_tag;
    auto scope = continuation->arg(5)->as<ConvOp>()->from()->as<Global>()->init()->as<DefiniteArray>();
    auto cont = continuation->arg(6)->as_continuation();
    auto call = irbuilder_.CreateAtomicRMW(binop, ptr, val, order, context_->getOrInsertSyncScopeID(scope->as_string()));
    emit_result_phi(cont->param(1), call);
    return cont;
}

Continuation* CodeGen::emit_atomic_load(Continuation* continuation) {
    assert(continuation->num_args() == 5 && "required arguments are missing");
    auto ptr = lookup(continuation->arg(1));
    u32 tag = continuation->arg(2)->as<PrimLit>()->qu32_value();
    assert(int(llvm::AtomicOrdering::NotAtomic) <= int(tag) && int(tag) <= int(llvm::AtomicOrdering::SequentiallyConsistent) && "unsupported atomic ordering");
    auto order = (llvm::AtomicOrdering)tag;
    auto scope = continuation->arg(3)->as<ConvOp>()->from()->as<Global>()->init()->as<DefiniteArray>();
    auto cont = continuation->arg(4)->as_continuation();
    auto load = irbuilder_.CreateLoad(ptr);
    auto layout = llvm::DataLayout(module_->getDataLayout());
    load->setAlignment(layout.getABITypeAlign(ptr->getType()->getPointerElementType()));
    load->setAtomic(order, context_->getOrInsertSyncScopeID(scope->as_string()));
    emit_result_phi(cont->param(1), load);
    return cont;
}

Continuation* CodeGen::emit_atomic_store(Continuation* continuation) {
    assert(continuation->num_args() == 6 && "required arguments are missing");
    auto ptr = lookup(continuation->arg(1));
    auto val = lookup(continuation->arg(2));
    u32 tag = continuation->arg(3)->as<PrimLit>()->qu32_value();
    assert(int(llvm::AtomicOrdering::NotAtomic) <= int(tag) && int(tag) <= int(llvm::AtomicOrdering::SequentiallyConsistent) && "unsupported atomic ordering");
    auto order = (llvm::AtomicOrdering)tag;
    auto scope = continuation->arg(4)->as<ConvOp>()->from()->as<Global>()->init()->as<DefiniteArray>();
    auto cont = continuation->arg(5)->as_continuation();
    auto store = irbuilder_.CreateStore(val, ptr);
    auto layout = llvm::DataLayout(module_->getDataLayout());
    store->setAlignment(layout.getABITypeAlign(ptr->getType()->getPointerElementType()));
    store->setAtomic(order, context_->getOrInsertSyncScopeID(scope->as_string()));
    return cont;
}

Continuation* CodeGen::emit_cmpxchg(Continuation* continuation) {
    assert(continuation->num_args() == 7 && "required arguments are missing");
    if (!is_type_i(continuation->arg(3)->type()))
        EDEF(continuation->arg(3), "cmpxchg only supported for integer types");
    auto ptr  = lookup(continuation->arg(1));
    auto cmp  = lookup(continuation->arg(2));
    auto val  = lookup(continuation->arg(3));
    u32 order_tag = continuation->arg(4)->as<PrimLit>()->qu32_value();
    assert(int(llvm::AtomicOrdering::NotAtomic) <= int(order_tag) && int(order_tag) <= int(llvm::AtomicOrdering::SequentiallyConsistent) && "unsupported atomic ordering");
    auto order = (llvm::AtomicOrdering)order_tag;
    auto scope = continuation->arg(5)->as<ConvOp>()->from()->as<Global>()->init()->as<DefiniteArray>();
    auto cont = continuation->arg(6)->as_continuation();
    auto call = irbuilder_.CreateAtomicCmpXchg(ptr, cmp, val, order, order, context_->getOrInsertSyncScopeID(scope->as_string()));
    emit_result_phi(cont->param(1), irbuilder_.CreateExtractValue(call, 0));
    emit_result_phi(cont->param(2), irbuilder_.CreateExtractValue(call, 1));
    return cont;
}

Continuation* CodeGen::emit_reserve(const Continuation* continuation) {
    EDEF(&continuation->jump_debug(), "reserve_shared: only allowed in device code");
    THORIN_UNREACHABLE;
}

Continuation* CodeGen::emit_reserve_shared(const Continuation* continuation, bool init_undef) {
    assert(continuation->num_args() == 3 && "required arguments are missing");
    if (!continuation->arg(1)->isa<PrimLit>())
        EDEF(continuation->arg(1), "reserve_shared: couldn't extract memory size");
    auto num_elems = continuation->arg(1)->as<PrimLit>()->ps32_value();
    auto cont = continuation->arg(2)->as_continuation();
    auto type = convert(cont->param(1)->type());
    // construct array type
    auto elem_type = cont->param(1)->type()->as<PtrType>()->pointee()->as<ArrayType>()->elem_type();
    auto smem_type = this->convert(continuation->world().definite_array_type(elem_type, num_elems));
    auto name = continuation->unique_name();
    // NVVM doesn't allow '.' in global identifier
    std::replace(name.begin(), name.end(), '.', '_');
    auto global = emit_global_variable(smem_type, name, 3, init_undef);
    auto call = irbuilder_.CreatePointerCast(global, type);
    emit_result_phi(cont->param(1), call);
    return cont;
}

llvm::Value* CodeGen::emit_bitcast(const Def* val, const Type* dst_type) {
    auto from = lookup(val);
    auto src_type = val->type();
    auto to = convert(dst_type);
    if (from->getType()->isAggregateType() || to->isAggregateType())
        EDEF(val, "bitcast from or to aggregate types not allowed: bitcast from '{}' to '{}'", src_type, dst_type);
    if (src_type->isa<PtrType>() && dst_type->isa<PtrType>())
        return irbuilder_.CreatePointerCast(from, to);
    return irbuilder_.CreateBitCast(from, to);
}

llvm::FunctionType* CodeGen::convert_fn_type(Continuation* continuation) {
    return llvm::cast<llvm::FunctionType>(convert(continuation->type()));
}

llvm::Function* CodeGen::emit_function_decl(Continuation* continuation) {
    if (auto f = thorin::find(fcts_, continuation))
        return f;

    std::string name = (continuation->is_external() || continuation->empty()) ? continuation->name().str() : continuation->unique_name();
    auto f = llvm::cast<llvm::Function>(module_->getOrInsertFunction(name, convert_fn_type(continuation)).getCallee()->stripPointerCasts());

#ifdef _MSC_VER
    // set dll storage class for MSVC
    if (!entry_ && llvm::Triple(llvm::sys::getProcessTriple()).isOSWindows()) {
        if (continuation->empty()) {
            f->setDLLStorageClass(llvm::GlobalValue::DLLImportStorageClass);
        } else if (continuation->is_external()) {
            f->setDLLStorageClass(llvm::GlobalValue::DLLExportStorageClass);
        }
    }
#endif

    // set linkage
    if (continuation->empty() || continuation->is_external())
        f->setLinkage(llvm::Function::ExternalLinkage);
    else
        f->setLinkage(llvm::Function::InternalLinkage);

    // set calling convention
    if (continuation->is_external()) {
        f->setCallingConv(kernel_calling_convention_);
        emit_function_decl_hook(continuation, f);
    } else {
        if (continuation->cc() == CC::Device)
            f->setCallingConv(device_calling_convention_);
        else
            f->setCallingConv(function_calling_convention_);
    }

    return fcts_[continuation] = f;
}

std::unique_ptr<llvm::Module>& CodeGen::emit(int opt, bool debug) {
    llvm::DICompileUnit* dicompile_unit;
    if (debug) {
        module_->addModuleFlag(llvm::Module::Warning, "Debug Info Version", llvm::DEBUG_METADATA_VERSION);
        // Darwin only supports dwarf2
        if (llvm::Triple(llvm::sys::getProcessTriple()).isOSDarwin())
            module_->addModuleFlag(llvm::Module::Warning, "Dwarf Version", 2);
        dicompile_unit = dibuilder_.createCompileUnit(llvm::dwarf::DW_LANG_C, dibuilder_.createFile(world_.name(), llvm::StringRef()), "Impala", opt > 0, llvm::StringRef(), 0);
    }

    Scope::for_each(world_, [&] (const Scope& scope) {
        entry_ = scope.entry();
        assert(entry_->is_returning());
        llvm::Function* fct = emit_function_decl(entry_);

        llvm::DISubprogram* disub_program;
        llvm::DIScope* discope = dicompile_unit;
        if (debug) {
            auto src_file = llvm::sys::path::filename(entry_->location().filename());
            auto src_dir = llvm::sys::path::parent_path(entry_->location().filename());
            auto difile = dibuilder_.createFile(src_file, src_dir);
            disub_program = dibuilder_.createFunction(discope, fct->getName(), fct->getName(), difile, entry_->location().front_line(),
                                                      dibuilder_.createSubroutineType(dibuilder_.getOrCreateTypeArray(llvm::ArrayRef<llvm::Metadata*>())),
                                                      entry_->location().front_line(),
                                                      llvm::DINode::FlagPrototyped,
                                                      llvm::DISubprogram::SPFlagDefinition | (opt > 0 ? llvm::DISubprogram::SPFlagOptimized : llvm::DISubprogram::SPFlagZero));
            fct->setSubprogram(disub_program);
            discope = disub_program;
        }

        // map params
        const Param* ret_param = nullptr;
        auto arg = fct->arg_begin();
        for (auto param : entry_->params()) {
            if (is_mem(param) || is_unit(param))
                continue;
            if (param->order() == 0) {
                auto argv = &*arg;
                auto value = map_param(fct, argv, param);
                if (value == argv) {
                    arg->setName(param->unique_name()); // use param
                    params_[param] = &*arg++;
                } else {
                    params_[param] = value;             // use provided value
                }
            } else {
                assert(!ret_param);
                ret_param = param;
            }
        }
        assert(ret_param);

        BBMap bb2continuation;
        Schedule schedule(scope);

        for (const auto& block : schedule) {
            auto continuation = block.continuation();
            // map all bb-like continuations to llvm bb stubs
            if (continuation->intrinsic() != Intrinsic::EndScope) {
                auto bb = bb2continuation[continuation] = llvm::BasicBlock::Create(*context_, continuation->name().c_str(), fct);

                // create phi node stubs (for all continuations different from entry)
                if (entry_ != continuation) {
                    for (auto param : continuation->params()) {
                        if (!is_mem(param) && !is_unit(param)) {
                            auto phi = llvm::PHINode::Create(convert(param->type()), (unsigned) param->peek().size(), param->name().c_str(), bb);
                            phis_[param] = phi;
                        }
                    }
                }
            }
        }

        auto oldStartBB = fct->begin();
        auto startBB = llvm::BasicBlock::Create(*context_, fct->getName() + "_start", fct, &*oldStartBB);
        irbuilder_.SetInsertPoint(startBB);
        if (debug)
            irbuilder_.SetCurrentDebugLocation(llvm::DebugLoc::get(entry_->location().front_line(), entry_->location().front_col(), discope));
        emit_function_start(startBB, entry_);
        irbuilder_.CreateBr(&*oldStartBB);

        for (auto& block : schedule) {
            auto continuation = block.continuation();
            if (continuation->intrinsic() == Intrinsic::EndScope)
                continue;
            assert(continuation == entry_ || continuation->is_basicblock());
            irbuilder_.SetInsertPoint(bb2continuation[continuation]);

            for (auto primop : block) {
                if (debug)
                    irbuilder_.SetCurrentDebugLocation(llvm::DebugLoc::get(primop->location().front_line(), primop->location().front_col(), discope));

                if (primop->type()->order() >= 1) {
                    // ignore higher-order primops which come from a match intrinsic
                    if (is_from_match(primop)) continue;
                    THORIN_UNREACHABLE;
                }

                auto llvm_value = emit(primop);
                primops_[primop] = llvm_value;
            }

            // terminate bb
            if (debug)
                irbuilder_.SetCurrentDebugLocation(llvm::DebugLoc::get(continuation->jump_debug().front_line(), continuation->jump_debug().front_col(), discope));
            if (continuation->callee() == ret_param) { // return
                size_t num_args = continuation->num_args();
                if (num_args == 0) irbuilder_.CreateRetVoid();
                else {
                    Array<llvm::Value*> values(num_args);
                    Array<llvm::Type*> args(num_args);

                    size_t n = 0;
                    for (auto arg : continuation->args()) {
                        if (!is_mem(arg) && !is_unit(arg)) {
                            auto val = lookup(arg);
                            values[n] = val;
                            args[n++] = val->getType();
                        }
                    }

                    if (n == 0) irbuilder_.CreateRetVoid();
                    else if (n == 1) irbuilder_.CreateRet(values[0]);
                    else {
                        values.shrink(n);
                        args.shrink(n);
                        llvm::Value* agg = llvm::UndefValue::get(llvm::StructType::get(*context_, llvm_ref(args)));

                        for (size_t i = 0; i != n; ++i)
                            agg = irbuilder_.CreateInsertValue(agg, values[i], { unsigned(i) });

                        irbuilder_.CreateRet(agg);
                    }
                }
            } else if (continuation->callee() == world().branch()) {
                auto cond = lookup(continuation->arg(0));
                auto tbb = bb2continuation[continuation->arg(1)->as_continuation()];
                auto fbb = bb2continuation[continuation->arg(2)->as_continuation()];
                irbuilder_.CreateCondBr(cond, tbb, fbb);
            } else if (continuation->callee()->isa<Continuation>() &&
                       continuation->callee()->as<Continuation>()->intrinsic() == Intrinsic::Match) {
                auto val = lookup(continuation->arg(0));
                auto otherwise_bb = bb2continuation[continuation->arg(1)->as_continuation()];
                auto match = irbuilder_.CreateSwitch(val, otherwise_bb, continuation->num_args() - 2);
                for (size_t i = 2; i < continuation->num_args(); i++) {
                    auto arg = continuation->arg(i)->as<Tuple>();
                    auto case_const = llvm::cast<llvm::ConstantInt>(lookup(arg->op(0)));
                    auto case_bb    = bb2continuation[arg->op(1)->as_continuation()];
                    match->addCase(case_const, case_bb);
                }
            } else if (continuation->callee()->isa<Bottom>()) {
                irbuilder_.CreateUnreachable();
            } else {
                auto callee = continuation->callee();
                bool terminated = false;
                if (auto callee_continuation = callee->isa_continuation()) {
                    if (callee_continuation->is_basicblock()) {
                        // ordinary jump
                        irbuilder_.CreateBr(bb2continuation[callee_continuation]);
                        terminated = true;
                    } else if (callee_continuation->is_intrinsic()) {
                        // intrinsic call
                        auto ret_continuation = emit_intrinsic(continuation);
                        irbuilder_.CreateBr(bb2continuation[ret_continuation]);
                        terminated = true;
                    }
                }

                // function/closure call
                if (!terminated) {
                    // put all first-order args into an array
                    std::vector<llvm::Value*> args;
                    const Def* ret_arg = nullptr;
                    for (auto arg : continuation->args()) {
                        if (arg->order() == 0) {
                            if (!is_mem(arg) && !is_unit(arg))
                                args.push_back(lookup(arg));
                        } else {
                            assert(!ret_arg);
                            ret_arg = arg;
                        }
                    }

                    llvm::CallInst* call = nullptr;
                    if (auto callee_continuation = callee->isa_continuation()) {
                        call = irbuilder_.CreateCall(emit_function_decl(callee_continuation), args);
                        if (callee_continuation->is_external())
                            call->setCallingConv(kernel_calling_convention_);
                        else if (callee_continuation->cc() == CC::Device)
                            call->setCallingConv(device_calling_convention_);
                        else
                            call->setCallingConv(function_calling_convention_);
                    } else {
                        // must be a closure
                        auto closure = lookup(callee);
                        args.push_back(irbuilder_.CreateExtractValue(closure, 1));
                        auto func = irbuilder_.CreateExtractValue(closure, 0);
                        call = irbuilder_.CreateCall(llvm::cast<llvm::FunctionType>(func->getType()), func, args);
                    }

                    // must be call + continuation --- call + return has been removed by codegen_prepare
                    auto succ = ret_arg->as_continuation();

                    size_t n = 0;
                    const Param* last_param = nullptr;
                    for (auto param : succ->params()) {
                        if (is_mem(param) || is_unit(param))
                            continue;
                        last_param = param;
                        n++;
                    }

                    if (n == 0) {
                        irbuilder_.CreateBr(bb2continuation[succ]);
                    } else if (n == 1) {
                        irbuilder_.CreateBr(bb2continuation[succ]);
                        emit_result_phi(last_param, call);
                    } else {
                        Array<llvm::Value*> extracts(n);
                        for (size_t i = 0, j = 0; i != succ->num_params(); ++i) {
                            auto param = succ->param(i);
                            if (is_mem(param) || is_unit(param))
                                continue;
                            extracts[j] = irbuilder_.CreateExtractValue(call, unsigned(j));
                            j++;
                        }

                        irbuilder_.CreateBr(bb2continuation[succ]);

                        for (size_t i = 0, j = 0; i != succ->num_params(); ++i) {
                            auto param = succ->param(i);
                            if (is_mem(param) || is_unit(param))
                                continue;
                            emit_result_phi(param, extracts[j]);
                            j++;
                        }
                    }
                }
            }
        }

        // add missing arguments to phis_
        for (const auto& p : phis_) {
            auto param = p.first;
            auto phi = p.second;

            for (const auto& peek : param->peek())
                phi->addIncoming(lookup(peek.def()), bb2continuation[peek.from()]);
        }

        params_.clear();
        phis_.clear();
        primops_.clear();
    });

    if (debug)
        dibuilder_.finalize();

#if THORIN_ENABLE_RV
    // emit vectorized code
    for (const auto& tuple : vec_todo_)
        emit_vectorize(std::get<0>(tuple), std::get<1>(tuple), std::get<2>(tuple));
    vec_todo_.clear();

    rv::lowerIntrinsics(*module_);
#endif

#if THORIN_ENABLE_CHECKS
    llvm::verifyModule(*module_);
#endif
    optimize(opt);

    return module_;
}

void CodeGen::emit(std::ostream& stream, int opt, bool debug) {
    llvm::raw_os_ostream llvm_stream(stream);
    emit(opt, debug)->print(llvm_stream, nullptr);
}

void CodeGen::optimize(int opt) {
    if (opt != 0) {
        llvm::PassManagerBuilder pmbuilder;
        llvm::legacy::PassManager pass_manager;
        if (opt == -1) {
            pmbuilder.OptLevel = 2u;
            pmbuilder.SizeLevel = 1;
        } else {
            pmbuilder.OptLevel = (unsigned) opt;
            pmbuilder.SizeLevel = 0u;
        }
        if (opt == 3) {
            pass_manager.add(llvm::createFunctionInliningPass());
            pass_manager.add(llvm::createAggressiveDCEPass());
        }
        pmbuilder.populateModulePassManager(pass_manager);

        pass_manager.run(*module_);
    }
}

llvm::Value* CodeGen::lookup(const Def* def) {
    if (auto primop = def->isa<PrimOp>()) {
        if (auto res = thorin::find(primops_, primop))
            return res;
        else {
            // we emit all Thorin constants in the entry block, since they are not part of the schedule
            if (is_const(primop)) {
                auto bb = irbuilder_.GetInsertBlock();
                auto fn = bb->getParent();
                auto& entry = fn->getEntryBlock();

                auto dbg = irbuilder_.getCurrentDebugLocation();
                auto ip = irbuilder_.saveAndClearIP();
                irbuilder_.SetInsertPoint(&entry, entry.begin());
                auto llvm_value = emit(primop);
                irbuilder_.restoreIP(ip);
                irbuilder_.SetCurrentDebugLocation(dbg);
                return primops_[primop] = llvm_value;
            }

            auto llvm_value = emit(def);
            return primops_[primop] = llvm_value;
        }
    }

    if (auto param = def->isa<Param>()) {
        auto i = params_.find(param);
        if (i != params_.end())
            return i->second;

        assert(phis_.find(param) != phis_.end());
        return thorin::find(phis_, param);
    }

    if (auto continuation = def->isa_continuation())
        return emit_function_decl(continuation);

    THORIN_UNREACHABLE;
}

llvm::AllocaInst* CodeGen::emit_alloca(llvm::Type* type, const std::string& name) {
    auto entry = &irbuilder_.GetInsertBlock()->getParent()->getEntryBlock();
    auto layout = llvm::DataLayout(module_->getDataLayout());
    llvm::AllocaInst* alloca;
    if (entry->empty())
        alloca = new llvm::AllocaInst(type, layout.getAllocaAddrSpace(), nullptr, name, entry);
    else
        alloca = new llvm::AllocaInst(type, layout.getAllocaAddrSpace(), nullptr, name, entry->getFirstNonPHIOrDbg());
    alloca->setAlignment(llvm::MaybeAlign(layout.getABITypeAlignment(type)));
    return alloca;
}

llvm::Value* CodeGen::emit_alloc(const Type* type, const Def* extra) {
    auto llvm_malloc = runtime_->get(get_alloc_name().c_str());
    auto alloced_type = convert(type);
    llvm::CallInst* void_ptr;
    auto layout = module_->getDataLayout();
    if (auto array = type->isa<IndefiniteArrayType>()) {
        assert(extra);
        auto size = irbuilder_.CreateAdd(
                irbuilder_.getInt64(layout.getTypeAllocSize(alloced_type)),
                irbuilder_.CreateMul(irbuilder_.CreateIntCast(lookup(extra), irbuilder_.getInt64Ty(), false),
                                     irbuilder_.getInt64(layout.getTypeAllocSize(convert(array->elem_type())))));
        llvm::Value* malloc_args[] = { irbuilder_.getInt32(0), size };
        void_ptr = irbuilder_.CreateCall(llvm_malloc, malloc_args);
    } else {
        llvm::Value* malloc_args[] = { irbuilder_.getInt32(0), irbuilder_.getInt64(layout.getTypeAllocSize(alloced_type)) };
        void_ptr = irbuilder_.CreateCall(llvm_malloc, malloc_args);
    }

    return irbuilder_.CreatePointerCast(void_ptr, llvm::PointerType::get(alloced_type, 0));
}

llvm::Value* CodeGen::emit(const Def* def) {
    if (auto bin = def->isa<BinOp>()) {
        llvm::Value* lhs = lookup(bin->lhs());
        llvm::Value* rhs = lookup(bin->rhs());
        const char* name = bin->name().c_str();

        if (auto cmp = bin->isa<Cmp>()) {
            auto type = cmp->lhs()->type();
            if (is_type_s(type)) {
                switch (cmp->cmp_tag()) {
                    case Cmp_eq: return irbuilder_.CreateICmpEQ (lhs, rhs, name);
                    case Cmp_ne: return irbuilder_.CreateICmpNE (lhs, rhs, name);
                    case Cmp_gt: return irbuilder_.CreateICmpSGT(lhs, rhs, name);
                    case Cmp_ge: return irbuilder_.CreateICmpSGE(lhs, rhs, name);
                    case Cmp_lt: return irbuilder_.CreateICmpSLT(lhs, rhs, name);
                    case Cmp_le: return irbuilder_.CreateICmpSLE(lhs, rhs, name);
                }
            } else if (is_type_u(type) || is_type_bool(type)) {
                switch (cmp->cmp_tag()) {
                    case Cmp_eq: return irbuilder_.CreateICmpEQ (lhs, rhs, name);
                    case Cmp_ne: return irbuilder_.CreateICmpNE (lhs, rhs, name);
                    case Cmp_gt: return irbuilder_.CreateICmpUGT(lhs, rhs, name);
                    case Cmp_ge: return irbuilder_.CreateICmpUGE(lhs, rhs, name);
                    case Cmp_lt: return irbuilder_.CreateICmpULT(lhs, rhs, name);
                    case Cmp_le: return irbuilder_.CreateICmpULE(lhs, rhs, name);
                }
            } else if (is_type_f(type)) {
                switch (cmp->cmp_tag()) {
                    case Cmp_eq: return irbuilder_.CreateFCmpOEQ(lhs, rhs, name);
                    case Cmp_ne: return irbuilder_.CreateFCmpUNE(lhs, rhs, name);
                    case Cmp_gt: return irbuilder_.CreateFCmpOGT(lhs, rhs, name);
                    case Cmp_ge: return irbuilder_.CreateFCmpOGE(lhs, rhs, name);
                    case Cmp_lt: return irbuilder_.CreateFCmpOLT(lhs, rhs, name);
                    case Cmp_le: return irbuilder_.CreateFCmpOLE(lhs, rhs, name);
                }
            } else if (type->isa<PtrType>()) {
                switch (cmp->cmp_tag()) {
                    case Cmp_eq: return irbuilder_.CreateICmpEQ (lhs, rhs, name);
                    case Cmp_ne: return irbuilder_.CreateICmpNE (lhs, rhs, name);
                    default: THORIN_UNREACHABLE;
                }
            }
        }

        if (auto arithop = bin->isa<ArithOp>()) {
            auto type = arithop->type();
            bool q = is_type_q(arithop->type()); // quick? -> nsw/nuw/fast float

            if (is_type_f(type)) {
                switch (arithop->arithop_tag()) {
                    case ArithOp_add: return irbuilder_.CreateFAdd(lhs, rhs, name);
                    case ArithOp_sub: return irbuilder_.CreateFSub(lhs, rhs, name);
                    case ArithOp_mul: return irbuilder_.CreateFMul(lhs, rhs, name);
                    case ArithOp_div: return irbuilder_.CreateFDiv(lhs, rhs, name);
                    case ArithOp_rem: return irbuilder_.CreateFRem(lhs, rhs, name);
                    case ArithOp_and:
                    case ArithOp_or:
                    case ArithOp_xor:
                    case ArithOp_shl:
                    case ArithOp_shr: THORIN_UNREACHABLE;
                }
            }

            if (is_type_s(type) || is_type_bool(type)) {
                switch (arithop->arithop_tag()) {
                    case ArithOp_add: return irbuilder_.CreateAdd (lhs, rhs, name, false, q);
                    case ArithOp_sub: return irbuilder_.CreateSub (lhs, rhs, name, false, q);
                    case ArithOp_mul: return irbuilder_.CreateMul (lhs, rhs, name, false, q);
                    case ArithOp_div: return irbuilder_.CreateSDiv(lhs, rhs, name);
                    case ArithOp_rem: return irbuilder_.CreateSRem(lhs, rhs, name);
                    case ArithOp_and: return irbuilder_.CreateAnd (lhs, rhs, name);
                    case ArithOp_or:  return irbuilder_.CreateOr  (lhs, rhs, name);
                    case ArithOp_xor: return irbuilder_.CreateXor (lhs, rhs, name);
                    case ArithOp_shl: return irbuilder_.CreateShl (lhs, rhs, name, false, q);
                    case ArithOp_shr: return irbuilder_.CreateAShr(lhs, rhs, name);
                }
            }
            if (is_type_u(type) || is_type_bool(type)) {
                switch (arithop->arithop_tag()) {
                    case ArithOp_add: return irbuilder_.CreateAdd (lhs, rhs, name, q, false);
                    case ArithOp_sub: return irbuilder_.CreateSub (lhs, rhs, name, q, false);
                    case ArithOp_mul: return irbuilder_.CreateMul (lhs, rhs, name, q, false);
                    case ArithOp_div: return irbuilder_.CreateUDiv(lhs, rhs, name);
                    case ArithOp_rem: return irbuilder_.CreateURem(lhs, rhs, name);
                    case ArithOp_and: return irbuilder_.CreateAnd (lhs, rhs, name);
                    case ArithOp_or:  return irbuilder_.CreateOr  (lhs, rhs, name);
                    case ArithOp_xor: return irbuilder_.CreateXor (lhs, rhs, name);
                    case ArithOp_shl: return irbuilder_.CreateShl (lhs, rhs, name, q, false);
                    case ArithOp_shr: return irbuilder_.CreateLShr(lhs, rhs, name);
                }
            }
        }
    }

    if (auto conv = def->isa<ConvOp>()) {
        auto from = lookup(conv->from());
        auto src_type = conv->from()->type();
        auto dst_type = conv->type();
        auto to = convert(dst_type);

        if (conv->isa<Cast>()) {
            if (auto variant_type = src_type->isa<VariantType>()) {
                auto bits = compute_variant_bits(variant_type);
                if (bits != 0) {
                    auto value_bits = compute_variant_op_bits(dst_type);
                    auto trunc = irbuilder_.CreateTrunc(from, irbuilder_.getIntNTy(value_bits));
                    return irbuilder_.CreateBitOrPointerCast(trunc, to);
                } else {
                    WDEF(def, "slow: alloca and loads/stores needed for variant cast '{}'", def);
                    auto ptr_type = llvm::PointerType::get(to, 0);
                    return create_tmp_alloca(from->getType(), [&] (auto alloca) {
                        auto casted_ptr = irbuilder_.CreateBitCast(alloca, ptr_type);
                        irbuilder_.CreateStore(from, alloca);
                        return irbuilder_.CreateLoad(casted_ptr);
                    });
                }
            }

            if (src_type->isa<PtrType>() && dst_type->isa<PtrType>()) {
                return irbuilder_.CreatePointerCast(from, to);
            }
            if (src_type->isa<PtrType>()) {
                assert(is_type_i(dst_type) || is_type_bool(dst_type));
                return irbuilder_.CreatePtrToInt(from, to);
            }
            if (dst_type->isa<PtrType>()) {
                assert(is_type_i(src_type) || is_type_bool(src_type));
                return irbuilder_.CreateIntToPtr(from, to);
            }

            auto src = src_type->as<PrimType>();
            auto dst = dst_type->as<PrimType>();

            if (is_type_f(src) && is_type_f(dst)) {
                assert(num_bits(src->primtype_tag()) != num_bits(dst->primtype_tag()));
                return irbuilder_.CreateFPCast(from, to);
            }
            if (is_type_f(src)) {
                if (is_type_s(dst))
                    return irbuilder_.CreateFPToSI(from, to);
                return irbuilder_.CreateFPToUI(from, to);
            }
            if (is_type_f(dst)) {
                if (is_type_s(src))
                    return irbuilder_.CreateSIToFP(from, to);
                return irbuilder_.CreateUIToFP(from, to);
            }

            if (num_bits(src->primtype_tag()) > num_bits(dst->primtype_tag())) {
                if (is_type_i(src) && (is_type_i(dst) || is_type_bool(dst)))
                    return irbuilder_.CreateTrunc(from, to);
            } else if (num_bits(src->primtype_tag()) < num_bits(dst->primtype_tag())) {
                if ( is_type_s(src)                       && is_type_i(dst)) return irbuilder_.CreateSExt(from, to);
                if ((is_type_u(src) || is_type_bool(src)) && is_type_i(dst)) return irbuilder_.CreateZExt(from, to);
            } else if (is_type_i(src) && is_type_i(dst)) {
                assert(num_bits(src->primtype_tag()) == num_bits(dst->primtype_tag()));
                return from;
            }

            assert(false && "unsupported cast");
        }

        if (conv->isa<Bitcast>())
            return emit_bitcast(conv->from(), dst_type);
    }

    if (auto select = def->isa<Select>()) {
        if (def->type()->isa<FnType>())
            return nullptr;

        llvm::Value* cond = lookup(select->cond());
        llvm::Value* tval = lookup(select->tval());
        llvm::Value* fval = lookup(select->fval());
        return irbuilder_.CreateSelect(cond, tval, fval);
    }

    if (auto align_of = def->isa<AlignOf>()) {
        auto type = convert(align_of->of());
        auto layout = llvm::DataLayout(module_->getDataLayout());
        return irbuilder_.getInt64(layout.getABITypeAlignment(type));
    }

    if (auto size_of = def->isa<SizeOf>()) {
        auto type = convert(size_of->of());
        auto layout = llvm::DataLayout(module_->getDataLayout());
        return irbuilder_.getInt64(layout.getTypeAllocSize(type));
    }

    if (auto array = def->isa<DefiniteArray>()) {
        auto type = llvm::cast<llvm::ArrayType>(convert(array->type()));

        // Try to emit it as a constant first
        Array<llvm::Constant*> consts(array->num_ops());
        bool all_consts = true;
        for (size_t i = 0, n = consts.size(); i != n; ++i) {
            consts[i] = llvm::dyn_cast<llvm::Constant>(emit(array->op(i)));
            if (!consts[i]) {
                all_consts = false;
                break;
            }
        }
        if (all_consts)
            return llvm::ConstantArray::get(type, llvm_ref(consts));

        WDEF(def, "slow: alloca and loads/stores needed for definite array '{}'", def);
        auto alloca = emit_alloca(type, array->name().str());

        u64 i = 0;
        llvm::Value* args[2] = { irbuilder_.getInt64(0), nullptr };
        for (auto op : array->ops()) {
            args[1] = irbuilder_.getInt64(i++);
            auto gep = irbuilder_.CreateInBoundsGEP(alloca, args, op->name().c_str());
            irbuilder_.CreateStore(lookup(op), gep);
        }

        return irbuilder_.CreateLoad(alloca);
    }

    if (auto array = def->isa<IndefiniteArray>())
        return llvm::UndefValue::get(convert(array->type()));

    if (auto agg = def->isa<Aggregate>()) {
        assert(def->isa<Tuple>() || def->isa<StructAgg>() || def->isa<Vector>() || def->isa<Closure>());
        llvm::Value* llvm_agg = llvm::UndefValue::get(convert(agg->type()));

        if (def->isa<Vector>()) {
            for (size_t i = 0, e = agg->num_ops(); i != e; ++i)
                llvm_agg = irbuilder_.CreateInsertElement(llvm_agg, lookup(agg->op(i)), irbuilder_.getInt32(i));
        } else if (auto closure = def->isa<Closure>()) {
            auto closure_fn = irbuilder_.CreatePointerCast(lookup(agg->op(0)), llvm_agg->getType()->getStructElementType(0));
            auto val = agg->op(1);
            llvm::Value* env = nullptr;
            if (closure->is_thin()) {
                if (val->type() == world_.unit()) {
                    env = emit(world_.bottom(Closure::environment_type(world_)));
                } else {
                    if (val->type()->isa<PtrType>())
                        val = world_.bitcast(Closure::environment_ptr_type(world_), val);
                    env = emit(world_.variant(Closure::environment_type(world_), val));
                }
            } else {
                WDEF(def, "closure '{}' is leaking memory, type '{}' is too large", def, agg->op(1)->type());
                auto alloc = emit_alloc(val->type(), nullptr);
                irbuilder_.CreateStore(emit(val), alloc);
                env = irbuilder_.CreatePtrToInt(alloc, convert(Closure::environment_type(world_)));
            }
            llvm_agg = irbuilder_.CreateInsertValue(llvm_agg, closure_fn, 0);
            llvm_agg = irbuilder_.CreateInsertValue(llvm_agg, env, 1);
        } else {
            for (size_t i = 0, e = agg->num_ops(); i != e; ++i)
                llvm_agg = irbuilder_.CreateInsertValue(llvm_agg, lookup(agg->op(i)), { unsigned(i) });
        }

        return llvm_agg;
    }

    if (auto aggop = def->isa<AggOp>()) {
        auto llvm_agg = lookup(aggop->agg());
        auto llvm_idx = lookup(aggop->index());
        auto copy_to_alloca = [&] () {
            WDEF(def, "slow: alloca and loads/stores needed for aggregate '{}'", def);
            auto alloca = emit_alloca(llvm_agg->getType(), aggop->name().str());
            irbuilder_.CreateStore(llvm_agg, alloca);

            llvm::Value* args[2] = { irbuilder_.getInt64(0), llvm_idx };
            auto gep = irbuilder_.CreateInBoundsGEP(alloca, args);
            return std::make_pair(alloca, gep);
        };
        auto copy_to_alloca_or_global = [&] () -> llvm::Value* {
            if (auto constant = llvm::dyn_cast<llvm::Constant>(llvm_agg)) {
                auto global = llvm::cast<llvm::GlobalVariable>(module_->getOrInsertGlobal(aggop->agg()->unique_name().c_str(), llvm_agg->getType()));
                global->setLinkage(llvm::GlobalValue::InternalLinkage);
                global->setInitializer(constant);
                return irbuilder_.CreateInBoundsGEP(global, { irbuilder_.getInt64(0), llvm_idx });
            }
            return copy_to_alloca().second;
        };

        if (auto extract = aggop->isa<Extract>()) {
            // Assemblys with more than two outputs are MemOps and have tuple type
            // and thus need their own rule here because the standard MemOp rule does not work
            if (auto assembly = extract->agg()->isa<Assembly>()) {
                if (assembly->type()->num_ops() > 2 && primlit_value<unsigned>(aggop->index()) != 0)
                    return irbuilder_.CreateExtractValue(llvm_agg, {primlit_value<unsigned>(aggop->index()) - 1});
            }

            if (auto memop = extract->agg()->isa<MemOp>())
                return lookup(memop);

            if (aggop->agg()->type()->isa<ArrayType>())
                return irbuilder_.CreateLoad(copy_to_alloca_or_global());

            if (extract->agg()->type()->isa<VectorType>())
                return irbuilder_.CreateExtractElement(llvm_agg, llvm_idx);
            // tuple/struct
            return irbuilder_.CreateExtractValue(llvm_agg, {primlit_value<unsigned>(aggop->index())});
        }

        auto insert = def->as<Insert>();
        auto value = lookup(insert->value());

        if (insert->agg()->type()->isa<ArrayType>()) {
            auto p = copy_to_alloca();
            irbuilder_.CreateStore(lookup(aggop->as<Insert>()->value()), p.second);
            return irbuilder_.CreateLoad(p.first);
        }
        if (insert->agg()->type()->isa<VectorType>())
            return irbuilder_.CreateInsertElement(llvm_agg, lookup(aggop->as<Insert>()->value()), llvm_idx);
        // tuple/struct
        return irbuilder_.CreateInsertValue(llvm_agg, value, {primlit_value<unsigned>(aggop->index())});
    }

    if (auto variant = def->isa<Variant>()) {
        auto bits = compute_variant_bits(variant->type());
        auto value = lookup(variant->op(0));
        if (bits != 0) {
            auto value_bits = compute_variant_op_bits(variant->op(0)->type());
            auto bitcast = irbuilder_.CreateBitOrPointerCast(value, irbuilder_.getIntNTy(value_bits));
            return irbuilder_.CreateZExt(bitcast, irbuilder_.getIntNTy(bits));
        } else {
            auto ptr_type = llvm::PointerType::get(value->getType(), 0);
            return create_tmp_alloca(convert(variant->type()), [&] (auto alloca) {
                auto casted_ptr = irbuilder_.CreateBitCast(alloca, ptr_type);
                irbuilder_.CreateStore(value, casted_ptr);
                return irbuilder_.CreateLoad(alloca);
            });
        }
    }

    if (auto primlit = def->isa<PrimLit>()) {
        llvm::Type* llvm_type = convert(primlit->type());
        Box box = primlit->value();

        switch (primlit->primtype_tag()) {
            case PrimType_bool:                     return irbuilder_. getInt1(box.get_bool());
            case PrimType_ps8:  case PrimType_qs8:  return irbuilder_. getInt8(box. get_s8());
            case PrimType_pu8:  case PrimType_qu8:  return irbuilder_. getInt8(box. get_u8());
            case PrimType_ps16: case PrimType_qs16: return irbuilder_.getInt16(box.get_s16());
            case PrimType_pu16: case PrimType_qu16: return irbuilder_.getInt16(box.get_u16());
            case PrimType_ps32: case PrimType_qs32: return irbuilder_.getInt32(box.get_s32());
            case PrimType_pu32: case PrimType_qu32: return irbuilder_.getInt32(box.get_u32());
            case PrimType_ps64: case PrimType_qs64: return irbuilder_.getInt64(box.get_s64());
            case PrimType_pu64: case PrimType_qu64: return irbuilder_.getInt64(box.get_u64());
            case PrimType_pf16: case PrimType_qf16: return llvm::ConstantFP::get(llvm_type, box.get_f16());
            case PrimType_pf32: case PrimType_qf32: return llvm::ConstantFP::get(llvm_type, box.get_f32());
            case PrimType_pf64: case PrimType_qf64: return llvm::ConstantFP::get(llvm_type, box.get_f64());
        }
    }

    if (auto bottom = def->isa<Bottom>())
        return llvm::UndefValue::get(convert(bottom->type()));

    if (auto alloc = def->isa<Alloc>()) {
        return emit_alloc(alloc->alloced_type(), alloc->extra());
    }

    if (auto load = def->isa<Load>())           return emit_load(load);
    if (auto store = def->isa<Store>())         return emit_store(store);
    if (auto lea = def->isa<LEA>())             return emit_lea(lea);
    if (auto assembly = def->isa<Assembly>())   return emit_assembly(assembly);
    if (def->isa<Enter>())                      return nullptr;

    if (auto slot = def->isa<Slot>())
        return emit_alloca(convert(slot->type()->as<PtrType>()->pointee()), slot->unique_name());

    if (auto vector = def->isa<Vector>()) {
        llvm::Value* vec = llvm::UndefValue::get(convert(vector->type()));
        for (size_t i = 0, e = vector->num_ops(); i != e; ++i)
            vec = irbuilder_.CreateInsertElement(vec, lookup(vector->op(i)), lookup(world_.literal_pu32(i, vector->location())));

        return vec;
    }

    if (auto global = def->isa<Global>())
        return emit_global(global);

    THORIN_UNREACHABLE;
}

llvm::Value* CodeGen::emit_global(const Global* global) {
    llvm::Value* val;
    if (auto continuation = global->init()->isa_continuation())
        val = fcts_[continuation];
    else {
        auto llvm_type = convert(global->alloced_type());
        auto var = llvm::cast<llvm::GlobalVariable>(module_->getOrInsertGlobal(global->unique_name().c_str(), llvm_type));
        var->setConstant(!global->is_mutable());
        var->setLinkage(llvm::GlobalValue::InternalLinkage);
        if (global->init()->isa<Bottom>())
            var->setInitializer(llvm::Constant::getNullValue(llvm_type)); // HACK
        else
            var->setInitializer(llvm::cast<llvm::Constant>(emit(global->init())));
        val = var;
    }
    return val;
}

llvm::Value* CodeGen::emit_load(const Load* load) {
    auto ptr = lookup(load->ptr());
    auto layout = llvm::DataLayout(module_->getDataLayout());
<<<<<<< HEAD
    auto ptrAlign = layout.getABITypeAlign(irPtr->getType()->getPointerElementType());
    auto irLoad = irbuilder_.CreateLoad(irPtr);
    irLoad->setAlignment(ptrAlign);
    return irLoad;
=======
    auto result = irbuilder_.CreateLoad(ptr);
    result->setAlignment(llvm::MaybeAlign(layout.getABITypeAlignment(ptr->getType()->getPointerElementType())));
    return result;
>>>>>>> a2a5726b
}

llvm::Value* CodeGen::emit_store(const Store* store) {
    auto ptr = lookup(store->ptr());
    auto layout = llvm::DataLayout(module_->getDataLayout());
<<<<<<< HEAD
    auto ptrAlign = layout.getABITypeAlign(irPtr->getType()->getPointerElementType());
    auto irStore = irbuilder_.CreateStore(lookup(store->val()), irPtr);
    irStore->setAlignment(ptrAlign);
    return irStore;
=======
    auto result = irbuilder_.CreateStore(lookup(store->val()), ptr);
    result->setAlignment(llvm::MaybeAlign(layout.getABITypeAlignment(ptr->getType()->getPointerElementType())));
    return result;
>>>>>>> a2a5726b
}

llvm::Value* CodeGen::emit_lea(const LEA* lea) {
    if (lea->ptr_pointee()->isa<TupleType>() || lea->ptr_pointee()->isa<StructType>())
        return irbuilder_.CreateStructGEP(convert(lea->ptr_pointee()), lookup(lea->ptr()), primlit_value<u32>(lea->index()));

    assert(lea->ptr_pointee()->isa<ArrayType>() || lea->ptr_pointee()->isa<VectorType>());
    llvm::Value* args[2] = { irbuilder_.getInt64(0), lookup(lea->index()) };
    return irbuilder_.CreateInBoundsGEP(lookup(lea->ptr()), args);
}

llvm::Value* CodeGen::emit_assembly(const Assembly* assembly) {
    auto out_type = assembly->type();
    llvm::Type* res_type;

    if (out_type->isa<TupleType>()) {
        if (out_type->num_ops() == 2)
            res_type = convert(assembly->type()->op(1));
        else
            res_type = convert(world().tuple_type(assembly->type()->ops().skip_front()));
    } else {
        res_type = llvm::Type::getVoidTy(*context_);
    }

    size_t num_inputs = assembly->num_inputs();
    auto input_values = Array<llvm::Value*>(num_inputs);
    auto input_types = Array<llvm::Type*>(num_inputs);
    for (size_t i = 0; i != num_inputs; ++i) {
        input_values[i] = lookup(assembly->input(i));
        input_types[i] = convert(assembly->input(i)->type());
    }

    auto fn_type = llvm::FunctionType::get(res_type, llvm_ref(input_types), false);

    std::string constraints;
    for (auto con : assembly->output_constraints())
        constraints += con + ",";
    for (auto con : assembly->input_constraints())
        constraints += con + ",";
    for (auto clob : assembly->clobbers())
        constraints += "~{" + clob + "},";
    // clang always marks those registers as clobbered, so we will do so as well
    constraints += "~{dirflag},~{fpsr},~{flags}";

    if (!llvm::InlineAsm::Verify(fn_type, constraints))
        EDEF(assembly, "constraints and input and output types of inline assembly do not match");

    auto asm_expr = llvm::InlineAsm::get(fn_type, assembly->asm_template(), constraints,
            assembly->has_sideeffects(), assembly->is_alignstack(),
            assembly->is_inteldialect() ? llvm::InlineAsm::AsmDialect::AD_Intel : llvm::InlineAsm::AsmDialect::AD_ATT);
    return irbuilder_.CreateCall(asm_expr, llvm_ref(input_values));
}

unsigned CodeGen::convert_addr_space(const AddrSpace addr_space) {
    switch (addr_space) {
        case AddrSpace::Generic:  return 0;
        case AddrSpace::Global:   return 1;
        case AddrSpace::Texture:  return 2;
        case AddrSpace::Shared:   return 3;
        case AddrSpace::Constant: return 4;
        default:                  THORIN_UNREACHABLE;
    }
}

unsigned CodeGen::compute_variant_bits(const VariantType* variant) {
    unsigned total_bits = 0;
    for (auto op : variant->ops()) {
        auto type_bits = compute_variant_op_bits(op);
        if (type_bits == 0) return 0;
        total_bits = std::max(total_bits, type_bits);
    }
    return total_bits;
}

unsigned CodeGen::compute_variant_op_bits(const Type* type) {
    auto llvm_type = convert(type);
    auto layout = module_->getDataLayout();
    if (llvm_type->isPointerTy()       ||
        llvm_type->isFloatingPointTy() ||
        llvm_type->isIntegerTy())
        return layout.getTypeSizeInBits(llvm_type);
    return 0;
}

llvm::Type* CodeGen::convert(const Type* type) {
    if (auto llvm_type = thorin::find(types_, type))
        return llvm_type;

    assert(!type->isa<MemType>());
    llvm::Type* llvm_type;
    switch (type->tag()) {
        case PrimType_bool:                                                             llvm_type = irbuilder_. getInt1Ty();  break;
        case PrimType_ps8:  case PrimType_qs8:  case PrimType_pu8:  case PrimType_qu8:  llvm_type = irbuilder_. getInt8Ty();  break;
        case PrimType_ps16: case PrimType_qs16: case PrimType_pu16: case PrimType_qu16: llvm_type = irbuilder_.getInt16Ty();  break;
        case PrimType_ps32: case PrimType_qs32: case PrimType_pu32: case PrimType_qu32: llvm_type = irbuilder_.getInt32Ty();  break;
        case PrimType_ps64: case PrimType_qs64: case PrimType_pu64: case PrimType_qu64: llvm_type = irbuilder_.getInt64Ty();  break;
        case PrimType_pf16: case PrimType_qf16:                                         llvm_type = irbuilder_.getHalfTy();   break;
        case PrimType_pf32: case PrimType_qf32:                                         llvm_type = irbuilder_.getFloatTy();  break;
        case PrimType_pf64: case PrimType_qf64:                                         llvm_type = irbuilder_.getDoubleTy(); break;
        case Node_PtrType: {
            auto ptr = type->as<PtrType>();
            llvm_type = llvm::PointerType::get(convert(ptr->pointee()), convert_addr_space(ptr->addr_space()));
            break;
        }
        case Node_IndefiniteArrayType: {
            llvm_type = llvm::ArrayType::get(convert(type->as<ArrayType>()->elem_type()), 0);
            return types_[type] = llvm_type;
        }
        case Node_DefiniteArrayType: {
            auto array = type->as<DefiniteArrayType>();
            llvm_type = llvm::ArrayType::get(convert(array->elem_type()), array->dim());
            return types_[type] = llvm_type;
        }

        case Node_ClosureType:
        case Node_FnType: {
            // extract "return" type, collect all other types
            auto fn = type->as<FnType>();
            llvm::Type* ret = nullptr;
            std::vector<llvm::Type*> ops;
            for (auto op : fn->ops()) {
                if (op->isa<MemType>() || op == world().unit()) continue;
                auto fn = op->isa<FnType>();
                if (fn && !op->isa<ClosureType>()) {
                    assert(!ret && "only one 'return' supported");
                    std::vector<llvm::Type*> ret_types;
                    for (auto fn_op : fn->ops()) {
                        if (fn_op->isa<MemType>() || fn_op == world().unit()) continue;
                        ret_types.push_back(convert(fn_op));
                    }
                    if (ret_types.size() == 0)      ret = llvm::Type::getVoidTy(*context_);
                    else if (ret_types.size() == 1) ret = ret_types.back();
                    else                            ret = llvm::StructType::get(*context_, ret_types);
                } else
                    ops.push_back(convert(op));
            }
            assert(ret);

            if (type->tag() == Node_FnType) {
                auto llvm_type = llvm::FunctionType::get(ret, ops, false);
                return types_[type] = llvm_type;
            }

            auto env_type = convert(Closure::environment_type(world_));
            ops.push_back(env_type);
            auto fn_type = llvm::FunctionType::get(ret, ops, false);
            auto ptr_type = llvm::PointerType::get(fn_type, 0);
            llvm_type = llvm::StructType::get(*context_, { ptr_type, env_type });
            return types_[type] = llvm_type;
        }

        case Node_StructType: {
            auto struct_type = type->as<StructType>();
            auto llvm_struct = llvm::StructType::create(*context_);

            // important: memoize before recursing into element types to avoid endless recursion
            assert(!types_.contains(struct_type) && "type already converted");
            types_[struct_type] = llvm_struct;

            Array<llvm::Type*> llvm_types(struct_type->num_ops());
            for (size_t i = 0, e = llvm_types.size(); i != e; ++i)
                llvm_types[i] = convert(struct_type->op(i));
            llvm_struct->setBody(llvm_ref(llvm_types));
            return llvm_struct;
        }

        case Node_TupleType: {
            auto tuple = type->as<TupleType>();
            Array<llvm::Type*> llvm_types(tuple->num_ops());
            for (size_t i = 0, e = llvm_types.size(); i != e; ++i)
                llvm_types[i] = convert(tuple->op(i));
            llvm_type = llvm::StructType::get(*context_, llvm_ref(llvm_types));
            return types_[tuple] = llvm_type;
        }

        case Node_VariantType: {
            auto bits = compute_variant_bits(type->as<VariantType>());
            if (bits != 0) {
                return irbuilder_.getIntNTy(bits);
            } else {
                auto layout = module_->getDataLayout();
                uint64_t max_size = 0;
                for (auto op : type->ops())
                    max_size = std::max(max_size, layout.getTypeAllocSize(convert(op)).getFixedSize());
                return llvm::ArrayType::get(irbuilder_.getInt8Ty(), max_size);
            }
        }

        default:
            THORIN_UNREACHABLE;
    }

    if (vector_length(type) == 1)
        return types_[type] = llvm_type;

    llvm_type = llvm::VectorType::get(llvm_type, vector_length(type));
    return types_[type] = llvm_type;
}

llvm::GlobalVariable* CodeGen::emit_global_variable(llvm::Type* type, const std::string& name, unsigned addr_space, bool init_undef) {
    auto init = init_undef ? llvm::UndefValue::get(type) : llvm::Constant::getNullValue(type);
    return new llvm::GlobalVariable(*module_, type, false, llvm::GlobalValue::InternalLinkage, init, name, nullptr, llvm::GlobalVariable::NotThreadLocal, addr_space);
}

void CodeGen::create_loop(llvm::Value* lower, llvm::Value* upper, llvm::Value* increment, llvm::Function* entry, std::function<void(llvm::Value*)> fun) {
    auto head = llvm::BasicBlock::Create(*context_, "head", entry);
    auto body = llvm::BasicBlock::Create(*context_, "body", entry);
    auto exit = llvm::BasicBlock::Create(*context_, "exit", entry);
    // create loop phi and connect init value
    auto loop_counter = llvm::PHINode::Create(irbuilder_.getInt32Ty(), 2U, "parallel_loop_phi", head);
    loop_counter->addIncoming(lower, irbuilder_.GetInsertBlock());
    // connect head
    irbuilder_.CreateBr(head);
    irbuilder_.SetInsertPoint(head);
    auto cond = irbuilder_.CreateICmpSLT(loop_counter, upper);
    irbuilder_.CreateCondBr(cond, body, exit);
    irbuilder_.SetInsertPoint(body);

    // add instructions to the loop body
    fun(loop_counter);

    // inc loop counter
    loop_counter->addIncoming(irbuilder_.CreateAdd(loop_counter, increment), body);
    irbuilder_.CreateBr(head);
    irbuilder_.SetInsertPoint(exit);
}

llvm::Value* CodeGen::create_tmp_alloca(llvm::Type* type, std::function<llvm::Value* (llvm::AllocaInst*)> fun) {
    // emit the alloca in the entry block
    auto alloca = emit_alloca(type, "tmp_alloca");

    auto layout = llvm::DataLayout(module_->getDataLayout());
    auto size = irbuilder_.getInt64(layout.getTypeAllocSize(type));

    irbuilder_.CreateLifetimeStart(alloca, size);
    auto result = fun(alloca);
    irbuilder_.CreateLifetimeEnd(alloca, size);
    return result;
}

//------------------------------------------------------------------------------

static void get_kernel_configs(Importer& importer,
    const std::vector<Continuation*>& kernels,
    Cont2Config& kernel_config,
    std::function<std::unique_ptr<KernelConfig> (Continuation*, Continuation*)> use_callback)
{
    importer.world().opt();

    auto externals = importer.world().externals();
    for (auto continuation : kernels) {
        // recover the imported continuation (lost after the call to opt)
        Continuation* imported = nullptr;
        for (auto external : externals) {
            if (external->name() == continuation->name())
                imported = external;
        }
        if (!imported) continue;

        visit_uses(continuation, [&] (Continuation* use) {
            auto config = use_callback(use, imported);
            if (config) {
                auto p = kernel_config.emplace(imported, std::move(config));
                assert_unused(p.second && "single kernel config entry expected");
            }
            return false;
        }, true);

        continuation->destroy_body();
    }
}

static const Continuation* get_alloc_call(const Def* def) {
    // look through casts
    while (auto conv_op = def->isa<ConvOp>())
        def = conv_op->op(0);

    auto param = def->isa<Param>();
    if (!param) return nullptr;

    auto ret = param->continuation();
    if (ret->num_uses() != 1) return nullptr;

    auto use = *(ret->uses().begin());
    auto call = use.def()->isa_continuation();
    if (!call || use.index() == 0) return nullptr;

    auto callee = call->callee();
    if (callee->name() != "anydsl_alloc") return nullptr;

    return call;
}

static uint64_t get_alloc_size(const Def* def) {
    auto call = get_alloc_call(def);
    if (!call) return 0;

    // signature: anydsl_alloc(mem, i32, i64, fn(mem, &[i8]))
    auto size = call->arg(2)->isa<PrimLit>();
    return size ? static_cast<uint64_t>(size->value().get_qu64()) : 0_u64;
}

Backends::Backends(World& world)
    : cuda(world)
    , nvvm(world)
    , opencl(world)
    , amdgpu(world)
    , hls(world)
{
    // determine different parts of the world which need to be compiled differently
    Scope::for_each(world, [&] (const Scope& scope) {
        auto continuation = scope.entry();
        Continuation* imported = nullptr;
        if (is_passed_to_intrinsic(continuation, Intrinsic::CUDA))
            imported = cuda.import(continuation)->as_continuation();
        else if (is_passed_to_intrinsic(continuation, Intrinsic::NVVM))
            imported = nvvm.import(continuation)->as_continuation();
        else if (is_passed_to_intrinsic(continuation, Intrinsic::OpenCL))
            imported = opencl.import(continuation)->as_continuation();
        else if (is_passed_to_intrinsic(continuation, Intrinsic::AMDGPU))
            imported = amdgpu.import(continuation)->as_continuation();
        else if (is_passed_to_intrinsic(continuation, Intrinsic::HLS))
            imported = hls.import(continuation)->as_continuation();
        else
            return;

        imported->debug().set(continuation->unique_name());
        imported->make_external();
        continuation->debug().set(continuation->unique_name());

        for (size_t i = 0, e = continuation->num_params(); i != e; ++i)
            imported->param(i)->debug().set(continuation->param(i)->unique_name());

        kernels.emplace_back(continuation);
    });

    // get the GPU kernel configurations
    if (!cuda.world().empty()   ||
        !nvvm.world().empty()   ||
        !opencl.world().empty() ||
        !amdgpu.world().empty()) {
        auto get_gpu_config = [&] (Continuation* use, Continuation* /* imported */) {
            // determine whether or not this kernel uses restrict pointers
            bool has_restrict = true;
            DefSet allocs;
            for (size_t i = LaunchArgs::Num, e = use->num_args(); has_restrict && i != e; ++i) {
                auto arg = use->arg(i);
                if (!arg->type()->isa<PtrType>()) continue;
                auto alloc = get_alloc_call(arg);
                if (!alloc) has_restrict = false;
                auto p = allocs.insert(alloc);
                has_restrict &= p.second;
            }

            auto it_config = use->arg(LaunchArgs::Config)->as<Tuple>();
            if (it_config->op(0)->isa<PrimLit>() &&
                it_config->op(1)->isa<PrimLit>() &&
                it_config->op(2)->isa<PrimLit>()) {
                return std::make_unique<GPUKernelConfig>(std::tuple<int, int, int> {
                    it_config->op(0)->as<PrimLit>()->qu32_value().data(),
                    it_config->op(1)->as<PrimLit>()->qu32_value().data(),
                    it_config->op(2)->as<PrimLit>()->qu32_value().data()
                }, has_restrict);
            }
            return std::make_unique<GPUKernelConfig>(std::tuple<int, int, int> { -1, -1, -1 }, has_restrict);
        };
        get_kernel_configs(cuda,   kernels, kernel_config, get_gpu_config);
        get_kernel_configs(nvvm,   kernels, kernel_config, get_gpu_config);
        get_kernel_configs(opencl, kernels, kernel_config, get_gpu_config);
        get_kernel_configs(amdgpu, kernels, kernel_config, get_gpu_config);
    }

    // get the HLS kernel configurations
    if (!hls.world().empty()) {
        auto get_hls_config = [&] (Continuation* use, Continuation* imported) {
            HLSKernelConfig::Param2Size param_sizes;
            for (size_t i = 3, e = use->num_args(); i != e; ++i) {
                auto arg = use->arg(i);
                auto ptr_type = arg->type()->isa<PtrType>();
                if (!ptr_type) continue;
                auto size = get_alloc_size(arg);
                if (size == 0)
                    EDEF(arg, "array size is not known at compile time");
                auto elem_type = ptr_type->pointee();
                size_t multiplier = 1;
                if (!elem_type->isa<PrimType>()) {
                    if (auto array_type = elem_type->isa<ArrayType>())
                        elem_type = array_type->elem_type();
                }
                if (!elem_type->isa<PrimType>()) {
                    if (auto def_array_type = elem_type->isa<DefiniteArrayType>()) {
                        elem_type = def_array_type->elem_type();
                        multiplier = def_array_type->dim();
                    }
                }
                auto prim_type = elem_type->isa<PrimType>();
                if (!prim_type)
                    EDEF(arg, "only pointers to arrays of primitive types are supported");
                auto num_elems = size / (multiplier * num_bits(prim_type->primtype_tag()) / 8);
                // imported has type: fn (mem, fn (mem), ...)
                param_sizes.emplace(imported->param(i - 3 + 2), num_elems);
            }
            return std::make_unique<HLSKernelConfig>(param_sizes);
        };
        get_kernel_configs(hls, kernels, kernel_config, get_hls_config);
    }

    cpu_cg = std::make_unique<CPUCodeGen>(world);

    if (!cuda.  world().empty()) cuda_cg   = std::make_unique<CUDACodeGen  >(cuda  .world(), kernel_config);
    if (!nvvm.  world().empty()) nvvm_cg   = std::make_unique<NVVMCodeGen  >(nvvm  .world(), kernel_config);
    if (!opencl.world().empty()) opencl_cg = std::make_unique<OpenCLCodeGen>(opencl.world(), kernel_config);
    if (!amdgpu.world().empty()) amdgpu_cg = std::make_unique<AMDGPUCodeGen>(amdgpu.world(), kernel_config);
    if (!hls.   world().empty()) hls_cg    = std::make_unique<HLSCodeGen   >(hls   .world(), kernel_config);
}

//------------------------------------------------------------------------------

}<|MERGE_RESOLUTION|>--- conflicted
+++ resolved
@@ -606,7 +606,7 @@
         alloca = new llvm::AllocaInst(type, layout.getAllocaAddrSpace(), nullptr, name, entry);
     else
         alloca = new llvm::AllocaInst(type, layout.getAllocaAddrSpace(), nullptr, name, entry->getFirstNonPHIOrDbg());
-    alloca->setAlignment(llvm::MaybeAlign(layout.getABITypeAlignment(type)));
+    alloca->setAlignment(layout.getABITypeAlign(type));
     return alloca;
 }
 
@@ -1031,31 +1031,17 @@
 llvm::Value* CodeGen::emit_load(const Load* load) {
     auto ptr = lookup(load->ptr());
     auto layout = llvm::DataLayout(module_->getDataLayout());
-<<<<<<< HEAD
-    auto ptrAlign = layout.getABITypeAlign(irPtr->getType()->getPointerElementType());
-    auto irLoad = irbuilder_.CreateLoad(irPtr);
-    irLoad->setAlignment(ptrAlign);
-    return irLoad;
-=======
     auto result = irbuilder_.CreateLoad(ptr);
-    result->setAlignment(llvm::MaybeAlign(layout.getABITypeAlignment(ptr->getType()->getPointerElementType())));
+    result->setAlignment(layout.getABITypeAlign(ptr->getType()->getPointerElementType()));
     return result;
->>>>>>> a2a5726b
 }
 
 llvm::Value* CodeGen::emit_store(const Store* store) {
     auto ptr = lookup(store->ptr());
     auto layout = llvm::DataLayout(module_->getDataLayout());
-<<<<<<< HEAD
-    auto ptrAlign = layout.getABITypeAlign(irPtr->getType()->getPointerElementType());
-    auto irStore = irbuilder_.CreateStore(lookup(store->val()), irPtr);
-    irStore->setAlignment(ptrAlign);
-    return irStore;
-=======
     auto result = irbuilder_.CreateStore(lookup(store->val()), ptr);
-    result->setAlignment(llvm::MaybeAlign(layout.getABITypeAlignment(ptr->getType()->getPointerElementType())));
+    result->setAlignment(layout.getABITypeAlign(ptr->getType()->getPointerElementType()));
     return result;
->>>>>>> a2a5726b
 }
 
 llvm::Value* CodeGen::emit_lea(const LEA* lea) {
