--- conflicted
+++ resolved
@@ -1267,13 +1267,8 @@
         }
         args[j++] = emit(body->arg(i));
     }
-<<<<<<< HEAD
     auto callee = body->arg(1)->as<Global>()->init()->as_continuation();
-    callee->make_external();
-=======
-    auto callee = continuation->arg(1)->as<Global>()->init()->as_continuation();
     world().make_external(callee);
->>>>>>> 442d78eb
     irbuilder.CreateCall(emit_fun_decl(callee), args);
     assert(ret);
     return ret;
