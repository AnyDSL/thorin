#include "thorin/be/llvm/llvm.h"

#include <algorithm>
#include <stdexcept>
#include <unordered_map>

#include <llvm/ADT/Triple.h>
#include <llvm/IR/Constant.h>
#include <llvm/IR/Constants.h>
#include <llvm/IR/Function.h>
#include <llvm/IR/GlobalVariable.h>
#include <llvm/IR/InlineAsm.h>
#include <llvm/IR/Instructions.h>
#include <llvm/IR/LLVMContext.h>
#include <llvm/IR/Module.h>
#include <llvm/IR/PassManager.h>
#include <llvm/IR/Type.h>
#include <llvm/IR/Verifier.h>
#include <llvm/Passes/PassBuilder.h>
#include <llvm/Support/Host.h>
#include <llvm/Support/Path.h>
#include <llvm/Support/raw_os_ostream.h>
#include <llvm/Support/FileSystem.h>
#include <llvm/Transforms/Scalar.h>
#include <llvm/Transforms/IPO/Inliner.h>
#include <llvm/Transforms/IPO.h>
#include <llvm/Transforms/Scalar/ADCE.h>

#include "thorin/config.h"
#if THORIN_ENABLE_RV
#include <rv/rv.h>
#endif

#include "thorin/def.h"
#include "thorin/continuation.h"
#include "thorin/primop.h"
#include "thorin/type.h"
#include "thorin/world.h"
#include "thorin/analyses/scope.h"
#include "thorin/util/array.h"

namespace thorin::llvm {

CodeGen::CodeGen(
    World& world,
    llvm::CallingConv::ID function_calling_convention,
    llvm::CallingConv::ID device_calling_convention,
    llvm::CallingConv::ID kernel_calling_convention,
    int opt, bool debug)
    : thorin::CodeGen(world, debug)
    , context_(std::make_unique<llvm::LLVMContext>())
    , module_(std::make_unique<llvm::Module>(world.name(), context()))
    , opt_(opt)
    , dibuilder_(module())
    , function_calling_convention_(function_calling_convention)
    , device_calling_convention_(device_calling_convention)
    , kernel_calling_convention_(kernel_calling_convention)
    , runtime_(std::make_unique<Runtime>(context(), module()))
{}

void CodeGen::optimize() {
    llvm::PassBuilder PB;
    llvm::PassBuilder::OptimizationLevel opt_level;

    llvm::LoopAnalysisManager LAM;
    llvm::FunctionAnalysisManager FAM;
    llvm::CGSCCAnalysisManager CGAM;
    llvm::ModuleAnalysisManager MAM;

    PB.registerModuleAnalyses(MAM);
    PB.registerCGSCCAnalyses(CGAM);
    PB.registerFunctionAnalyses(FAM);
    PB.registerLoopAnalyses(LAM);
    PB.crossRegisterProxies(LAM, FAM, CGAM, MAM);

    switch (opt()) {
        case 0:  opt_level = llvm::PassBuilder::OptimizationLevel::O0; break;
        case 1:  opt_level = llvm::PassBuilder::OptimizationLevel::O1; break;
        case 2:  opt_level = llvm::PassBuilder::OptimizationLevel::O2; break;
        case 3:  opt_level = llvm::PassBuilder::OptimizationLevel::O3; break;
        default: opt_level = llvm::PassBuilder::OptimizationLevel::Os; break;
    }

    if (opt() == 3) {
        llvm::ModulePassManager module_pass_manager;
        module_pass_manager.addPass(llvm::ModuleInlinerWrapperPass());
        llvm::FunctionPassManager function_pass_manager;
        function_pass_manager.addPass(llvm::ADCEPass());
        module_pass_manager.addPass(llvm::createModuleToFunctionPassAdaptor(std::move(function_pass_manager)));

        module_pass_manager.run(module(), MAM);
    }

    llvm::ModulePassManager builder_passes = PB.buildModuleOptimizationPipeline(opt_level);
    builder_passes.run(module(), MAM);
}

void CodeGen::verify() const {
#if THORIN_ENABLE_CHECKS
    if (llvm::verifyModule(module(), &llvm::errs())) {
        module().print(llvm::errs(), nullptr, false, true);
        llvm::errs() << "Broken module:\n";
        abort();
    }
#endif
}

/*
 * convert thorin Type -> llvm Type
 */

llvm::Type* CodeGen::convert(const Type* type) {
    if (auto llvm_type = types_.lookup(type)) return *llvm_type;

    assert(!type->isa<MemType>());
    llvm::Type* llvm_type;
    switch (type->tag()) {
        case PrimType_bool:                                                             llvm_type = llvm::Type::getInt1Ty  (context()); break;
        case PrimType_ps8:  case PrimType_qs8:  case PrimType_pu8:  case PrimType_qu8:  llvm_type = llvm::Type::getInt8Ty  (context()); break;
        case PrimType_ps16: case PrimType_qs16: case PrimType_pu16: case PrimType_qu16: llvm_type = llvm::Type::getInt16Ty (context()); break;
        case PrimType_ps32: case PrimType_qs32: case PrimType_pu32: case PrimType_qu32: llvm_type = llvm::Type::getInt32Ty (context()); break;
        case PrimType_ps64: case PrimType_qs64: case PrimType_pu64: case PrimType_qu64: llvm_type = llvm::Type::getInt64Ty (context()); break;
        case PrimType_pf16: case PrimType_qf16:                                         llvm_type = llvm::Type::getHalfTy  (context()); break;
        case PrimType_pf32: case PrimType_qf32:                                         llvm_type = llvm::Type::getFloatTy (context()); break;
        case PrimType_pf64: case PrimType_qf64:                                         llvm_type = llvm::Type::getDoubleTy(context()); break;
        case Node_PtrType: {
            auto ptr = type->as<PtrType>();
            llvm_type = llvm::PointerType::get(convert(ptr->pointee()), convert_addr_space(ptr->addr_space()));
            break;
        }
        case Node_IndefiniteArrayType: {
            llvm_type = llvm::ArrayType::get(convert(type->as<ArrayType>()->elem_type()), 0);
            return types_[type] = llvm_type;
        }
        case Node_DefiniteArrayType: {
            auto array = type->as<DefiniteArrayType>();
            llvm_type = llvm::ArrayType::get(convert(array->elem_type()), array->dim());
            return types_[type] = llvm_type;
        }

        case Node_ClosureType:
        case Node_FnType: {
            // extract "return" type, collect all other types
            auto fn = type->as<FnType>();
            llvm::Type* ret = nullptr;
            std::vector<llvm::Type*> ops;
            for (auto op : fn->ops()) {
                if (op->isa<MemType>() || op == world().unit()) continue;
                auto fn = op->isa<FnType>();
                if (fn && !op->isa<ClosureType>()) {
                    assert(!ret && "only one 'return' supported");
                    std::vector<llvm::Type*> ret_types;
                    for (auto fn_op : fn->ops()) {
                        if (fn_op->isa<MemType>() || fn_op == world().unit()) continue;
                        ret_types.push_back(convert(fn_op));
                    }
                    if (ret_types.size() == 0)      ret = llvm::Type::getVoidTy(context());
                    else if (ret_types.size() == 1) ret = ret_types.back();
                    else                            ret = llvm::StructType::get(context(), ret_types);
                } else
                    ops.push_back(convert(op));
            }
            assert(ret);

            if (type->tag() == Node_FnType) {
                auto llvm_type = llvm::FunctionType::get(ret, ops, false);
                return types_[type] = llvm_type;
            }

            auto env_type = convert(Closure::environment_type(world()));
            ops.push_back(env_type);
            auto fn_type = llvm::FunctionType::get(ret, ops, false);
            auto ptr_type = llvm::PointerType::get(fn_type, 0);
            llvm_type = llvm::StructType::get(context(), { ptr_type, env_type });
            return types_[type] = llvm_type;
        }

        case Node_StructType: {
            auto struct_type = type->as<StructType>();
            auto llvm_struct = llvm::StructType::create(context());

            // important: memoize before recursing into element types to avoid endless recursion
            assert(!types_.contains(struct_type) && "type already converted");
            types_[struct_type] = llvm_struct;

            Array<llvm::Type*> llvm_types(struct_type->num_ops());
            for (size_t i = 0, e = llvm_types.size(); i != e; ++i)
                llvm_types[i] = convert(struct_type->op(i));
            llvm_struct->setBody(llvm_ref(llvm_types));
            return llvm_struct;
        }

        case Node_TupleType: {
            auto tuple = type->as<TupleType>();
            Array<llvm::Type*> llvm_types(tuple->num_ops());
            for (size_t i = 0, e = llvm_types.size(); i != e; ++i)
                llvm_types[i] = convert(tuple->op(i));
            llvm_type = llvm::StructType::get(context(), llvm_ref(llvm_types));
            return types_[tuple] = llvm_type;
        }

        case Node_VariantVectorType:
        case Node_VariantType: {
            assert(type->num_ops() > 0);
            // Max alignment/size constraints respectively in the variant type alternatives dictate the ones to use for the overall type
            size_t max_align = 0, max_size = 0;

            auto layout = module().getDataLayout();
            llvm::Type* max_align_type;
            for (auto op : type->ops()) {
                auto op_type = convert(op);
                size_t size  = layout.getTypeAllocSize(op_type);
                size_t align = layout.getABITypeAlignment(op_type);
                // Favor types that are not empty
                if (align > max_align || (align == max_align && max_align_type->isEmptyTy())) {
                    max_align_type = op_type;
                    max_align = align;
                }
                max_size = std::max(max_size, size);
            }

            auto rem_size = max_size - layout.getTypeAllocSize(max_align_type);
            auto union_type = rem_size > 0
                    ? llvm::StructType::get(context(), llvm::ArrayRef<llvm::Type*> { max_align_type, llvm::ArrayType::get(llvm::Type::getInt8Ty(context()), rem_size)})
                    : llvm::StructType::get(context(), llvm::ArrayRef<llvm::Type*> { max_align_type });

            auto tag_type = type->num_ops() < (1_u64 <<  8) ? llvm::Type::getInt8Ty (context()) :
                            type->num_ops() < (1_u64 << 16) ? llvm::Type::getInt16Ty(context()) :
                            type->num_ops() < (1_u64 << 32) ? llvm::Type::getInt32Ty(context()) :
                                                              llvm::Type::getInt64Ty(context());

            return llvm::StructType::get(context(), { union_type, tag_type });
        }

        case Node_VecType: {
            assert(false && "This should have been removed prior to hitting this step in the compilation.");
        }

        default:
            THORIN_UNREACHABLE;
    }

    if (vector_length(type) == 1)
        return types_[type] = llvm_type;

<<<<<<< HEAD
    llvm_type = llvm::VectorType::get(llvm_type, vector_length(type), false);
=======
    llvm_type = llvm::FixedVectorType::get(llvm_type, vector_length(type));
>>>>>>> b8a9f7de
    return types_[type] = llvm_type;
}

llvm::FunctionType* CodeGen::convert_fn_type(Continuation* continuation) {
    return llvm::cast<llvm::FunctionType>(convert(continuation->type()));
}

unsigned CodeGen::convert_addr_space(const AddrSpace addr_space) {
    switch (addr_space) {
        case AddrSpace::Generic:  return 0;
        case AddrSpace::Global:   return 1;
        case AddrSpace::Texture:  return 2;
        case AddrSpace::Shared:   return 3;
        case AddrSpace::Constant: return 4;
        default:                  THORIN_UNREACHABLE;
    }
}

/*
 * emit
 */

void CodeGen::emit_stream(std::ostream& stream) {
    llvm::raw_os_ostream llvm_stream(stream);
    emit_module().second->print(llvm_stream, nullptr);
}

std::pair<std::unique_ptr<llvm::LLVMContext>, std::unique_ptr<llvm::Module>>
CodeGen::emit_module() {
    if (debug()) {
        module().addModuleFlag(llvm::Module::Warning, "Debug Info Version", llvm::DEBUG_METADATA_VERSION);
        // Darwin only supports dwarf2
        if (llvm::Triple(llvm::sys::getProcessTriple()).isOSDarwin())
            module().addModuleFlag(llvm::Module::Warning, "Dwarf Version", 2);
        dicompile_unit_ = dibuilder_.createCompileUnit(llvm::dwarf::DW_LANG_C, dibuilder_.createFile(world().name(), llvm::StringRef()), "Impala", opt() > 0, llvm::StringRef(), 0);
    }

    Scope::for_each(world(), [&] (const Scope& scope) { emit_scope(scope); });

    if (debug()) dibuilder_.finalize();

#if THORIN_ENABLE_RV
    for (auto [width, fct, call] : vec_todo_)
        emit_vectorize(width, fct, call);
    vec_todo_.clear();

    rv::lowerIntrinsics(module());
#endif

    verify();
    optimize();

    // We need to delete the runtime at this point, since the ownership of
    // the context and module is handed away.
    runtime_.reset();
    return std::pair { std::move(context_), std::move(module_) };
}

llvm::Function* CodeGen::emit_fun_decl(Continuation* continuation) {
    std::string name = continuation->is_external() ? continuation->name() : continuation->unique_name();
    auto f = llvm::cast<llvm::Function>(module().getOrInsertFunction(name, convert_fn_type(continuation)).getCallee()->stripPointerCasts());

#ifdef _MSC_VER
    // set dll storage class for MSVC
    if (!entry_ && llvm::Triple(llvm::sys::getProcessTriple()).isOSWindows()) {
        if (continuation->is_imported()) {
            f->setDLLStorageClass(llvm::GlobalValue::DLLImportStorageClass);
        } else if (continuation->is_exported()) {
            f->setDLLStorageClass(llvm::GlobalValue::DLLExportStorageClass);
        }
    }
#endif

    // set linkage
    if (continuation->is_external())
        f->setLinkage(llvm::Function::ExternalLinkage);
    else
        f->setLinkage(llvm::Function::InternalLinkage);

    // set calling convention
    if (continuation->is_exported()) {
        f->setCallingConv(kernel_calling_convention_);
        emit_fun_decl_hook(continuation, f);
    } else {
        if (continuation->cc() == CC::Device)
            f->setCallingConv(device_calling_convention_);
        else
            f->setCallingConv(function_calling_convention_);
    }

    return f;
}

llvm::Function* CodeGen::prepare(const Scope& scope) {
    auto fct = llvm::cast<llvm::Function>(emit(scope.entry()));

    discope_ = dicompile_unit_;
    if (debug()) {
        auto src_file = llvm::sys::path::filename(entry_->loc().file);
        auto src_dir = llvm::sys::path::parent_path(entry_->loc().file);
        auto difile = dibuilder_.createFile(src_file, src_dir);
        auto disub_program = dibuilder_.createFunction(
            discope_, fct->getName(), fct->getName(), difile, entry_->loc().begin.row,
            dibuilder_.createSubroutineType(dibuilder_.getOrCreateTypeArray(llvm::ArrayRef<llvm::Metadata*>())),
            entry_->loc().begin.row,
            llvm::DINode::FlagPrototyped,
            llvm::DISubprogram::SPFlagDefinition | (opt() > 0 ? llvm::DISubprogram::SPFlagOptimized : llvm::DISubprogram::SPFlagZero));
        fct->setSubprogram(disub_program);
        discope_ = disub_program;
    }

    return fct;
}

void CodeGen::prepare(Continuation* cont, llvm::Function* fct) {
    // map all bb-like continuations to llvm bb stubs and handle params/phis
    auto bb = llvm::BasicBlock::Create(context(), cont->name().c_str(), fct);
    auto [i, succ] = cont2bb_.emplace(cont, std::pair(bb, std::make_unique<llvm::IRBuilder<>>(context())));
    assert(succ);
    auto& irbuilder = *i->second.second;
    irbuilder.SetInsertPoint(bb);

    if (debug())
<<<<<<< HEAD
        irbuilder.SetCurrentDebugLocation(llvm::DebugLoc(llvm::DILocation::get(context(), cont->loc().begin.row, cont->loc().begin.col, discope_)));
=======
        irbuilder.SetCurrentDebugLocation(llvm::DILocation::get(discope_->getContext(), cont->loc().begin.row, cont->loc().begin.col, discope_));
>>>>>>> b8a9f7de

    if (entry_ == cont) {
        auto arg = fct->arg_begin();
        for (auto param : entry_->params()) {
            if (is_mem(param) || is_unit(param)) {
                defs_[param] = nullptr;
            } else if (param->order() == 0) {
                auto argv = &*arg;
                auto value = map_param(fct, argv, param);
                if (value == argv) {
                    arg->setName(param->unique_name()); // use param
                    defs_[param] = &*arg++;
                } else {
                    defs_[param] = value;               // use provided value
                }
            }
        }
    } else {
        for (auto param : cont->params()) {
            if (is_mem(param) || is_unit(param)) {
                defs_[param] = nullptr;
            } else {
                // do not bother reserving anything (the 0 below) - it's a tiny optimization nobody cares about
                auto phi = irbuilder.CreatePHI(convert(param->type()), 0, param->name().c_str());
                defs_[param] = phi;
            }
        }
    }
}

void CodeGen::finalize(const Scope&) {
    std::vector<const Def*> to_remove;
    for (auto& [def, value] : defs_) {
        // These do not have scope dependencies in Thorin, but they translate to LLVM alloca loads
        // which should never be reused outside of the function they were defined in, so we erase them
        if (auto variant = def->isa<Variant>(); variant && !variant->value()->has_dep(Dep::Param))
            to_remove.push_back(def);
    }
    for (auto& def : to_remove)
        defs_.erase(def);
}

void CodeGen::emit_epilogue(Continuation* continuation) {
    auto& [bb, ptr_irbuilder] = cont2bb_[continuation];
    auto& irbuilder = *ptr_irbuilder;

    if (continuation->callee() == entry_->ret_param()) { // return
        std::vector<llvm::Value*> values;
        std::vector<llvm::Type *> types;

        for (auto arg : continuation->args()) {
            if (auto val = emit_unsafe(arg)) {
                values.emplace_back(val);
                types.emplace_back(val->getType());
            }
        }

        switch (values.size()) {
            case 0:  irbuilder.CreateRetVoid();      break;
            case 1:  irbuilder.CreateRet(values[0]); break;
            default:
                llvm::Value* agg = llvm::UndefValue::get(llvm::StructType::get(context(), types));

                for (size_t i = 0, e = values.size(); i != e; ++i)
                    agg = irbuilder.CreateInsertValue(agg, values[i], { unsigned(i) });

                irbuilder.CreateRet(agg);
        }
    } else if (continuation->callee() == world().branch()) {
        auto cond = emit(continuation->arg(0));
        auto tbb = cont2bb(continuation->arg(1)->as_continuation());
        auto fbb = cont2bb(continuation->arg(2)->as_continuation());
        irbuilder.CreateCondBr(cond, tbb, fbb);
    } else if (continuation->callee()->isa<Continuation>() &&
                continuation->callee()->as<Continuation>()->intrinsic() == Intrinsic::Match) {
        auto val = emit(continuation->arg(0));
        auto otherwise_bb = cont2bb(continuation->arg(1)->as_continuation());
        auto match = irbuilder.CreateSwitch(val, otherwise_bb, continuation->num_args() - 2);
        for (size_t i = 2; i < continuation->num_args(); i++) {
            auto arg = continuation->arg(i)->as<Tuple>();
            auto case_const = llvm::cast<llvm::ConstantInt>(emit(arg->op(0)));
            auto case_bb    = cont2bb(arg->op(1)->as_continuation());
            match->addCase(case_const, case_bb);
        }
    } else if (continuation->callee()->isa<Continuation>() &&
                continuation->callee()->as<Continuation>()->intrinsic() == Intrinsic::Predicated) {
        auto mask = continuation->arg(1);
        auto target_bb = cont2bb(continuation->arg(2)->as_continuation());
        auto over_bb = cont2bb(continuation->arg(3)->as_continuation());
        assert(target_bb);
        if (mask->isa<Vector>()) {
            current_mask = nullptr;
            assert(target_bb == over_bb);
            irbuilder.CreateBr(target_bb);
        } else {
            current_mask = emit(mask);
            llvm::Value *any_set = irbuilder.CreateOrReduce(current_mask);
            assert(over_bb);
            irbuilder.CreateCondBr(any_set, target_bb, over_bb);
        }
    } else if (continuation->callee()->isa<Bottom>()) {
        irbuilder.CreateUnreachable();
    } else if (auto callee = continuation->callee()->isa_continuation(); callee && callee->is_basicblock()) { // ordinary jump
        for (size_t i = 0, e = continuation->num_args(); i != e; ++i) {
            if (auto val = emit_unsafe(continuation->arg(i))) emit_phi_arg(irbuilder, callee->param(i), val);
        }
        irbuilder.CreateBr(cont2bb(callee));
    } else if (auto callee = continuation->callee()->isa_continuation(); callee && callee->is_intrinsic()) {
        auto ret_continuation = emit_intrinsic(irbuilder, continuation);
        irbuilder.CreateBr(cont2bb(ret_continuation));
    } else { // function/closure call
        // put all first-order args into an array
        std::vector<llvm::Value*> args;
        const Def* ret_arg = nullptr;
        for (auto arg : continuation->args()) {
            if (arg->order() == 0) {
                if (auto val = emit_unsafe(arg))
                    args.push_back(val);
            } else {
                assert(!ret_arg);
                ret_arg = arg;
            }
        }

        llvm::CallInst* call = nullptr;
        if (auto callee = continuation->callee()->isa_continuation()) {
<<<<<<< HEAD
            call = irbuilder.CreateCall(llvm::cast<llvm::FunctionType>(convert(callee->type())), emit(callee), args);
=======
            call = irbuilder.CreateCall(llvm::cast<llvm::Function>(emit(callee)), args);
>>>>>>> b8a9f7de
            if (callee->is_exported())
                call->setCallingConv(kernel_calling_convention_);
            else if (callee->cc() == CC::Device)
                call->setCallingConv(device_calling_convention_);
            else
                call->setCallingConv(function_calling_convention_);
        } else {
            // must be a closure
            auto closure = emit(callee);
            args.push_back(irbuilder.CreateExtractValue(closure, 1));
<<<<<<< HEAD
            call = irbuilder.CreateCall(llvm::cast<llvm::FunctionType>(convert(callee->type())), irbuilder.CreateExtractValue(closure, 0), args);
=======
            auto func = irbuilder.CreateExtractValue(closure, 0);
            call = irbuilder.CreateCall(llvm::cast<llvm::FunctionType>(func->getType()), func, args);
>>>>>>> b8a9f7de
        }

        // must be call + continuation --- call + return has been removed by codegen_prepare
        auto succ = ret_arg->as_continuation();

        size_t n = 0;
        const Param* last_param = nullptr;
        for (auto param : succ->params()) {
            if (is_mem(param) || is_unit(param))
                continue;
            last_param = param;
            n++;
        }

        if (n == 0) {
            irbuilder.CreateBr(cont2bb(succ));
        } else if (n == 1) {
            irbuilder.CreateBr(cont2bb(succ));
            emit_phi_arg(irbuilder, last_param, call);
        } else {
            Array<llvm::Value*> extracts(n);
            for (size_t i = 0, j = 0; i != succ->num_params(); ++i) {
                auto param = succ->param(i);
                if (is_mem(param) || is_unit(param))
                    continue;
                extracts[j] = irbuilder.CreateExtractValue(call, unsigned(j));
                j++;
            }

            irbuilder.CreateBr(cont2bb(succ));

            for (size_t i = 0, j = 0; i != succ->num_params(); ++i) {
                auto param = succ->param(i);
                if (is_mem(param) || is_unit(param))
                    continue;
                emit_phi_arg(irbuilder, param, extracts[j]);
                j++;
            }
        }
    }

    // new insert point is just before the terminator for all other instructions we have to add later on
    irbuilder.SetInsertPoint(bb->getTerminator());
}

llvm::Value* CodeGen::emit_bb(BB& bb, const Def* def) {
    auto& irbuilder = *bb.second;

<<<<<<< HEAD
    if (debug())
        irbuilder.SetCurrentDebugLocation(llvm::DebugLoc(llvm::DILocation::get(context(), def->loc().begin.row, def->loc().begin.col, discope_)));
=======
    // TODO
    //if (debug())
        //irbuilder.SetCurrentDebugLocation(llvm::DILocation::get(discope_->getContext(), def->loc().begin.row, def->loc().begin.col, discope_));
>>>>>>> b8a9f7de

    if (false) {}
    else if (auto load = def->isa<Load>())           return emit_load(irbuilder, load);
    else if (auto store = def->isa<Store>())         return emit_store(irbuilder, store);
    else if (auto lea = def->isa<LEA>())             return emit_lea(irbuilder, lea);
    else if (auto assembly = def->isa<Assembly>())   return emit_assembly(irbuilder, assembly);
    else if (def->isa<Enter>())                      return emit_unsafe(def->op(0));
    else if (auto bin = def->isa<BinOp>()) {
        llvm::Value* lhs = emit(bin->lhs());
        llvm::Value* rhs = emit(bin->rhs());
        auto name = bin->name();

        if (auto cmp = bin->isa<Cmp>()) {
            auto type = cmp->lhs()->type();
            if (is_type_s(type)) {
                switch (cmp->cmp_tag()) {
                    case Cmp_eq: return irbuilder.CreateICmpEQ (lhs, rhs, name);
                    case Cmp_ne: return irbuilder.CreateICmpNE (lhs, rhs, name);
                    case Cmp_gt: return irbuilder.CreateICmpSGT(lhs, rhs, name);
                    case Cmp_ge: return irbuilder.CreateICmpSGE(lhs, rhs, name);
                    case Cmp_lt: return irbuilder.CreateICmpSLT(lhs, rhs, name);
                    case Cmp_le: return irbuilder.CreateICmpSLE(lhs, rhs, name);
                }
            } else if (is_type_u(type) || is_type_bool(type)) {
                switch (cmp->cmp_tag()) {
                    case Cmp_eq: return irbuilder.CreateICmpEQ (lhs, rhs, name);
                    case Cmp_ne: return irbuilder.CreateICmpNE (lhs, rhs, name);
                    case Cmp_gt: return irbuilder.CreateICmpUGT(lhs, rhs, name);
                    case Cmp_ge: return irbuilder.CreateICmpUGE(lhs, rhs, name);
                    case Cmp_lt: return irbuilder.CreateICmpULT(lhs, rhs, name);
                    case Cmp_le: return irbuilder.CreateICmpULE(lhs, rhs, name);
                }
            } else if (is_type_f(type)) {
                switch (cmp->cmp_tag()) {
                    case Cmp_eq: return irbuilder.CreateFCmpOEQ(lhs, rhs, name);
                    case Cmp_ne: return irbuilder.CreateFCmpUNE(lhs, rhs, name);
                    case Cmp_gt: return irbuilder.CreateFCmpOGT(lhs, rhs, name);
                    case Cmp_ge: return irbuilder.CreateFCmpOGE(lhs, rhs, name);
                    case Cmp_lt: return irbuilder.CreateFCmpOLT(lhs, rhs, name);
                    case Cmp_le: return irbuilder.CreateFCmpOLE(lhs, rhs, name);
                }
            } else if (type->isa<PtrType>()) {
                switch (cmp->cmp_tag()) {
                    case Cmp_eq: return irbuilder.CreateICmpEQ (lhs, rhs, name);
                    case Cmp_ne: return irbuilder.CreateICmpNE (lhs, rhs, name);
                    default: THORIN_UNREACHABLE;
                }
            }
        } else if (auto arithop = bin->isa<ArithOp>()) {
            auto type = arithop->type();
            bool q = is_type_q(arithop->type()); // quick? -> nsw/nuw/fast float

            if (is_type_f(type)) {
                switch (arithop->arithop_tag()) {
                    case ArithOp_add: return irbuilder.CreateFAdd(lhs, rhs, name);
                    case ArithOp_sub: return irbuilder.CreateFSub(lhs, rhs, name);
                    case ArithOp_mul: return irbuilder.CreateFMul(lhs, rhs, name);
                    case ArithOp_div: return irbuilder.CreateFDiv(lhs, rhs, name);
                    case ArithOp_rem: return irbuilder.CreateFRem(lhs, rhs, name);
                    case ArithOp_and:
                    case ArithOp_or:
                    case ArithOp_xor:
                    case ArithOp_shl:
                    case ArithOp_shr: THORIN_UNREACHABLE;
                }
            } else if (is_type_s(type) || is_type_bool(type)) {
                switch (arithop->arithop_tag()) {
                    case ArithOp_add: return irbuilder.CreateAdd (lhs, rhs, name, false, q);
                    case ArithOp_sub: return irbuilder.CreateSub (lhs, rhs, name, false, q);
                    case ArithOp_mul: return irbuilder.CreateMul (lhs, rhs, name, false, q);
                    case ArithOp_div: return irbuilder.CreateSDiv(lhs, rhs, name);
                    case ArithOp_rem: return irbuilder.CreateSRem(lhs, rhs, name);
                    case ArithOp_and: return irbuilder.CreateAnd (lhs, rhs, name);
                    case ArithOp_or:  return irbuilder.CreateOr  (lhs, rhs, name);
                    case ArithOp_xor: return irbuilder.CreateXor (lhs, rhs, name);
                    case ArithOp_shl: return irbuilder.CreateShl (lhs, rhs, name, false, q);
                    case ArithOp_shr: return irbuilder.CreateAShr(lhs, rhs, name);
                }
            } else if (is_type_u(type) || is_type_bool(type)) {
                switch (arithop->arithop_tag()) {
                    case ArithOp_add: return irbuilder.CreateAdd (lhs, rhs, name, q, false);
                    case ArithOp_sub: return irbuilder.CreateSub (lhs, rhs, name, q, false);
                    case ArithOp_mul: return irbuilder.CreateMul (lhs, rhs, name, q, false);
                    case ArithOp_div: return irbuilder.CreateUDiv(lhs, rhs, name);
                    case ArithOp_rem: return irbuilder.CreateURem(lhs, rhs, name);
                    case ArithOp_and: return irbuilder.CreateAnd (lhs, rhs, name);
                    case ArithOp_or:  return irbuilder.CreateOr  (lhs, rhs, name);
                    case ArithOp_xor: return irbuilder.CreateXor (lhs, rhs, name);
                    case ArithOp_shl: return irbuilder.CreateShl (lhs, rhs, name, q, false);
                    case ArithOp_shr: return irbuilder.CreateLShr(lhs, rhs, name);
                }
            }
        }
    } else if (auto mathop = def->isa<MathOp>()) {
        return emit_mathop(irbuilder, mathop);
    } else if (auto conv = def->isa<ConvOp>()) {
        auto from = emit(conv->from());
        auto src_type = conv->from()->type();
        auto dst_type = conv->type();
        auto to = convert(dst_type);

        if (conv->isa<Cast>()) {
            if (src_type->isa<PtrType>() && dst_type->isa<PtrType>()) {
                return irbuilder.CreatePointerCast(from, to);
            } else if (src_type->isa<PtrType>()) {
                assert(is_type_i(dst_type) || is_type_bool(dst_type));
                return irbuilder.CreatePtrToInt(from, to);
            } else if (dst_type->isa<PtrType>()) {
                assert(is_type_i(src_type) || is_type_bool(src_type));
                return irbuilder.CreateIntToPtr(from, to);
            }

            auto src = src_type->as<PrimType>();
            auto dst = dst_type->as<PrimType>();

            if (is_type_f(src) && is_type_f(dst)) {
                assert(num_bits(src->primtype_tag()) != num_bits(dst->primtype_tag()));
                return irbuilder.CreateFPCast(from, to);
            } else if (is_type_f(src)) {
                if (is_type_s(dst))
                    return irbuilder.CreateFPToSI(from, to);
                return irbuilder.CreateFPToUI(from, to);
            } else if (is_type_f(dst)) {
                if (is_type_s(src))
                    return irbuilder.CreateSIToFP(from, to);
                return irbuilder.CreateUIToFP(from, to);
            } else if (num_bits(src->primtype_tag()) > num_bits(dst->primtype_tag())) {
                if (is_type_i(src) && (is_type_i(dst) || is_type_bool(dst)))
                    return irbuilder.CreateTrunc(from, to);
            } else if (num_bits(src->primtype_tag()) < num_bits(dst->primtype_tag())) {
                if ( is_type_s(src)                       && is_type_i(dst)) return irbuilder.CreateSExt(from, to);
                if ((is_type_u(src) || is_type_bool(src)) && is_type_i(dst)) return irbuilder.CreateZExt(from, to);
            } else if (is_type_i(src) && is_type_i(dst)) {
                assert(num_bits(src->primtype_tag()) == num_bits(dst->primtype_tag()));
                return from;
            }

            assert(false && "unsupported cast");
        } else if (conv->isa<Bitcast>()) {
            return emit_bitcast(irbuilder, conv->from(), dst_type);
        }
    } else if (auto select = def->isa<Select>()) {
        if (def->type()->isa<FnType>())
            return nullptr;

        llvm::Value* cond = emit(select->cond());
        llvm::Value* tval = emit(select->tval());
        llvm::Value* fval = emit(select->fval());
        return irbuilder.CreateSelect(cond, tval, fval);
    } else if (auto align_of = def->isa<AlignOf>()) {
        auto type = convert(align_of->of());
        return irbuilder.getInt64(module().getDataLayout().getABITypeAlignment(type));
    } else if (auto size_of = def->isa<SizeOf>()) {
        auto type = convert(size_of->of());
        return irbuilder.getInt64(module().getDataLayout().getTypeAllocSize(type));
    } else if (auto array = def->isa<DefiniteArray>()) {
        auto type = llvm::cast<llvm::ArrayType>(convert(array->type()));

        // Try to emit it as a constant first
        Array<llvm::Constant*> consts(array->num_ops());
        bool all_consts = true;
        for (size_t i = 0, n = consts.size(); i != n; ++i) {
            consts[i] = llvm::dyn_cast<llvm::Constant>(emit(array->op(i)));
            if (!consts[i]) {
                all_consts = false;
                break;
            }
        }
        if (all_consts)
            return llvm::ConstantArray::get(type, llvm_ref(consts));

        world().wdef(def, "slow: alloca and loads/stores needed for definite array '{}'", def);
        auto alloca = emit_alloca(irbuilder, type, array->name());

        u64 i = 0;
        llvm::Value* args[2] = { irbuilder.getInt64(0), nullptr };
        for (auto op : array->ops()) {
            args[1] = irbuilder.getInt64(i++);
            auto gep = irbuilder.CreateInBoundsGEP(alloca, args, op->name().c_str());
            irbuilder.CreateStore(emit(op), gep);
        }

        return irbuilder.CreateLoad(type, alloca);
    } else if (auto array = def->isa<IndefiniteArray>()) {
        return llvm::UndefValue::get(convert(array->type()));
    } else if (auto agg = def->isa<Aggregate>()) {
        assert(def->isa<Tuple>() || def->isa<StructAgg>() || def->isa<Vector>() || def->isa<Closure>());
        if (is_unit(agg)) return nullptr;

        llvm::Value* llvm_agg = llvm::UndefValue::get(convert(agg->type()));
        if (def->isa<Vector>()) {
            for (size_t i = 0, e = agg->num_ops(); i != e; ++i)
                llvm_agg = irbuilder.CreateInsertElement(llvm_agg, emit(agg->op(i)), irbuilder.getInt32(i));
        } else if (auto closure = def->isa<Closure>()) {
            auto closure_fn = irbuilder.CreatePointerCast(emit(agg->op(0)), llvm_agg->getType()->getStructElementType(0));
            auto val = agg->op(1);
            llvm::Value* env = nullptr;
            if (is_thin(closure->op(1)->type())) {
                if (is_type_unit(val->type())) {
                    env = emit(world().bottom(Closure::environment_type(world())));
                } else {
                    env = emit(world().cast(Closure::environment_type(world()), val));
                }
            } else {
                world().wdef(def, "closure '{}' is leaking memory, type '{}' is too large", def, agg->op(1)->type());
                auto alloc = emit_alloc(irbuilder, val->type(), nullptr);
                irbuilder.CreateStore(emit(val), alloc);
                env = irbuilder.CreatePtrToInt(alloc, convert(Closure::environment_type(world())));
            }
            llvm_agg = irbuilder.CreateInsertValue(llvm_agg, closure_fn, 0);
            llvm_agg = irbuilder.CreateInsertValue(llvm_agg, env, 1);
        } else {
            for (size_t i = 0, e = agg->num_ops(); i != e; ++i)
                llvm_agg = irbuilder.CreateInsertValue(llvm_agg, emit(agg->op(i)), { unsigned(i) });
        }

        return llvm_agg;
    } else if (auto aggop = def->isa<AggOp>()) {
        auto llvm_agg = emit_unsafe(aggop->agg());
        auto llvm_idx = emit(aggop->index());

        bool mem = false;
        if (auto tt = aggop->agg()->type()->isa<TupleType>(); tt && tt->op(0)->isa<MemType>()) mem = true;

        auto copy_to_alloca = [&] () {
            world().wdef(def, "slow: alloca and loads/stores needed for aggregate '{}'", def);
            auto alloca = emit_alloca(irbuilder, llvm_agg->getType(), aggop->name());
            irbuilder.CreateStore(llvm_agg, alloca);

            llvm::Value* args[2] = { irbuilder.getInt64(0), llvm_idx };
            auto gep = irbuilder.CreateInBoundsGEP(alloca, args);
            return std::make_pair(alloca, gep);
        };
        auto copy_to_alloca_or_global = [&] () -> llvm::Value* {
            if (auto constant = llvm::dyn_cast<llvm::Constant>(llvm_agg)) {
                auto global = llvm::cast<llvm::GlobalVariable>(module().getOrInsertGlobal(aggop->agg()->unique_name().c_str(), llvm_agg->getType()));
                global->setLinkage(llvm::GlobalValue::InternalLinkage);
                global->setInitializer(constant);
                return irbuilder.CreateInBoundsGEP(global, { irbuilder.getInt64(0), llvm_idx });
            }
            return copy_to_alloca().second;
        };

        if (auto extract = aggop->isa<Extract>()) {
            if (aggop->agg()->type()->isa<ArrayType>()) {
                return irbuilder.CreateLoad(convert(extract->type()), copy_to_alloca_or_global());
            } else if (extract->agg()->type()->isa<VectorType>()) {
                return irbuilder.CreateExtractElement(llvm_agg, llvm_idx);
            }

            // tuple/struct
            if (is_mem(extract)) return nullptr;

            unsigned offset = 0;
            if (mem) {
                if (aggop->agg()->type()->num_ops() == 2) return llvm_agg;
                offset = 1;
            }

            return irbuilder.CreateExtractValue(llvm_agg, {primlit_value<unsigned>(aggop->index()) - offset});
        }

        auto insert = def->as<Insert>();
        auto value = emit(insert->value());

        // TODO deal with mem - but I think for now this case shouldn't happen

        if (insert->agg()->type()->isa<ArrayType>()) {
            auto p = copy_to_alloca();
            irbuilder.CreateStore(emit(aggop->as<Insert>()->value()), p.second);
            return irbuilder.CreateLoad(convert(insert->type()), p.first);
        } else if (insert->agg()->type()->isa<VectorType>()) {
            return irbuilder.CreateInsertElement(llvm_agg, emit(aggop->as<Insert>()->value()), llvm_idx);
        }
        // tuple/struct
        return irbuilder.CreateInsertValue(llvm_agg, value, {primlit_value<unsigned>(aggop->index())});
    } else if (auto variant_index = def->isa<VariantIndex>()) {
        auto llvm_value = emit(variant_index->op(0));
        auto tag_value = irbuilder.CreateExtractValue(llvm_value, { 1 });
        return irbuilder.CreateIntCast(tag_value, convert(variant_index->type()), false);
    } else if (auto variant_extract = def->isa<VariantExtract>()) {
        auto variant_value = variant_extract->op(0);
        auto llvm_value    = emit(variant_value);
        auto target_type   = variant_value->type()->op(variant_extract->index());
        if (is_type_unit(target_type))
            return nullptr;

        auto payload_value = irbuilder.CreateExtractValue(llvm_value, { 0 });
        return create_tmp_alloca(irbuilder, payload_value->getType(), [&] (llvm::AllocaInst* alloca) {
            irbuilder.CreateStore(payload_value, alloca);
            auto addr_space = alloca->getType()->getPointerAddressSpace();
            auto payload_addr = irbuilder.CreatePointerCast(alloca, llvm::PointerType::get(convert(target_type), addr_space));
            return irbuilder.CreateLoad(convert(variant_extract->type()), payload_addr);
        });
    } else if (auto variant_ctor = def->isa<Variant>()) {
        auto llvm_type = convert(variant_ctor->type());
        auto tag_value = irbuilder.getIntN(llvm_type->getStructElementType(1)->getScalarSizeInBits(), variant_ctor->index());

        return create_tmp_alloca(irbuilder, llvm_type, [&] (llvm::AllocaInst* alloca) {
            auto tag_addr = irbuilder.CreateInBoundsGEP(alloca, { irbuilder.getInt32(0), irbuilder.getInt32(1) });
            irbuilder.CreateStore(tag_value, tag_addr);

            // Do not store anything if the payload is unit
            if (!is_type_unit(variant_ctor->op(0)->type())) {
                auto payload_value = emit(variant_ctor->op(0));
                auto payload_addr = irbuilder.CreatePointerCast(
                    irbuilder.CreateInBoundsGEP(alloca, { irbuilder.getInt32(0), irbuilder.getInt32(0) }),
                    llvm::PointerType::get(payload_value->getType(), alloca->getType()->getPointerAddressSpace()));
                irbuilder.CreateStore(payload_value, payload_addr);
            }
            return irbuilder.CreateLoad(convert(variant_ctor->type()), alloca);
        });
    } else if (auto primlit = def->isa<PrimLit>()) {
        llvm::Type* llvm_type = convert(primlit->type());
        Box box = primlit->value();

        switch (primlit->primtype_tag()) {
            case PrimType_bool:                     return irbuilder. getInt1(box.get_bool());
            case PrimType_ps8:  case PrimType_qs8:  return irbuilder. getInt8(box. get_s8());
            case PrimType_pu8:  case PrimType_qu8:  return irbuilder. getInt8(box. get_u8());
            case PrimType_ps16: case PrimType_qs16: return irbuilder.getInt16(box.get_s16());
            case PrimType_pu16: case PrimType_qu16: return irbuilder.getInt16(box.get_u16());
            case PrimType_ps32: case PrimType_qs32: return irbuilder.getInt32(box.get_s32());
            case PrimType_pu32: case PrimType_qu32: return irbuilder.getInt32(box.get_u32());
            case PrimType_ps64: case PrimType_qs64: return irbuilder.getInt64(box.get_s64());
            case PrimType_pu64: case PrimType_qu64: return irbuilder.getInt64(box.get_u64());
            case PrimType_pf16: case PrimType_qf16: return llvm::ConstantFP::get(llvm_type, box.get_f16());
            case PrimType_pf32: case PrimType_qf32: return llvm::ConstantFP::get(llvm_type, box.get_f32());
            case PrimType_pf64: case PrimType_qf64: return llvm::ConstantFP::get(llvm_type, box.get_f64());
        }
    } else if (auto bottom = def->isa<Bottom>()) {
        return llvm::UndefValue::get(convert(bottom->type()));
    } else if (auto alloc = def->isa<Alloc>()) {
        emit_unsafe(alloc->mem());
        return emit_alloc(irbuilder, alloc->alloced_type(), alloc->extra());
    } else if (auto slot = def->isa<Slot>()) {
        return emit_alloca(irbuilder, convert(slot->type()->as<PtrType>()->pointee()), slot->unique_name());
    } else if (auto vector = def->isa<Vector>()) {
        llvm::Value* vec = llvm::UndefValue::get(convert(vector->type()));
        for (size_t i = 0, e = vector->num_ops(); i != e; ++i)
            vec = irbuilder.CreateInsertElement(vec, emit(vector->op(i)), emit(world().literal_pu32(i, vector->loc())));

        return vec;
    } else if (auto global = def->isa<Global>()) {
        return emit_global(global);
    }

    THORIN_UNREACHABLE;
}

void CodeGen::emit_phi_arg(llvm::IRBuilder<>& irbuilder, const Param* param, llvm::Value* value) {
    llvm::cast<llvm::PHINode>(defs_[param])->addIncoming(value, irbuilder.GetInsertBlock());
}

/*
 * emit: special overridable methods
 */

llvm::Value* CodeGen::emit_alloc(llvm::IRBuilder<>& irbuilder, const Type* type, const Def* extra) {
    auto llvm_malloc = runtime_->get(get_alloc_name().c_str());
    auto alloced_type = convert(type);
    llvm::CallInst* void_ptr;
    auto layout = module().getDataLayout();
    if (auto array = type->isa<IndefiniteArrayType>()) {
        assert(extra);
        auto size = irbuilder.CreateAdd(
                irbuilder.getInt64(layout.getTypeAllocSize(alloced_type)),
                irbuilder.CreateMul(irbuilder.CreateIntCast(emit(extra), irbuilder.getInt64Ty(), false),
                                     irbuilder.getInt64(layout.getTypeAllocSize(convert(array->elem_type())))));
        llvm::Value* malloc_args[] = { irbuilder.getInt32(0), size };
        void_ptr = irbuilder.CreateCall(llvm_malloc, malloc_args);
    } else {
        llvm::Value* malloc_args[] = { irbuilder.getInt32(0), irbuilder.getInt64(layout.getTypeAllocSize(alloced_type)) };
        void_ptr = irbuilder.CreateCall(llvm_malloc, malloc_args);
    }

    return irbuilder.CreatePointerCast(void_ptr, llvm::PointerType::get(alloced_type, 0));
}

llvm::AllocaInst* CodeGen::emit_alloca(llvm::IRBuilder<>& irbuilder, llvm::Type* type, const std::string& name) {
    // Emit the alloca in the entry block
    auto entry = &irbuilder.GetInsertBlock()->getParent()->getEntryBlock();
    auto layout = module().getDataLayout();
    llvm::AllocaInst* alloca;
    if (entry->empty())
        alloca = new llvm::AllocaInst(type, layout.getAllocaAddrSpace(), nullptr, name, entry);
    else
        alloca = new llvm::AllocaInst(type, layout.getAllocaAddrSpace(), nullptr, name, entry->getFirstNonPHIOrDbg());
<<<<<<< HEAD
    alloca->setAlignment(llvm::MaybeAlign(layout.getABITypeAlignment(type)).valueOrOne());
=======
    alloca->setAlignment(layout.getABITypeAlign(type));
>>>>>>> b8a9f7de
    return alloca;
}

llvm::Value* CodeGen::emit_bitcast(llvm::IRBuilder<>& irbuilder, const Def* val, const Type* dst_type) {
    auto from = emit(val);
    auto src_type = val->type();
    auto to = convert(dst_type);
    if (from->getType()->isAggregateType() || to->isAggregateType())
        world().edef(val, "bitcast from or to aggregate types not allowed: bitcast from '{}' to '{}'", src_type, dst_type);
    if (src_type->isa<PtrType>() && dst_type->isa<PtrType>())
        return irbuilder.CreatePointerCast(from, to);
    return irbuilder.CreateBitCast(from, to);
}

llvm::Value* CodeGen::emit_global(const Global* global) {
    llvm::Value* val;
    if (auto continuation = global->init()->isa_continuation())
        val = emit(continuation);
    else {
        auto llvm_type = convert(global->alloced_type());
        auto var = llvm::cast<llvm::GlobalVariable>(module().getOrInsertGlobal(global->unique_name().c_str(), llvm_type));
        var->setConstant(!global->is_mutable());
        var->setLinkage(llvm::GlobalValue::InternalLinkage);
        if (global->init()->isa<Bottom>())
            var->setInitializer(llvm::Constant::getNullValue(llvm_type)); // HACK
        else
            var->setInitializer(llvm::cast<llvm::Constant>(emit(global->init())));
        val = var;
    }
    return val;
}

llvm::GlobalVariable* CodeGen::emit_global_variable(llvm::Type* type, const std::string& name, unsigned addr_space, bool init_undef) {
    auto init = init_undef ? llvm::UndefValue::get(type) : llvm::Constant::getNullValue(type);
    return new llvm::GlobalVariable(module(), type, false, llvm::GlobalValue::InternalLinkage, init, name, nullptr, llvm::GlobalVariable::NotThreadLocal, addr_space);
}

static inline std::string intrinsic_suffix(const thorin::PrimType* type) {
    switch (type->primtype_tag()) {
        case PrimType_qf32:
        case PrimType_pf32:
            return "f32";
        case PrimType_qf64:
        case PrimType_pf64:
            return "f64";
        default:
            THORIN_UNREACHABLE;
    }
}

llvm::Value* CodeGen::emit_mathop(llvm::IRBuilder<>& irbuilder, const MathOp* mathop) {
    static const std::unordered_map<MathOpTag, std::string> intrinsic_prefixes = {
        { MathOp_copysign, "llvm.copysign." },
        { MathOp_fabs,     "llvm.fabs." },
        { MathOp_fmin,     "llvm.minnum." },
        { MathOp_fmax,     "llvm.maxnum." },
        { MathOp_round,    "llvm.round." },
        { MathOp_floor,    "llvm.floor." },
        { MathOp_ceil,     "llvm.ceil." },
        { MathOp_cos,      "llvm.cos." },
        { MathOp_sin,      "llvm.sin." },
        { MathOp_sqrt,     "llvm.sqrt." },
        { MathOp_pow,      "llvm.pow." },
        { MathOp_exp,      "llvm.exp." },
        { MathOp_exp2,     "llvm.exp2." },
        { MathOp_log,      "llvm.log." },
        { MathOp_log2,     "llvm.log2." },
        { MathOp_log10,    "llvm.log10." }
    };
    static const std::unordered_map<MathOpTag, std::string> math_function_prefix = {
        { MathOp_tan,   "tan" },
        { MathOp_acos,  "acos" },
        { MathOp_asin,  "asin" },
        { MathOp_atan,  "atan" },
        { MathOp_atan2, "atan2" },
        { MathOp_cbrt,  "cbrt" },
    };

    std::string function_name;
    if (auto it = intrinsic_prefixes.find(mathop->mathop_tag()); it != intrinsic_prefixes.end()) {
        function_name = it->second + intrinsic_suffix(mathop->type());
    } else if (auto it = math_function_prefix.find(mathop->mathop_tag()); it != math_function_prefix.end()) {
        auto primtype_tag = mathop->type()->as<PrimType>()->primtype_tag();
        function_name = it->second + ((primtype_tag == PrimType_qf32 || primtype_tag == PrimType_pf32) ? "f" : "");
    } else
        THORIN_UNREACHABLE;

    return call_math_function(irbuilder, mathop, function_name);
}

llvm::Value* CodeGen::call_math_function(llvm::IRBuilder<>& irbuilder, const MathOp* mathop, const std::string& function_name) {
    if (mathop->num_ops() == 1) {
        // Unary mathematical operations
        auto arg = emit(mathop->op(0));
        auto fn_type = llvm::FunctionType::get(arg->getType(), { arg->getType() }, false);
        auto fn = llvm::cast<llvm::Function>(module().getOrInsertFunction(function_name, fn_type).getCallee()->stripPointerCasts());
        return irbuilder.CreateCall(fn, { arg });
    } else if (mathop->num_ops() == 2) {
        // Binary mathematical operations
        auto left = emit(mathop->op(0));
        auto right = emit(mathop->op(1));
        auto fn_type = llvm::FunctionType::get(left->getType(), { left->getType(), right->getType() }, false);
        auto fn = llvm::cast<llvm::Function>(module().getOrInsertFunction(function_name, fn_type).getCallee()->stripPointerCasts());
        return irbuilder.CreateCall(fn, { left, right });
    }
    THORIN_UNREACHABLE;
}

llvm::Value* CodeGen::emit_load(llvm::IRBuilder<>& irbuilder, const Load* load) {
    emit_unsafe(load->mem());
    auto ptr = emit(load->ptr());
<<<<<<< HEAD
    if (auto vectype = load->out_val_type()->isa<VectorType>(); vectype && vectype->is_vector()) {
        auto align = module().getDataLayout().getABITypeAlignment(ptr->getType()->getScalarType()->getPointerElementType());
        auto result = irbuilder.CreateMaskedGather(ptr, llvm::MaybeAlign(align).valueOrOne());
        return result;
    } else {
        auto result = irbuilder.CreateLoad(convert(load->out_val_type()), ptr);
        auto align = module().getDataLayout().getABITypeAlignment(ptr->getType()->getPointerElementType());
        result->setAlignment(llvm::MaybeAlign(align).valueOrOne());
        return result;
    }
=======
    auto result = irbuilder.CreateLoad(ptr);
    auto align = module().getDataLayout().getABITypeAlign(ptr->getType()->getPointerElementType());
    result->setAlignment(align);
    return result;
>>>>>>> b8a9f7de
}

llvm::Value* CodeGen::emit_store(llvm::IRBuilder<>& irbuilder, const Store* store) {
    emit_unsafe(store->mem());
    auto ptr = emit(store->ptr());
<<<<<<< HEAD
    if (auto vectype = store->val()->type()->isa<VectorType>(); vectype && vectype->is_vector()) {
        auto align = module().getDataLayout().getABITypeAlignment(ptr->getType()->getScalarType()->getPointerElementType());
        auto result = irbuilder.CreateMaskedScatter(emit(store->val()), ptr, llvm::MaybeAlign(align).valueOrOne());
        return nullptr;
    } else {
        auto result = irbuilder.CreateStore(emit(store->val()), ptr);
        auto align = module().getDataLayout().getABITypeAlignment(ptr->getType()->getPointerElementType());
        result->setAlignment(llvm::MaybeAlign(align).valueOrOne());
        return nullptr;
    }
=======
    auto result = irbuilder.CreateStore(emit(store->val()), ptr);
    auto align = module().getDataLayout().getABITypeAlign(ptr->getType()->getPointerElementType());
    result->setAlignment(align);
    return nullptr;
>>>>>>> b8a9f7de
}

llvm::Value* CodeGen::emit_lea(llvm::IRBuilder<>& irbuilder, const LEA* lea) {
    if (lea->ptr_pointee()->isa<TupleType>() || lea->ptr_pointee()->isa<StructType>())
        return irbuilder.CreateStructGEP(convert(lea->ptr_pointee()), emit(lea->ptr()), primlit_value<u32>(lea->index()));

    assert(lea->ptr_pointee()->isa<ArrayType>() || lea->ptr_pointee()->isa<VectorType>());
    llvm::Value* args[2] = { irbuilder.getInt64(0), emit(lea->index()) };
    return irbuilder.CreateInBoundsGEP(emit(lea->ptr()), args);
}

llvm::Value* CodeGen::emit_assembly(llvm::IRBuilder<>& irbuilder, const Assembly* assembly) {
    emit_unsafe(assembly->mem());
    auto out_type = assembly->type();
    llvm::Type* res_type;
    bool mem_only = false;

    if (out_type->isa<TupleType>()) {
        if (out_type->num_ops() == 2)
            res_type = convert(assembly->type()->op(1));
        else
            res_type = convert(world().tuple_type(assembly->type()->ops().skip_front()));
    } else {
        res_type = llvm::Type::getVoidTy(context());
        mem_only = true;
    }

    size_t num_inputs = assembly->num_inputs();
    auto input_values = Array<llvm::Value*>(num_inputs);
    auto input_types  = Array<llvm::Type* >(num_inputs);
    for (size_t i = 0; i != num_inputs; ++i) {
        input_values[i] = emit(assembly->input(i));
        input_types [i] = convert(assembly->input(i)->type());
    }

    auto fn_type = llvm::FunctionType::get(res_type, llvm_ref(input_types), false);

    std::string constraints;
    for (auto con : assembly->output_constraints())
        constraints += con + ",";
    for (auto con : assembly->input_constraints())
        constraints += con + ",";
    for (auto clob : assembly->clobbers())
        constraints += "~{" + clob + "},";
    // clang always marks those registers as clobbered, so we will do so as well
    constraints += "~{dirflag},~{fpsr},~{flags}";

    if (!llvm::InlineAsm::Verify(fn_type, constraints))
        world().edef(assembly, "constraints and input and output types of inline assembly do not match");

    auto asm_expr = llvm::InlineAsm::get(fn_type, assembly->asm_template(), constraints,
            assembly->has_sideeffects(), assembly->is_alignstack(),
            assembly->is_inteldialect() ? llvm::InlineAsm::AsmDialect::AD_Intel : llvm::InlineAsm::AsmDialect::AD_ATT);
    auto res = irbuilder.CreateCall(asm_expr, llvm_ref(input_values));

    return mem_only ? nullptr : res;
}

/*
 * emit intrinsic
 */

Continuation* CodeGen::emit_intrinsic(llvm::IRBuilder<>& irbuilder, Continuation* continuation) {
    auto callee = continuation->callee()->as_continuation();
    switch (callee->intrinsic()) {
        case Intrinsic::Atomic:      return emit_atomic(irbuilder, continuation);
        case Intrinsic::AtomicLoad:  return emit_atomic_load(irbuilder, continuation);
        case Intrinsic::AtomicStore: return emit_atomic_store(irbuilder, continuation);
        case Intrinsic::CmpXchg:     return emit_cmpxchg(irbuilder, continuation);
        case Intrinsic::Reserve:     return emit_reserve(irbuilder, continuation);
        case Intrinsic::CUDA:        return runtime_->emit_host_code(*this, irbuilder, Runtime::CUDA_PLATFORM,   ".cu",     continuation);
        case Intrinsic::NVVM:        return runtime_->emit_host_code(*this, irbuilder, Runtime::CUDA_PLATFORM,   ".nvvm",   continuation);
        case Intrinsic::OpenCL:      return runtime_->emit_host_code(*this, irbuilder, Runtime::OPENCL_PLATFORM, ".cl",     continuation);
        case Intrinsic::AMDGPU:      return runtime_->emit_host_code(*this, irbuilder, Runtime::HSA_PLATFORM,    ".amdgpu", continuation);
        case Intrinsic::HLS:         return emit_hls(irbuilder, continuation);
        case Intrinsic::Parallel:    return emit_parallel(irbuilder, continuation);
        case Intrinsic::Fibers:      return emit_fibers(irbuilder, continuation);
        case Intrinsic::Spawn:       return emit_spawn(irbuilder, continuation);
        case Intrinsic::Sync:        return emit_sync(irbuilder, continuation);
#if THORIN_ENABLE_RV
        case Intrinsic::Vectorize:   return emit_vectorize_continuation(irbuilder, continuation);
#else
        case Intrinsic::Vectorize:   throw std::runtime_error("rebuild with RV support");
#endif
        default: THORIN_UNREACHABLE;
    }
}

Continuation* CodeGen::emit_atomic(llvm::IRBuilder<>& irbuilder, Continuation* continuation) {
    assert(continuation->num_args() == 7 && "required arguments are missing");
    // atomic tag: Xchg Add Sub And Nand Or Xor Max Min UMax UMin FAdd FSub
    u32 binop_tag = continuation->arg(1)->as<PrimLit>()->qu32_value();
    assert(int(llvm::AtomicRMWInst::BinOp::Xchg) <= int(binop_tag) && int(binop_tag) <= int(llvm::AtomicRMWInst::BinOp::FSub) && "unsupported atomic");
    auto binop = (llvm::AtomicRMWInst::BinOp)binop_tag;
    auto is_valid_fop = is_type_f(continuation->arg(3)->type()) &&
                        (binop == llvm::AtomicRMWInst::BinOp::Xchg || binop == llvm::AtomicRMWInst::BinOp::FAdd || binop == llvm::AtomicRMWInst::BinOp::FSub);
    if (is_type_f(continuation->arg(3)->type()) && !is_valid_fop)
        world().edef(continuation->arg(3), "atomic {} is not supported for float types", binop_tag);
    else if (!is_type_i(continuation->arg(3)->type()) && !is_valid_fop)
        world().edef(continuation->arg(3), "atomic {} is only supported for int types", binop_tag);
    auto ptr = emit(continuation->arg(2));
    auto val = emit(continuation->arg(3));
    u32 order_tag = continuation->arg(4)->as<PrimLit>()->qu32_value();
    assert(int(llvm::AtomicOrdering::NotAtomic) <= int(order_tag) && int(order_tag) <= int(llvm::AtomicOrdering::SequentiallyConsistent) && "unsupported atomic ordering");
    auto order = (llvm::AtomicOrdering)order_tag;
    auto scope = continuation->arg(5)->as<ConvOp>()->from()->as<Global>()->init()->as<DefiniteArray>();
    auto cont = continuation->arg(6)->as_continuation();
    auto align = module().getDataLayout().getABITypeAlignment(ptr->getType()->getPointerElementType());
    auto call = irbuilder.CreateAtomicRMW(binop, ptr, val, llvm::MaybeAlign(align), order, context_->getOrInsertSyncScopeID(scope->as_string()));
    emit_phi_arg(irbuilder, cont->param(1), call);
    return cont;
}

Continuation* CodeGen::emit_atomic_load(llvm::IRBuilder<>& irbuilder, Continuation* continuation) {
    assert(continuation->num_args() == 5 && "required arguments are missing");
    auto ptr = emit(continuation->arg(1));
    u32 tag = continuation->arg(2)->as<PrimLit>()->qu32_value();
    assert(int(llvm::AtomicOrdering::NotAtomic) <= int(tag) && int(tag) <= int(llvm::AtomicOrdering::SequentiallyConsistent) && "unsupported atomic ordering");
    auto order = (llvm::AtomicOrdering)tag;
    auto scope = continuation->arg(3)->as<ConvOp>()->from()->as<Global>()->init()->as<DefiniteArray>();
    auto cont = continuation->arg(4)->as_continuation();
<<<<<<< HEAD
    auto load = irbuilder.CreateLoad(convert(continuation->arg(1)->type()->as<PtrType>()->pointee()), ptr);
    auto align = module().getDataLayout().getABITypeAlignment(ptr->getType()->getPointerElementType());
    load->setAlignment(llvm::MaybeAlign(align).valueOrOne());
=======
    auto load = irbuilder.CreateLoad(ptr);
    auto align = module().getDataLayout().getABITypeAlign(ptr->getType()->getPointerElementType());
    load->setAlignment(align);
>>>>>>> b8a9f7de
    load->setAtomic(order, context_->getOrInsertSyncScopeID(scope->as_string()));
    emit_phi_arg(irbuilder, cont->param(1), load);
    return cont;
}

Continuation* CodeGen::emit_atomic_store(llvm::IRBuilder<>& irbuilder, Continuation* continuation) {
    assert(continuation->num_args() == 6 && "required arguments are missing");
    auto ptr = emit(continuation->arg(1));
    auto val = emit(continuation->arg(2));
    u32 tag = continuation->arg(3)->as<PrimLit>()->qu32_value();
    assert(int(llvm::AtomicOrdering::NotAtomic) <= int(tag) && int(tag) <= int(llvm::AtomicOrdering::SequentiallyConsistent) && "unsupported atomic ordering");
    auto order = (llvm::AtomicOrdering)tag;
    auto scope = continuation->arg(4)->as<ConvOp>()->from()->as<Global>()->init()->as<DefiniteArray>();
    auto cont = continuation->arg(5)->as_continuation();
    auto store = irbuilder.CreateStore(val, ptr);
<<<<<<< HEAD
    auto align = module().getDataLayout().getABITypeAlignment(ptr->getType()->getPointerElementType());
    store->setAlignment(llvm::MaybeAlign(align).valueOrOne());
=======
    auto align = module().getDataLayout().getABITypeAlign(ptr->getType()->getPointerElementType());
    store->setAlignment(align);
>>>>>>> b8a9f7de
    store->setAtomic(order, context_->getOrInsertSyncScopeID(scope->as_string()));
    return cont;
}

Continuation* CodeGen::emit_cmpxchg(llvm::IRBuilder<>& irbuilder, Continuation* continuation) {
    assert(continuation->num_args() == 7 && "required arguments are missing");
    if (!is_type_i(continuation->arg(3)->type()))
        world().edef(continuation->arg(3), "cmpxchg only supported for integer types");
    auto ptr  = emit(continuation->arg(1));
    auto cmp  = emit(continuation->arg(2));
    auto val  = emit(continuation->arg(3));
    u32 order_tag = continuation->arg(4)->as<PrimLit>()->qu32_value();
    assert(int(llvm::AtomicOrdering::NotAtomic) <= int(order_tag) && int(order_tag) <= int(llvm::AtomicOrdering::SequentiallyConsistent) && "unsupported atomic ordering");
    auto order = (llvm::AtomicOrdering)order_tag;
    auto scope = continuation->arg(5)->as<ConvOp>()->from()->as<Global>()->init()->as<DefiniteArray>();
    auto cont = continuation->arg(6)->as_continuation();
    auto align = module().getDataLayout().getABITypeAlignment(ptr->getType()->getPointerElementType());
    auto call = irbuilder.CreateAtomicCmpXchg(ptr, cmp, val, llvm::MaybeAlign(align), order, order, context_->getOrInsertSyncScopeID(scope->as_string()));
    emit_phi_arg(irbuilder, cont->param(1), irbuilder.CreateExtractValue(call, 0));
    emit_phi_arg(irbuilder, cont->param(2), irbuilder.CreateExtractValue(call, 1));
    return cont;
}

Continuation* CodeGen::emit_reserve(llvm::IRBuilder<>&, const Continuation* continuation) {
    world().edef(continuation, "reserve_shared: only allowed in device code"); // TODO debug
    THORIN_UNREACHABLE;
}

Continuation* CodeGen::emit_reserve_shared(llvm::IRBuilder<>& irbuilder, const Continuation* continuation, bool init_undef) {
    assert(continuation->num_args() == 3 && "required arguments are missing");
    if (!continuation->arg(1)->isa<PrimLit>())
        world().edef(continuation->arg(1), "reserve_shared: couldn't extract memory size");
    auto num_elems = continuation->arg(1)->as<PrimLit>()->ps32_value();
    auto cont = continuation->arg(2)->as_continuation();
    auto type = convert(cont->param(1)->type());
    // construct array type
    auto elem_type = cont->param(1)->type()->as<PtrType>()->pointee()->as<ArrayType>()->elem_type();
    auto smem_type = this->convert(continuation->world().definite_array_type(elem_type, num_elems));
    auto name = continuation->unique_name();
    // NVVM doesn't allow '.' in global identifier
    std::replace(name.begin(), name.end(), '.', '_');
    auto global = emit_global_variable(smem_type, name, 3, init_undef);
    auto call = irbuilder.CreatePointerCast(global, type);
    emit_phi_arg(irbuilder, cont->param(1), call);
    return cont;
}

/*
 * backend-specific stuff
 */

Continuation* CodeGen::emit_hls(llvm::IRBuilder<>& irbuilder, Continuation* continuation) {
    std::vector<llvm::Value*> args(continuation->num_args()-3);
    Continuation* ret = nullptr;
    for (size_t i = 2, j = 0; i < continuation->num_args(); ++i) {
        if (auto cont = continuation->arg(i)->isa_continuation()) {
            ret = cont;
            continue;
        }
        args[j++] = emit(continuation->arg(i));
    }
    auto callee = continuation->arg(1)->as<Global>()->init()->as_continuation();
    callee->make_external();
    irbuilder.CreateCall(emit_fun_decl(callee), args);
    assert(ret);
    return ret;
}

/*
 * helpers
 */

void CodeGen::create_loop(llvm::IRBuilder<>& irbuilder, llvm::Value* lower, llvm::Value* upper, llvm::Value* increment, llvm::Function* entry, std::function<void(llvm::Value*)> fun) {
    auto head = llvm::BasicBlock::Create(context(), "head", entry);
    auto body = llvm::BasicBlock::Create(context(), "body", entry);
    auto exit = llvm::BasicBlock::Create(context(), "exit", entry);
    // create loop phi and connect init value
    auto loop_counter = llvm::PHINode::Create(irbuilder.getInt32Ty(), 2U, "parallel_loop_phi", head);
    loop_counter->addIncoming(lower, irbuilder.GetInsertBlock());
    // connect head
    irbuilder.CreateBr(head);
    irbuilder.SetInsertPoint(head);
    auto cond = irbuilder.CreateICmpSLT(loop_counter, upper);
    irbuilder.CreateCondBr(cond, body, exit);
    irbuilder.SetInsertPoint(body);

    // add instructions to the loop body
    fun(loop_counter);

    // inc loop counter
    loop_counter->addIncoming(irbuilder.CreateAdd(loop_counter, increment), body);
    irbuilder.CreateBr(head);
    irbuilder.SetInsertPoint(exit);
}

llvm::Value* CodeGen::create_tmp_alloca(llvm::IRBuilder<>& irbuilder, llvm::Type* type, std::function<llvm::Value* (llvm::AllocaInst*)> fun) {
    auto alloca = emit_alloca(irbuilder, type, "tmp_alloca");
    auto size = irbuilder.getInt64(module().getDataLayout().getTypeAllocSize(type));

    irbuilder.CreateLifetimeStart(alloca, size);
    auto result = fun(alloca);
    irbuilder.CreateLifetimeEnd(alloca, size);
    return result;
}

//------------------------------------------------------------------------------

}<|MERGE_RESOLUTION|>--- conflicted
+++ resolved
@@ -243,11 +243,7 @@
     if (vector_length(type) == 1)
         return types_[type] = llvm_type;
 
-<<<<<<< HEAD
-    llvm_type = llvm::VectorType::get(llvm_type, vector_length(type), false);
-=======
     llvm_type = llvm::FixedVectorType::get(llvm_type, vector_length(type));
->>>>>>> b8a9f7de
     return types_[type] = llvm_type;
 }
 
@@ -371,11 +367,7 @@
     irbuilder.SetInsertPoint(bb);
 
     if (debug())
-<<<<<<< HEAD
-        irbuilder.SetCurrentDebugLocation(llvm::DebugLoc(llvm::DILocation::get(context(), cont->loc().begin.row, cont->loc().begin.col, discope_)));
-=======
         irbuilder.SetCurrentDebugLocation(llvm::DILocation::get(discope_->getContext(), cont->loc().begin.row, cont->loc().begin.col, discope_));
->>>>>>> b8a9f7de
 
     if (entry_ == cont) {
         auto arg = fct->arg_begin();
@@ -502,11 +494,7 @@
 
         llvm::CallInst* call = nullptr;
         if (auto callee = continuation->callee()->isa_continuation()) {
-<<<<<<< HEAD
-            call = irbuilder.CreateCall(llvm::cast<llvm::FunctionType>(convert(callee->type())), emit(callee), args);
-=======
             call = irbuilder.CreateCall(llvm::cast<llvm::Function>(emit(callee)), args);
->>>>>>> b8a9f7de
             if (callee->is_exported())
                 call->setCallingConv(kernel_calling_convention_);
             else if (callee->cc() == CC::Device)
@@ -517,12 +505,8 @@
             // must be a closure
             auto closure = emit(callee);
             args.push_back(irbuilder.CreateExtractValue(closure, 1));
-<<<<<<< HEAD
-            call = irbuilder.CreateCall(llvm::cast<llvm::FunctionType>(convert(callee->type())), irbuilder.CreateExtractValue(closure, 0), args);
-=======
             auto func = irbuilder.CreateExtractValue(closure, 0);
             call = irbuilder.CreateCall(llvm::cast<llvm::FunctionType>(func->getType()), func, args);
->>>>>>> b8a9f7de
         }
 
         // must be call + continuation --- call + return has been removed by codegen_prepare
@@ -571,14 +555,9 @@
 llvm::Value* CodeGen::emit_bb(BB& bb, const Def* def) {
     auto& irbuilder = *bb.second;
 
-<<<<<<< HEAD
-    if (debug())
-        irbuilder.SetCurrentDebugLocation(llvm::DebugLoc(llvm::DILocation::get(context(), def->loc().begin.row, def->loc().begin.col, discope_)));
-=======
     // TODO
     //if (debug())
         //irbuilder.SetCurrentDebugLocation(llvm::DILocation::get(discope_->getContext(), def->loc().begin.row, def->loc().begin.col, discope_));
->>>>>>> b8a9f7de
 
     if (false) {}
     else if (auto load = def->isa<Load>())           return emit_load(irbuilder, load);
@@ -967,11 +946,7 @@
         alloca = new llvm::AllocaInst(type, layout.getAllocaAddrSpace(), nullptr, name, entry);
     else
         alloca = new llvm::AllocaInst(type, layout.getAllocaAddrSpace(), nullptr, name, entry->getFirstNonPHIOrDbg());
-<<<<<<< HEAD
-    alloca->setAlignment(llvm::MaybeAlign(layout.getABITypeAlignment(type)).valueOrOne());
-=======
     alloca->setAlignment(layout.getABITypeAlign(type));
->>>>>>> b8a9f7de
     return alloca;
 }
 
@@ -1083,45 +1058,31 @@
 llvm::Value* CodeGen::emit_load(llvm::IRBuilder<>& irbuilder, const Load* load) {
     emit_unsafe(load->mem());
     auto ptr = emit(load->ptr());
-<<<<<<< HEAD
     if (auto vectype = load->out_val_type()->isa<VectorType>(); vectype && vectype->is_vector()) {
-        auto align = module().getDataLayout().getABITypeAlignment(ptr->getType()->getScalarType()->getPointerElementType());
-        auto result = irbuilder.CreateMaskedGather(ptr, llvm::MaybeAlign(align).valueOrOne());
+        auto align = module().getDataLayout().getABITypeAlign(ptr->getType()->getPointerElementType());
+        auto result = irbuilder.CreateMaskedGather(ptr, align);
         return result;
     } else {
         auto result = irbuilder.CreateLoad(convert(load->out_val_type()), ptr);
-        auto align = module().getDataLayout().getABITypeAlignment(ptr->getType()->getPointerElementType());
-        result->setAlignment(llvm::MaybeAlign(align).valueOrOne());
+        auto align = module().getDataLayout().getABITypeAlign(ptr->getType()->getPointerElementType());
+        result->setAlignment(align);
         return result;
     }
-=======
-    auto result = irbuilder.CreateLoad(ptr);
-    auto align = module().getDataLayout().getABITypeAlign(ptr->getType()->getPointerElementType());
-    result->setAlignment(align);
-    return result;
->>>>>>> b8a9f7de
 }
 
 llvm::Value* CodeGen::emit_store(llvm::IRBuilder<>& irbuilder, const Store* store) {
     emit_unsafe(store->mem());
     auto ptr = emit(store->ptr());
-<<<<<<< HEAD
     if (auto vectype = store->val()->type()->isa<VectorType>(); vectype && vectype->is_vector()) {
-        auto align = module().getDataLayout().getABITypeAlignment(ptr->getType()->getScalarType()->getPointerElementType());
-        auto result = irbuilder.CreateMaskedScatter(emit(store->val()), ptr, llvm::MaybeAlign(align).valueOrOne());
+        auto align = module().getDataLayout().getABITypeAlign(ptr->getType()->getPointerElementType());
+        auto result = irbuilder.CreateMaskedScatter(emit(store->val()), ptr, align);
         return nullptr;
     } else {
         auto result = irbuilder.CreateStore(emit(store->val()), ptr);
-        auto align = module().getDataLayout().getABITypeAlignment(ptr->getType()->getPointerElementType());
-        result->setAlignment(llvm::MaybeAlign(align).valueOrOne());
+        auto align = module().getDataLayout().getABITypeAlign(ptr->getType()->getPointerElementType());
+        result->setAlignment(align);
         return nullptr;
     }
-=======
-    auto result = irbuilder.CreateStore(emit(store->val()), ptr);
-    auto align = module().getDataLayout().getABITypeAlign(ptr->getType()->getPointerElementType());
-    result->setAlignment(align);
-    return nullptr;
->>>>>>> b8a9f7de
 }
 
 llvm::Value* CodeGen::emit_lea(llvm::IRBuilder<>& irbuilder, const LEA* lea) {
@@ -1243,15 +1204,9 @@
     auto order = (llvm::AtomicOrdering)tag;
     auto scope = continuation->arg(3)->as<ConvOp>()->from()->as<Global>()->init()->as<DefiniteArray>();
     auto cont = continuation->arg(4)->as_continuation();
-<<<<<<< HEAD
-    auto load = irbuilder.CreateLoad(convert(continuation->arg(1)->type()->as<PtrType>()->pointee()), ptr);
-    auto align = module().getDataLayout().getABITypeAlignment(ptr->getType()->getPointerElementType());
-    load->setAlignment(llvm::MaybeAlign(align).valueOrOne());
-=======
     auto load = irbuilder.CreateLoad(ptr);
     auto align = module().getDataLayout().getABITypeAlign(ptr->getType()->getPointerElementType());
     load->setAlignment(align);
->>>>>>> b8a9f7de
     load->setAtomic(order, context_->getOrInsertSyncScopeID(scope->as_string()));
     emit_phi_arg(irbuilder, cont->param(1), load);
     return cont;
@@ -1267,13 +1222,8 @@
     auto scope = continuation->arg(4)->as<ConvOp>()->from()->as<Global>()->init()->as<DefiniteArray>();
     auto cont = continuation->arg(5)->as_continuation();
     auto store = irbuilder.CreateStore(val, ptr);
-<<<<<<< HEAD
-    auto align = module().getDataLayout().getABITypeAlignment(ptr->getType()->getPointerElementType());
-    store->setAlignment(llvm::MaybeAlign(align).valueOrOne());
-=======
     auto align = module().getDataLayout().getABITypeAlign(ptr->getType()->getPointerElementType());
     store->setAlignment(align);
->>>>>>> b8a9f7de
     store->setAtomic(order, context_->getOrInsertSyncScopeID(scope->as_string()));
     return cont;
 }
