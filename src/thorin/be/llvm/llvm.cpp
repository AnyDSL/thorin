#include "thorin/be/llvm/llvm.h"

#include <algorithm>
#include <stdexcept>

#include <llvm/ADT/Triple.h>
#include <llvm/Analysis/Verifier.h>
#include <llvm/Bitcode/ReaderWriter.h>
#include <llvm/IR/Constant.h>
#include <llvm/IR/Constants.h>
#include <llvm/IR/Function.h>
#include <llvm/IR/GlobalVariable.h>
#include <llvm/IR/Instructions.h>
#include <llvm/IR/LLVMContext.h>
#include <llvm/IR/Module.h>
#include <llvm/IR/Type.h>
#include <llvm/PassManager.h>
#include <llvm/Support/Host.h>
#include <llvm/Support/Path.h>
#include <llvm/Support/raw_ostream.h>
#include <llvm/Transforms/IPO/PassManagerBuilder.h>
#include <llvm/Transforms/Scalar.h>
#include <llvm/Transforms/IPO.h>

#ifdef WFV2_SUPPORT
#include <wfvInterface.h>
#endif

#include "thorin/def.h"
#include "thorin/lambda.h"
#include "thorin/primop.h"
#include "thorin/type.h"
#include "thorin/world.h"
#include "thorin/analyses/schedule.h"
#include "thorin/analyses/scope.h"
#include "thorin/be/llvm/cpu.h"
#include "thorin/be/llvm/cuda.h"
#include "thorin/be/llvm/nvvm.h"
#include "thorin/be/llvm/opencl.h"
#include "thorin/be/llvm/spir.h"
#include "thorin/transform/import.h"
#include "thorin/util/array.h"
#include "thorin/util/log.h"
#include "thorin/util/push.h"

namespace thorin {

CodeGen::CodeGen(World& world, llvm::CallingConv::ID function_calling_convention, llvm::CallingConv::ID device_calling_convention, llvm::CallingConv::ID kernel_calling_convention)
    : world_(world)
    , context_()
    , module_(new llvm::Module(world.name(), context_))
    , irbuilder_(context_)
    , dibuilder_(*module_.get())
    , function_calling_convention_(function_calling_convention)
    , device_calling_convention_(device_calling_convention)
    , kernel_calling_convention_(kernel_calling_convention)
    , runtime_(new Runtime(context_, module_, irbuilder_))
{}

Lambda* CodeGen::emit_intrinsic(Lambda* lambda) {
    Lambda* to = lambda->to()->as_lambda();
    switch (to->intrinsic()) {
        case Intrinsic::Atomic:      return emit_atomic(lambda);
        case Intrinsic::Select:      return emit_select(lambda);
        case Intrinsic::Shuffle:     return emit_shuffle(lambda);
        case Intrinsic::Reserve:     return emit_reserve(lambda);
        case Intrinsic::Reinterpret: return emit_reinterpret(lambda);
        case Intrinsic::CUDA:        return runtime_->emit_host_code(*this, Runtime::CUDA_PLATFORM, ".cu", lambda);
        case Intrinsic::NVVM:        return runtime_->emit_host_code(*this, Runtime::CUDA_PLATFORM, ".nvvm", lambda);
        case Intrinsic::SPIR:        return runtime_->emit_host_code(*this, Runtime::OPENCL_PLATFORM, ".spir", lambda);
        case Intrinsic::OpenCL:      return runtime_->emit_host_code(*this, Runtime::OPENCL_PLATFORM, ".cl", lambda);
        case Intrinsic::Parallel:    return emit_parallel(lambda);
        case Intrinsic::Spawn:       return emit_spawn(lambda);
        case Intrinsic::Sync:        return emit_sync(lambda);
#ifdef WFV2_SUPPORT
        case Intrinsic::Vectorize:   return emit_vectorize_continuation(lambda);
#else
        case Intrinsic::Vectorize:   throw std::runtime_error("rebuild with libWFV support");
#endif
        default: THORIN_UNREACHABLE;
    }
}

void CodeGen::emit_result_phi(const Param* param, llvm::Value* value) {
    find(phis_, param)->addIncoming(value, irbuilder_.GetInsertBlock());
}

Lambda* CodeGen::emit_atomic(Lambda* lambda) {
    assert(lambda->num_args() == 5 && "required arguments are missing");
    // atomic kind: Xchg Add Sub And Nand Or Xor Max Min
    u32 kind = lambda->arg(1)->as<PrimLit>()->qu32_value();
    auto ptr = lookup(lambda->arg(2));
    auto val = lookup(lambda->arg(3));
    assert(int(llvm::AtomicRMWInst::BinOp::Xchg) <= int(kind) && int(kind) <= int(llvm::AtomicRMWInst::BinOp::UMin) && "unsupported atomic");
    llvm::AtomicRMWInst::BinOp binop = (llvm::AtomicRMWInst::BinOp)kind;

    auto cont = lambda->arg(4)->as_lambda();
    auto call = irbuilder_.CreateAtomicRMW(binop, ptr, val, llvm::AtomicOrdering::SequentiallyConsistent, llvm::SynchronizationScope::CrossThread);
    emit_result_phi(cont->param(1), call);
    return cont;
}

Lambda* CodeGen::emit_select(Lambda* lambda) {
    assert(lambda->num_args() == 5 && "required arguments are missing");
    auto cond = lookup(lambda->arg(1));
    auto a = lookup(lambda->arg(2));
    auto b = lookup(lambda->arg(3));

    auto cont = lambda->arg(4)->as_lambda();
    auto call = irbuilder_.CreateSelect(cond, a, b);
    emit_result_phi(cont->param(1), call);
    return cont;
}

Lambda* CodeGen::emit_shuffle(Lambda* lambda) {
    assert(lambda->num_args() == 5 && "required arguments are missing");
    auto mask = lookup(lambda->arg(3));
    auto a = lookup(lambda->arg(1));
    auto b = lookup(lambda->arg(2));

    auto cont = lambda->arg(4)->as_lambda();
    auto call = irbuilder_.CreateShuffleVector(a, b, mask);
    emit_result_phi(cont->param(1), call);
    return cont;
}

Lambda* CodeGen::emit_reserve(const Lambda* lambda) {
    WLOG("error: reserve_shared: only allowed in device code", lambda->loc());
    assert(false && "reserve_shared: only allowed in device code");
}

Lambda* CodeGen::emit_reserve_shared(const Lambda* lambda, bool prefix) {
    assert(lambda->num_args() == 3 && "required arguments are missing");
    if (!lambda->arg(1)->isa<PrimLit>())
        WLOG("error: reserve_shared: couldn't extract memory size at %", lambda->arg(1)->loc());
    auto num_elems = lambda->arg(1)->as<PrimLit>()->ps32_value();
    auto cont = lambda->arg(2)->as_lambda();
    auto type = convert(cont->param(1)->type());
    // construct array type
    auto elem_type = cont->param(1)->type().as<PtrType>()->referenced_type().as<ArrayType>()->elem_type();
    auto smem_type = this->convert(lambda->world().definite_array_type(elem_type, num_elems));
    auto global = emit_global_variable(smem_type, (prefix ? entry_->name + "." : "") + lambda->unique_name(), 3);
    auto call = irbuilder_.CreatePointerCast(global, type);
    emit_result_phi(cont->param(1), call);
    return cont;
}

Lambda* CodeGen::emit_reinterpret(Lambda* lambda) {
    assert(lambda->num_args() == 3 && "required arguments are missing");
    auto val = lookup(lambda->arg(1));
    auto cont = lambda->arg(2)->as_lambda();
    auto type = convert(cont->param(1)->type());
    auto call = irbuilder_.CreateBitCast(val, type);
    emit_result_phi(cont->param(1), call);
    return cont;
}

llvm::FunctionType* CodeGen::convert_fn_type(Lambda* lambda) {
    return llvm::cast<llvm::FunctionType>(convert(lambda->type()));
}

llvm::Function* CodeGen::emit_function_decl(Lambda* lambda) {
    if (auto f = find(fcts_, lambda))
        return f;

    std::string name = (lambda->is_external() || lambda->empty()) ? lambda->name : lambda->unique_name();
    auto f = llvm::cast<llvm::Function>(module_->getOrInsertFunction(name, convert_fn_type(lambda)));

    // set linkage
    if (lambda->is_external() || lambda->empty())
        f->setLinkage(llvm::Function::ExternalLinkage);
    else
        f->setLinkage(llvm::Function::InternalLinkage);

    // set calling convention
    if (lambda->is_external()) {
        f->setCallingConv(kernel_calling_convention_);
        emit_function_decl_hook(lambda, f);
    } else {
        if (lambda->cc() == CC::Device)
            f->setCallingConv(device_calling_convention_);
        else
            f->setCallingConv(function_calling_convention_);
    }

    return fcts_[lambda] = f;
}

void CodeGen::emit(int opt, bool debug) {
    if (debug) {
        module_->addModuleFlag(llvm::Module::Warning, "Debug Info Version", llvm::DEBUG_METADATA_VERSION);
        // Darwin only supports dwarf2
        if (llvm::Triple(llvm::sys::getProcessTriple()).isOSDarwin())
            module_->addModuleFlag(llvm::Module::Warning, "Dwarf Version", 2);
    }

    Scope::for_each(world_, [&] (const Scope& scope) {
        entry_ = scope.entry();
        assert(entry_->is_returning());
        llvm::Function* fct = emit_function_decl(entry_);

        llvm::DILexicalBlockFile discope;
        if (debug) {
            auto src_file = llvm::sys::path::filename(entry_->loc().pos1().filename());
            auto src_dir = llvm::sys::path::parent_path(entry_->loc().pos1().filename());
            auto difile = dibuilder_.createFile(src_file, src_dir);
            auto compile_unit = dibuilder_.createCompileUnit(llvm::dwarf::DW_LANG_C, src_file, src_dir, "Impala", opt > 0, llvm::StringRef(), 0);
            auto disubprogram = dibuilder_.createFunction(compile_unit, fct->getName(), fct->getName(), difile, entry_->loc().pos1().line(),
                                                         dibuilder_.createSubroutineType(difile, dibuilder_.getOrCreateArray(llvm::ArrayRef<llvm::Value*>())),
                                                         false /* internal linkage */, true /* definition */, entry_->loc().pos1().line(), 0 /* Flags */, opt > 0, fct);
            discope = dibuilder_.createLexicalBlockFile(disubprogram, difile);
        }

        // map params
        const Param* ret_param = nullptr;
        auto arg = fct->arg_begin();
        for (auto param : entry_->params()) {
            if (param->is_mem())
                continue;
            if (param->order() == 0) {
                auto argv = &*arg;
                auto value = map_param(fct, argv, param);
                if (value == argv) {
                    arg->setName(param->unique_name()); // use param
                    params_[param] = arg++;
                } else {
                    params_[param] = value;             // use provided value
                }
            } else {
                assert(!ret_param);
                ret_param = param;
            }
        }
        assert(ret_param);

        BBMap bb2lambda;
        auto schedule = schedule_smart(scope);

        for (const auto& block : schedule) {
            auto lambda = block.lambda();
            // map all bb-like lambdas to llvm bb stubs
            if (lambda->intrinsic() != Intrinsic::EndScope) {
                auto bb = bb2lambda[lambda] = llvm::BasicBlock::Create(context_, lambda->name, fct);

                // create phi node stubs (for all lambdas different from entry)
                if (entry_ != lambda) {
                    for (auto param : lambda->params()) {
                        if (!param->is_mem()) {
                            phis_[param] = llvm::PHINode::Create(convert(param->type()),
                                                                 (unsigned) param->peek().size(), param->name, bb);
                        }
                    }
                }
            }
        }

        auto oldStartBB = fct->begin();
        auto startBB = llvm::BasicBlock::Create(context_, fct->getName() + "_start", fct, oldStartBB);
        irbuilder_.SetInsertPoint(startBB);
        emit_function_start(startBB, entry_);
        irbuilder_.CreateBr(oldStartBB);

        for (auto& block : schedule) {
            auto lambda = block.lambda();
            if (lambda->intrinsic() == Intrinsic::EndScope)
                continue;
            assert(lambda == entry_ || lambda->is_basicblock());
            irbuilder_.SetInsertPoint(bb2lambda[lambda]);

            for (auto primop : block) {
                if (debug)
                    irbuilder_.SetCurrentDebugLocation(llvm::DebugLoc::get(primop->loc().pos1().line(), primop->loc().pos1().col(), discope));
                primops_[primop] = emit(primop);
            }

            // terminate bb
            if (lambda->to() == ret_param) { // return
                size_t num_args = lambda->num_args();
                switch (num_args) {
                    case 0: irbuilder_.CreateRetVoid(); break;
                    case 1:
                        if (lambda->arg(0)->is_mem())
                            irbuilder_.CreateRetVoid();
                        else
                            irbuilder_.CreateRet(lookup(lambda->arg(0)));
                        break;
                    case 2:
                        if (lambda->arg(0)->is_mem()) {
                            irbuilder_.CreateRet(lookup(lambda->arg(1)));
                            break;
                        } else if (lambda->arg(1)->is_mem()) {
                            irbuilder_.CreateRet(lookup(lambda->arg(0)));
                            break;
                        }
                        // FALLTHROUGH
                    default: {
                        Array<llvm::Value*> values(num_args);
                        Array<llvm::Type*> args(num_args);

                        size_t n = 0;
                        for (auto arg : lambda->args()) {
                            if (!arg->is_mem()) {
                                auto val = lookup(arg);
                                values[n] = val;
                                args[n++] = val->getType();
                            }
                        }

                        assert(n == num_args || n+1 == num_args);
                        values.shrink(n);
                        args.shrink(n);
                        llvm::Value* agg = llvm::UndefValue::get(llvm::StructType::get(context_, llvm_ref(args)));

                        for (size_t i = 0; i != n; ++i)
                            agg = irbuilder_.CreateInsertValue(agg, values[i], { unsigned(i) });

                        irbuilder_.CreateRet(agg);
                        break;
                    }
                }
            } else if (lambda->to() == world().branch()) {
                auto cond = lookup(lambda->arg(0));
                auto tbb = bb2lambda[lambda->arg(1)->as_lambda()];
                auto fbb = bb2lambda[lambda->arg(2)->as_lambda()];
                irbuilder_.CreateCondBr(cond, tbb, fbb);
            } else if (lambda->to()->isa<Bottom>()) {
                irbuilder_.CreateUnreachable();
            } else {
                auto to_lambda = lambda->to()->as_lambda();
                if (to_lambda->is_basicblock())         // ordinary jump
                    irbuilder_.CreateBr(bb2lambda[to_lambda]);
                else {
                    if (to_lambda->is_intrinsic()) {
                        auto ret_lambda = emit_intrinsic(lambda);
                        irbuilder_.CreateBr(bb2lambda[ret_lambda]);
                    } else {
                        // put all first-order args into an array
                        std::vector<llvm::Value*> args;
                        Def ret_arg;
                        for (auto arg : lambda->args()) {
                            if (arg->order() == 0) {
                                if (!arg->is_mem())
                                    args.push_back(lookup(arg));
                            } else {
                                assert(!ret_arg);
                                ret_arg = arg;
                            }
                        }
                        llvm::CallInst* call = irbuilder_.CreateCall(emit_function_decl(to_lambda), args);
                        // set proper calling convention
                        if (to_lambda->is_external()) {
                            call->setCallingConv(kernel_calling_convention_);
                        } else if (to_lambda->cc() == CC::Device) {
                            call->setCallingConv(device_calling_convention_);
                        } else {
                            call->setCallingConv(function_calling_convention_);
                        }

                        if (ret_arg == ret_param) {     // call + return
                            irbuilder_.CreateRet(call);
                        } else {                        // call + continuation
                            auto succ = ret_arg->as_lambda();
                            const Param* param = nullptr;
                            switch (succ->num_params()) {
                                case 0:
                                    break;
                                case 1:
                                    param = succ->param(0);
                                    irbuilder_.CreateBr(bb2lambda[succ]);
                                    if (!param->is_mem())
                                        emit_result_phi(param, call);
                                    break;
                                case 2:
                                    assert(succ->mem_param() && "no mem_param found for succ");
                                    param = succ->param(0);
                                    param = param->is_mem() ? succ->param(1) : param;
                                    irbuilder_.CreateBr(bb2lambda[succ]);
                                    emit_result_phi(param, call);
                                    break;
                                default: {
                                    assert(succ->param(0)->is_mem());
                                    auto tuple = succ->params().skip_front();

                                    Array<llvm::Value*> extracts(tuple.size());
                                    for (size_t i = 0, e = tuple.size(); i != e; ++i)
                                        extracts[i] = irbuilder_.CreateExtractValue(call, unsigned(i));

                                    irbuilder_.CreateBr(bb2lambda[succ]);
                                    for (size_t i = 0, e = tuple.size(); i != e; ++i)
                                        emit_result_phi(tuple[i], extracts[i]);
                                    break;
                                }
                            }
                        }
                    }
                }
            }
        }

        // add missing arguments to phis_
        for (const auto& p : phis_) {
            auto param = p.first;
            auto phi = p.second;

            for (const auto& peek : param->peek())
                phi->addIncoming(lookup(peek.def()), bb2lambda[peek.from()]);
        }

        params_.clear();
        phis_.clear();
        primops_.clear();
    });

#ifdef WFV2_SUPPORT
    // emit vectorized code
    for (const auto& tuple : wfv_todo_)
        emit_vectorize(std::get<0>(tuple), std::get<1>(tuple), std::get<2>(tuple));
    wfv_todo_.clear();
#endif

#ifndef NDEBUG
    llvm::verifyModule(*module_);
#endif
    optimize(opt);
    if (debug)
        dibuilder_.finalize();

    {
        std::string error;
        auto bc_name = get_binary_output_name(world_.name());
        llvm::raw_fd_ostream out(bc_name.c_str(), error, llvm::sys::fs::F_Binary);
        if (!error.empty())
            throw std::runtime_error("cannot write '" + bc_name + "': " + error);

        llvm::WriteBitcodeToFile(module_, out);
    }

    {
        std::string error;
        auto ll_name = get_output_name(world_.name());
        llvm::raw_fd_ostream out(ll_name.c_str(), error);
        if (!error.empty())
            throw std::runtime_error("cannot write '" + ll_name + "': " + error);

        module_->print(out, nullptr);
    }
}

void CodeGen::optimize(int opt) {
    if (opt != 0) {
        llvm::PassManagerBuilder pmbuilder;
        llvm::PassManager pass_manager;
        if (opt == -1) {
            pmbuilder.OptLevel = 2u;
            pmbuilder.SizeLevel = 1;
        } else {
            pmbuilder.OptLevel = (unsigned) opt;
            pmbuilder.SizeLevel = 0u;
        }
        pmbuilder.DisableUnitAtATime = true;
        if (opt == 3) {
            pass_manager.add(llvm::createFunctionInliningPass());
            pass_manager.add(llvm::createAggressiveDCEPass());
        }
        pmbuilder.populateModulePassManager(pass_manager);

        pass_manager.run(*module_);
    }
}

llvm::Value* CodeGen::lookup(Def def) {
    if (auto primop = def->isa<PrimOp>()) {
        if (auto res = find(primops_, primop))
            return res;
        else
            return primops_[primop] = emit(def);
    }

    if (auto param = def->isa<Param>()) {
        auto i = params_.find(param);
        if (i != params_.end())
            return i->second;

        assert(phis_.find(param) != phis_.end());
        return find(phis_, param);
    }

    THORIN_UNREACHABLE;
}

llvm::AllocaInst* CodeGen::emit_alloca(llvm::Type* type, const std::string& name) {
    auto entry = &irbuilder_.GetInsertBlock()->getParent()->getEntryBlock();
    llvm::AllocaInst* alloca;
    if (entry->empty())
        alloca = new llvm::AllocaInst(type, nullptr, name, entry);
    else
        alloca = new llvm::AllocaInst(type, nullptr, name, entry->getFirstNonPHIOrDbg());
    return alloca;
}

llvm::Value* CodeGen::emit(Def def) {
    if (auto bin = def->isa<BinOp>()) {
        llvm::Value* lhs = lookup(bin->lhs());
        llvm::Value* rhs = lookup(bin->rhs());
        std::string& name = bin->name;

        if (auto cmp = bin->isa<Cmp>()) {
            auto type = cmp->lhs()->type();
            if (type->is_type_s()) {
                switch (cmp->cmp_kind()) {
                    case Cmp_eq: return irbuilder_.CreateICmpEQ (lhs, rhs, name);
                    case Cmp_ne: return irbuilder_.CreateICmpNE (lhs, rhs, name);
                    case Cmp_gt: return irbuilder_.CreateICmpSGT(lhs, rhs, name);
                    case Cmp_ge: return irbuilder_.CreateICmpSGE(lhs, rhs, name);
                    case Cmp_lt: return irbuilder_.CreateICmpSLT(lhs, rhs, name);
                    case Cmp_le: return irbuilder_.CreateICmpSLE(lhs, rhs, name);
                }
            } else if (type->is_type_u() || type->is_bool()) {
                switch (cmp->cmp_kind()) {
                    case Cmp_eq: return irbuilder_.CreateICmpEQ (lhs, rhs, name);
                    case Cmp_ne: return irbuilder_.CreateICmpNE (lhs, rhs, name);
                    case Cmp_gt: return irbuilder_.CreateICmpUGT(lhs, rhs, name);
                    case Cmp_ge: return irbuilder_.CreateICmpUGE(lhs, rhs, name);
                    case Cmp_lt: return irbuilder_.CreateICmpULT(lhs, rhs, name);
                    case Cmp_le: return irbuilder_.CreateICmpULE(lhs, rhs, name);
                }
            } else if (type->is_type_pf()) {
                switch (cmp->cmp_kind()) {
                    case Cmp_eq: return irbuilder_.CreateFCmpOEQ (lhs, rhs, name);
                    case Cmp_ne: return irbuilder_.CreateFCmpONE (lhs, rhs, name);
                    case Cmp_gt: return irbuilder_.CreateFCmpOGT (lhs, rhs, name);
                    case Cmp_ge: return irbuilder_.CreateFCmpOGE (lhs, rhs, name);
                    case Cmp_lt: return irbuilder_.CreateFCmpOLT (lhs, rhs, name);
                    case Cmp_le: return irbuilder_.CreateFCmpOLE (lhs, rhs, name);
                }
            } else if (type->is_type_qf()) {
                switch (cmp->cmp_kind()) {
                    case Cmp_eq: return irbuilder_.CreateFCmpUEQ(lhs, rhs, name);
                    case Cmp_ne: return irbuilder_.CreateFCmpUNE(lhs, rhs, name);
                    case Cmp_gt: return irbuilder_.CreateFCmpUGT(lhs, rhs, name);
                    case Cmp_ge: return irbuilder_.CreateFCmpUGE(lhs, rhs, name);
                    case Cmp_lt: return irbuilder_.CreateFCmpULT(lhs, rhs, name);
                    case Cmp_le: return irbuilder_.CreateFCmpULE(lhs, rhs, name);
                }
            } else if (type.isa<PtrType>()) {
                switch (cmp->cmp_kind()) {
                    case Cmp_eq: return irbuilder_.CreateICmpEQ (lhs, rhs, name);
                    case Cmp_ne: return irbuilder_.CreateICmpNE (lhs, rhs, name);
                    default: THORIN_UNREACHABLE;
                }
            }
        }

        if (auto arithop = bin->isa<ArithOp>()) {
            auto type = arithop->type();
            bool q = arithop->type()->is_type_q(); // quick? -> nsw/nuw/fast float

            if (type->is_type_f()) {
                switch (arithop->arithop_kind()) {
                    case ArithOp_add: return irbuilder_.CreateFAdd(lhs, rhs, name);
                    case ArithOp_sub: return irbuilder_.CreateFSub(lhs, rhs, name);
                    case ArithOp_mul: return irbuilder_.CreateFMul(lhs, rhs, name);
                    case ArithOp_div: return irbuilder_.CreateFDiv(lhs, rhs, name);
                    case ArithOp_rem: return irbuilder_.CreateFRem(lhs, rhs, name);
                    case ArithOp_and:
                    case ArithOp_or:
                    case ArithOp_xor:
                    case ArithOp_shl:
                    case ArithOp_shr: THORIN_UNREACHABLE;
                }
            }

            if (type->is_type_s() || type->is_bool()) {
                switch (arithop->arithop_kind()) {
                    case ArithOp_add: return irbuilder_.CreateAdd (lhs, rhs, name, false, q);
                    case ArithOp_sub: return irbuilder_.CreateSub (lhs, rhs, name, false, q);
                    case ArithOp_mul: return irbuilder_.CreateMul (lhs, rhs, name, false, q);
                    case ArithOp_div: return irbuilder_.CreateSDiv(lhs, rhs, name);
                    case ArithOp_rem: return irbuilder_.CreateSRem(lhs, rhs, name);
                    case ArithOp_and: return irbuilder_.CreateAnd (lhs, rhs, name);
                    case ArithOp_or:  return irbuilder_.CreateOr  (lhs, rhs, name);
                    case ArithOp_xor: return irbuilder_.CreateXor (lhs, rhs, name);
                    case ArithOp_shl: return irbuilder_.CreateShl (lhs, rhs, name, false, q);
                    case ArithOp_shr: return irbuilder_.CreateAShr(lhs, rhs, name);
                }
            }
            if (type->is_type_u() || type->is_bool()) {
                switch (arithop->arithop_kind()) {
                    case ArithOp_add: return irbuilder_.CreateAdd (lhs, rhs, name, q, false);
                    case ArithOp_sub: return irbuilder_.CreateSub (lhs, rhs, name, q, false);
                    case ArithOp_mul: return irbuilder_.CreateMul (lhs, rhs, name, q, false);
                    case ArithOp_div: return irbuilder_.CreateUDiv(lhs, rhs, name);
                    case ArithOp_rem: return irbuilder_.CreateURem(lhs, rhs, name);
                    case ArithOp_and: return irbuilder_.CreateAnd (lhs, rhs, name);
                    case ArithOp_or:  return irbuilder_.CreateOr  (lhs, rhs, name);
                    case ArithOp_xor: return irbuilder_.CreateXor (lhs, rhs, name);
                    case ArithOp_shl: return irbuilder_.CreateShl (lhs, rhs, name, q, false);
                    case ArithOp_shr: return irbuilder_.CreateLShr(lhs, rhs, name);
                }
            }
        }
    }

    if (auto conv = def->isa<ConvOp>()) {
        auto from = lookup(conv->from());
        auto src_type = conv->from()->type();
        auto dst_type = conv->type();
        auto to = convert(dst_type);

        if (from->getType() == to)
            return from;

        if (conv->isa<Cast>()) {
            if (src_type.isa<PtrType>() && dst_type.isa<PtrType>()) {
                return irbuilder_.CreatePointerCast(from, to);
            }
            if (src_type.isa<PtrType>()) {
                assert(dst_type->is_type_i() || dst_type->is_bool());
                return irbuilder_.CreatePtrToInt(from, to);
            }
            if (dst_type.isa<PtrType>()) {
                assert(src_type->is_type_i() || src_type->is_bool());
                return irbuilder_.CreateIntToPtr(from, to);
            }

            auto src = src_type.as<PrimType>();
            auto dst = dst_type.as<PrimType>();

            if (src->is_type_f() && dst->is_type_f()) {
                assert(num_bits(src->primtype_kind()) != num_bits(dst->primtype_kind()));
                return irbuilder_.CreateFPCast(from, to);
            }
            if (src->is_type_f()) {
                if (dst->is_type_s())
                    return irbuilder_.CreateFPToSI(from, to);
                return irbuilder_.CreateFPToUI(from, to);
            }
            if (dst->is_type_f()) {
                if (src->is_type_s())
                    return irbuilder_.CreateSIToFP(from, to);
                return irbuilder_.CreateUIToFP(from, to);
            }
            if (       (src->is_type_i() || src->is_bool())
                    && (dst->is_type_i() || dst->is_bool())
                    && (num_bits(src->primtype_kind()) > num_bits(dst->primtype_kind())))
                return irbuilder_.CreateTrunc(from, to);
            if (       (src->is_type_i() || src->is_bool())
                    && (dst->is_type_s() || dst->is_bool())
                    && (num_bits(src->primtype_kind()) < num_bits(dst->primtype_kind())))
                return irbuilder_.CreateSExt(from, to);
            if (       (src->is_type_i() || src->is_bool())
                    && (dst->is_type_u() || dst->is_bool())
                    && (num_bits(src->primtype_kind()) < num_bits(dst->primtype_kind())))
                return irbuilder_.CreateZExt(from, to);

            assert(false && "unsupported cast");
        }

        if (conv->isa<Bitcast>()) {
            if (src_type.isa<PtrType>() && dst_type.isa<PtrType>())
                return irbuilder_.CreatePointerCast(from, to);
            return irbuilder_.CreateBitCast(from, to);
        }
    }

    if (auto select = def->isa<Select>()) {
        if (def->type().isa<FnType>())
            return nullptr;

        llvm::Value* cond = lookup(select->cond());
        llvm::Value* tval = lookup(select->tval());
        llvm::Value* fval = lookup(select->fval());
        return irbuilder_.CreateSelect(cond, tval, fval);
    }

    if (auto array = def->isa<DefiniteArray>()) {
        auto type = llvm::cast<llvm::ArrayType>(convert(array->type()));
        if (array->is_const()) {
            size_t size = array->size();
            Array<llvm::Constant*> vals(size);
            for (size_t i = 0; i != size; ++i)
                vals[i] = llvm::cast<llvm::Constant>(emit(array->op(i)));
            return llvm::ConstantArray::get(type, llvm_ref(vals));
        }
        WLOG("slow: alloca and loads/stores needed for definite array '%' at '%'", def, def->loc());
        auto alloca = emit_alloca(type, array->name);

        u64 i = 0;
        llvm::Value* args[2] = { irbuilder_.getInt64(0), nullptr };
        for (auto op : array->ops()) {
            args[1] = irbuilder_.getInt64(i++);
            auto gep = irbuilder_.CreateInBoundsGEP(alloca, args, op->name);
            irbuilder_.CreateStore(lookup(op), gep);
        }

        return irbuilder_.CreateLoad(alloca);
    }

    if (auto array = def->isa<IndefiniteArray>())
        return llvm::UndefValue::get(convert(array->type()));

    if (auto agg = def->isa<Aggregate>()) {
        assert(def->isa<Tuple>() || def->isa<StructAgg>() || def->isa<Vector>());
        llvm::Value* llvm_agg = llvm::UndefValue::get(convert(agg->type()));

        if (def->isa<Vector>()) {
            for (size_t i = 0, e = agg->ops().size(); i != e; ++i)
                llvm_agg = irbuilder_.CreateInsertElement(llvm_agg, lookup(agg->op(i)), irbuilder_.getInt32(i));
        } else {
            for (size_t i = 0, e = agg->ops().size(); i != e; ++i)
                llvm_agg = irbuilder_.CreateInsertValue(llvm_agg, lookup(agg->op(i)), { unsigned(i) });
        }

        return llvm_agg;
    }

    if (auto aggop = def->isa<AggOp>()) {
        auto llvm_agg = lookup(aggop->agg());
        auto llvm_idx = lookup(aggop->index());
        auto copy_to_alloca = [&] () {
            WLOG("slow: alloca and loads/stores needed for aggregate '%' at '%'", def, def->loc());
            auto alloca = emit_alloca(llvm_agg->getType(), aggop->name);
            irbuilder_.CreateStore(llvm_agg, alloca);

            llvm::Value* args[2] = { irbuilder_.getInt64(0), llvm_idx };
            auto gep = irbuilder_.CreateInBoundsGEP(alloca, args);
            return std::make_pair(alloca, gep);
        };

        if (auto extract = aggop->isa<Extract>()) {
            if (auto memop = extract->agg()->isa<MemOp>())
                return lookup(memop);

            if (aggop->agg()->type().isa<ArrayType>())
                return irbuilder_.CreateLoad(copy_to_alloca().second);

            if (extract->agg()->type().isa<VectorType>())
                return irbuilder_.CreateExtractElement(llvm_agg, llvm_idx);
            // tuple/struct
            return irbuilder_.CreateExtractValue(llvm_agg, {aggop->index()->primlit_value<unsigned>()});
        }

        auto insert = def->as<Insert>();
        auto value = lookup(insert->value());

        if (insert->agg()->type().isa<ArrayType>()) {
            auto p = copy_to_alloca();
            irbuilder_.CreateStore(lookup(aggop->as<Insert>()->value()), p.second);
            return irbuilder_.CreateLoad(p.first);
        }
        if (insert->agg()->type().isa<VectorType>())
            return irbuilder_.CreateInsertElement(llvm_agg, lookup(aggop->as<Insert>()->value()), llvm_idx);
        // tuple/struct
        return irbuilder_.CreateInsertValue(llvm_agg, value, {aggop->index()->primlit_value<unsigned>()});
    }

    if (auto primlit = def->isa<PrimLit>()) {
        llvm::Type* llvm_type = convert(primlit->type());
        Box box = primlit->value();

        switch (primlit->primtype_kind()) {
            case PrimType_bool:                     return irbuilder_. getInt1(box.get_bool());
            case PrimType_ps8:  case PrimType_qs8:  return irbuilder_. getInt8(box. get_s8());
            case PrimType_pu8:  case PrimType_qu8:  return irbuilder_. getInt8(box. get_u8());
            case PrimType_ps16: case PrimType_qs16: return irbuilder_.getInt16(box.get_s16());
            case PrimType_pu16: case PrimType_qu16: return irbuilder_.getInt16(box.get_u16());
            case PrimType_ps32: case PrimType_qs32: return irbuilder_.getInt32(box.get_s32());
            case PrimType_pu32: case PrimType_qu32: return irbuilder_.getInt32(box.get_u32());
            case PrimType_ps64: case PrimType_qs64: return irbuilder_.getInt64(box.get_s64());
            case PrimType_pu64: case PrimType_qu64: return irbuilder_.getInt64(box.get_u64());
            case PrimType_pf32: case PrimType_qf32: return llvm::ConstantFP::get(llvm_type, box.get_f32());
            case PrimType_pf64: case PrimType_qf64: return llvm::ConstantFP::get(llvm_type, box.get_f64());
        }
    }

    if (auto bottom = def->isa<Bottom>())
        return llvm::UndefValue::get(convert(bottom->type()));

    if (auto alloc = def->isa<Alloc>()) { // TODO factor this code
        // TODO do this only once
        auto llvm_malloc = llvm::cast<llvm::Function>(module_->getOrInsertFunction(
                    get_alloc_name(), irbuilder_.getInt8PtrTy(), irbuilder_.getInt32Ty(), irbuilder_.getInt64Ty(), nullptr));
        llvm_malloc->addAttribute(llvm::AttributeSet::ReturnIndex, llvm::Attribute::NoAlias);
        auto alloced_type = convert(alloc->alloced_type());
        llvm::CallInst* void_ptr;
        auto layout = llvm::DataLayout(module_->getDataLayout());
        if (auto array = alloc->alloced_type()->is_indefinite()) {
            auto size = irbuilder_.CreateAdd(
                    irbuilder_.getInt64(layout.getTypeAllocSize(alloced_type)),
                    irbuilder_.CreateMul(irbuilder_.CreateIntCast(lookup(alloc->extra()), irbuilder_.getInt64Ty(), false),
                                         irbuilder_.getInt64(layout.getTypeAllocSize(convert(array->elem_type())))));
            llvm::Value* malloc_args[] = {
                irbuilder_.getInt32(0),
                size
            };
            void_ptr = irbuilder_.CreateCall(llvm_malloc, malloc_args);
        } else {
            llvm::Value* malloc_args[] = {
                irbuilder_.getInt32(0),
                irbuilder_.getInt64(layout.getTypeAllocSize(alloced_type))
            };
            void_ptr = irbuilder_.CreateCall(llvm_malloc, malloc_args);
        }

        return irbuilder_.CreatePointerCast(void_ptr, convert(alloc->out_ptr_type()));
    }

    if (auto load = def->isa<Load>())    return emit_load(load);
    if (auto store = def->isa<Store>())  return emit_store(store);
    if (auto lea = def->isa<LEA>())      return emit_lea(lea);
    if (def->isa<Enter>())               return nullptr;

    if (auto slot = def->isa<Slot>())
        return irbuilder_.CreateAlloca(convert(slot->type().as<PtrType>()->referenced_type()), 0, slot->unique_name());

    if (auto vector = def->isa<Vector>()) {
        llvm::Value* vec = llvm::UndefValue::get(convert(vector->type()));
        for (size_t i = 0, e = vector->size(); i != e; ++i)
            vec = irbuilder_.CreateInsertElement(vec, lookup(vector->op(i)), lookup(world_.literal_pu32(i, vector->loc())));

        return vec;
    }

    if (auto global = def->isa<Global>()) {
        llvm::Value* val;
        if (auto lambda = global->init()->isa_lambda())
            val = fcts_[lambda];
        else {
            auto llvm_type = convert(global->alloced_type());
            auto var = llvm::cast<llvm::GlobalVariable>(module_->getOrInsertGlobal(global->name, llvm_type));
            if (global->init()->isa<Bottom>())
                var->setInitializer(llvm::Constant::getNullValue(llvm_type)); // HACK
            else
                var->setInitializer(llvm::cast<llvm::Constant>(emit(global->init())));
            val = var;
        }
        return val;
    }

    THORIN_UNREACHABLE;
}

llvm::Value* CodeGen::emit_load(const Load* load) {
    return irbuilder_.CreateLoad(lookup(load->ptr()));
}

llvm::Value* CodeGen::emit_store(const Store* store) {
    return irbuilder_.CreateStore(lookup(store->val()), lookup(store->ptr()));
}

llvm::Value* CodeGen::emit_lea(const LEA* lea) {
    if (lea->ptr_referenced_type().isa<TupleType>() || lea->ptr_referenced_type().isa<StructAppType>())
        return irbuilder_.CreateStructGEP(lookup(lea->ptr()), lea->index()->primlit_value<u32>());

    assert(lea->ptr_referenced_type().isa<ArrayType>());
    llvm::Value* args[2] = { irbuilder_.getInt64(0), lookup(lea->index()) };
    return irbuilder_.CreateInBoundsGEP(lookup(lea->ptr()), args);
}

<<<<<<< HEAD
=======
llvm::Value* CodeGen::emit_mmap(const Map* mmap) {
    // emit proper runtime call
    auto ref_ty = mmap->out_ptr_type()->referenced_type();
    Type type;
    if (auto array = ref_ty->is_indefinite())
        type = array->elem_type();
    else
        type = mmap->out_ptr_type()->referenced_type();
    auto layout = llvm::DataLayout(module_->getDataLayout());
    auto size = irbuilder_.getInt32(layout.getTypeAllocSize(convert(type)));
    return runtime_->mmap(mmap->device(), (uint32_t)mmap->addr_space(), lookup(mmap->ptr()),
                          lookup(mmap->mem_offset()), lookup(mmap->mem_size()), size);
}

llvm::Value* CodeGen::emit_shared_mmap(Def def, bool prefix) {
    auto mmap = def->as<Map>();
    assert(entry_ && "shared memory can only be mapped inside kernel");
    if (mmap->addr_space() != AddressSpace::Shared)
        WLOG("error: mmap: expected shared / local memory address space at %", mmap->loc());
    assert(mmap->addr_space() == AddressSpace::Shared && "wrong address space for shared memory");
    if (!mmap->mem_size()->isa<PrimLit>())
        WLOG("error: mmap: couldn't extract memory size at %", mmap->mem_size()->loc());
    auto num_elems = mmap->mem_size()->as<PrimLit>()->ps32_value();

    // construct array type
    auto elem_type = mmap->out_ptr_type()->referenced_type().as<ArrayType>()->elem_type();
    auto type = convert(mmap->world().definite_array_type(elem_type, num_elems));
    auto global = emit_global_memory(type, (prefix ? entry_->name + "." : "") + mmap->unique_name(), 3);
    return global;
}

>>>>>>> ae809273
llvm::Type* CodeGen::convert(Type type) {
    if (auto ltype = thorin::find(types_, *type.unify()))
        return ltype;

    assert(!type.isa<MemType>());
    llvm::Type* llvm_type;
    switch (type->kind()) {
        case PrimType_bool:                                                             llvm_type = irbuilder_. getInt1Ty(); break;
        case PrimType_ps8:  case PrimType_qs8:  case PrimType_pu8:  case PrimType_qu8:  llvm_type = irbuilder_. getInt8Ty(); break;
        case PrimType_ps16: case PrimType_qs16: case PrimType_pu16: case PrimType_qu16: llvm_type = irbuilder_.getInt16Ty(); break;
        case PrimType_ps32: case PrimType_qs32: case PrimType_pu32: case PrimType_qu32: llvm_type = irbuilder_.getInt32Ty(); break;
        case PrimType_ps64: case PrimType_qs64: case PrimType_pu64: case PrimType_qu64: llvm_type = irbuilder_.getInt64Ty(); break;
        case PrimType_pf32: case PrimType_qf32:                                         llvm_type = irbuilder_.getFloatTy(); break;
        case PrimType_pf64: case PrimType_qf64:                                         llvm_type = irbuilder_.getDoubleTy();break;
        case Node_PtrType: {
            auto ptr = type.as<PtrType>();
            unsigned address_space;
            switch (ptr->addr_space()) {
                case AddressSpace::Generic:  address_space = 0; break;
                case AddressSpace::Global:   address_space = 1; break;
                case AddressSpace::Texture:  address_space = 2; break;
                case AddressSpace::Shared:   address_space = 3; break;
                case AddressSpace::Constant: address_space = 4; break;
                default:
                    THORIN_UNREACHABLE;
            }
            llvm_type = llvm::PointerType::get(convert(ptr->referenced_type()), address_space);
            break;
        }
        case Node_IndefiniteArrayType:
            return types_[*type] = llvm::ArrayType::get(convert(type.as<ArrayType>()->elem_type()), 0);
        case Node_DefiniteArrayType: {
            auto array = type.as<DefiniteArrayType>();
            return types_[*type] = llvm::ArrayType::get(convert(array->elem_type()), array->dim());
        }
        case Node_FnType: {
            // extract "return" type, collect all other types
            auto fn = type.as<FnType>();
            llvm::Type* ret = nullptr;
            std::vector<llvm::Type*> args;
            for (auto arg : fn->args()) {
                if (arg.isa<MemType>())
                    continue;
                if (auto fn = arg.isa<FnType>()) {
                    assert(!ret && "only one 'return' supported");
                    if (fn->empty())
                        ret = llvm::Type::getVoidTy(context_);
                    else if (fn->num_args() == 1)
                        ret = fn->arg(0).isa<MemType>() ? llvm::Type::getVoidTy(context_) : convert(fn->arg(0));
                    else if (fn->num_args() == 2) {
                        if (fn->arg(0).isa<MemType>())
                            ret = convert(fn->arg(1));
                        else if (fn->arg(1).isa<MemType>())
                            ret = convert(fn->arg(0));
                        else
                            goto multiple;
                    } else {
multiple:
                        std::vector<llvm::Type*> args;
                        for (auto arg : fn->args()) {
                            if (!arg.isa<MemType>())
                                args.push_back(convert(arg));
                        }
                        ret = llvm::StructType::get(context_, args);
                    }
                } else
                    args.push_back(convert(arg));
            }
            assert(ret);

            return types_[*type] = llvm::FunctionType::get(ret, args, false);
        }

        case Node_StructAbsType:
            return types_[*type] = llvm::StructType::create(context_);

        case Node_StructAppType: {
            auto struct_app = type.as<StructAppType>();
            auto llvm_struct = llvm::cast<llvm::StructType>(convert(struct_app->struct_abs_type()));
            assert(!types_.contains(*struct_app) && "type already converted");
            // important: memoize before recursing into element types to avoid endless recursion
            types_[*struct_app] = llvm_struct;
            Array<llvm::Type*> llvm_types(struct_app->num_elems());
            for (size_t i = 0, e = llvm_types.size(); i != e; ++i)
                llvm_types[i] = convert(struct_app->elem(i));
            llvm_struct->setBody(llvm_ref(llvm_types));
            return llvm_struct;
        }

        case Node_TupleType: {
            auto tuple = type.as<TupleType>();
            Array<llvm::Type*> llvm_types(tuple->num_args());
            for (size_t i = 0, e = llvm_types.size(); i != e; ++i)
                llvm_types[i] = convert(tuple->arg(i));
            return types_[*tuple] = llvm::StructType::get(context_, llvm_ref(llvm_types));
        }

        default:
            THORIN_UNREACHABLE;
    }

    if (type->length() == 1)
        return types_[*type] = llvm_type;
    return types_[*type] = llvm::VectorType::get(llvm_type, type->length());
}

llvm::GlobalVariable* CodeGen::emit_global_variable(llvm::Type* type, const std::string& name, unsigned addr_space) {
    return new llvm::GlobalVariable(*module_, type, false,
            llvm::GlobalValue::InternalLinkage, llvm::Constant::getNullValue(type), name,
            nullptr, llvm::GlobalVariable::NotThreadLocal, addr_space);
}

void CodeGen::create_loop(llvm::Value* lower, llvm::Value* upper, llvm::Value* increment, llvm::Function* entry, std::function<void(llvm::Value*)> fun) {
    auto head = llvm::BasicBlock::Create(context_, "head", entry);
    auto body = llvm::BasicBlock::Create(context_, "body", entry);
    auto exit = llvm::BasicBlock::Create(context_, "exit", entry);
    // create loop phi and connect init value
    auto loop_counter = llvm::PHINode::Create(irbuilder_.getInt32Ty(), 2U, "parallel_loop_phi", head);
    loop_counter->addIncoming(lower, irbuilder_.GetInsertBlock());
    // connect head
    irbuilder_.CreateBr(head);
    irbuilder_.SetInsertPoint(head);
    auto cond = irbuilder_.CreateICmpSLT(loop_counter, upper);
    irbuilder_.CreateCondBr(cond, body, exit);
    irbuilder_.SetInsertPoint(body);

    // add instructions to the loop body
    fun(loop_counter);

    // inc loop counter
    loop_counter->addIncoming(irbuilder_.CreateAdd(loop_counter, increment), body);
    irbuilder_.CreateBr(head);
    irbuilder_.SetInsertPoint(exit);
}

//------------------------------------------------------------------------------

void emit_llvm(World& world, int opt, bool debug) {
    World cuda(world.name());
    World nvvm(world.name());
    World spir(world.name());
    World opencl(world.name());

    // determine different parts of the world which need to be compiled differently
    Scope::for_each(world, [&] (const Scope& scope) {
        auto lambda = scope.entry();
        Lambda* imported = nullptr;
        if (lambda->is_passed_to_intrinsic(Intrinsic::CUDA))
            imported = import(cuda, lambda)->as_lambda();
        else if (lambda->is_passed_to_intrinsic(Intrinsic::NVVM))
            imported = import(nvvm, lambda)->as_lambda();
        else if (lambda->is_passed_to_intrinsic(Intrinsic::SPIR))
            imported = import(spir, lambda)->as_lambda();
        else if (lambda->is_passed_to_intrinsic(Intrinsic::OpenCL))
            imported = import(opencl, lambda)->as_lambda();
        else
            return;

        imported->name = lambda->unique_name();
        imported->make_external();
        lambda->name = lambda->unique_name();
        lambda->destroy_body();

        for (size_t i = 0, e = lambda->num_params(); i != e; ++i)
            imported->param(i)->name = lambda->param(i)->unique_name();
    });

    if (!cuda.empty() || !nvvm.empty() || !spir.empty() || !opencl.empty())
        world.cleanup();

    CPUCodeGen(world).emit(opt, debug);
    if (!cuda.  empty()) CUDACodeGen(cuda).emit(/*opt,*/ debug);
    if (!nvvm.  empty()) NVVMCodeGen(nvvm).emit(opt, debug);
    if (!spir.  empty()) SPIRCodeGen(spir).emit(opt, debug);
    if (!opencl.empty()) OpenCLCodeGen(opencl).emit(/*opt,*/ debug);
}

//------------------------------------------------------------------------------

}<|MERGE_RESOLUTION|>--- conflicted
+++ resolved
@@ -857,40 +857,6 @@
     return irbuilder_.CreateInBoundsGEP(lookup(lea->ptr()), args);
 }
 
-<<<<<<< HEAD
-=======
-llvm::Value* CodeGen::emit_mmap(const Map* mmap) {
-    // emit proper runtime call
-    auto ref_ty = mmap->out_ptr_type()->referenced_type();
-    Type type;
-    if (auto array = ref_ty->is_indefinite())
-        type = array->elem_type();
-    else
-        type = mmap->out_ptr_type()->referenced_type();
-    auto layout = llvm::DataLayout(module_->getDataLayout());
-    auto size = irbuilder_.getInt32(layout.getTypeAllocSize(convert(type)));
-    return runtime_->mmap(mmap->device(), (uint32_t)mmap->addr_space(), lookup(mmap->ptr()),
-                          lookup(mmap->mem_offset()), lookup(mmap->mem_size()), size);
-}
-
-llvm::Value* CodeGen::emit_shared_mmap(Def def, bool prefix) {
-    auto mmap = def->as<Map>();
-    assert(entry_ && "shared memory can only be mapped inside kernel");
-    if (mmap->addr_space() != AddressSpace::Shared)
-        WLOG("error: mmap: expected shared / local memory address space at %", mmap->loc());
-    assert(mmap->addr_space() == AddressSpace::Shared && "wrong address space for shared memory");
-    if (!mmap->mem_size()->isa<PrimLit>())
-        WLOG("error: mmap: couldn't extract memory size at %", mmap->mem_size()->loc());
-    auto num_elems = mmap->mem_size()->as<PrimLit>()->ps32_value();
-
-    // construct array type
-    auto elem_type = mmap->out_ptr_type()->referenced_type().as<ArrayType>()->elem_type();
-    auto type = convert(mmap->world().definite_array_type(elem_type, num_elems));
-    auto global = emit_global_memory(type, (prefix ? entry_->name + "." : "") + mmap->unique_name(), 3);
-    return global;
-}
-
->>>>>>> ae809273
 llvm::Type* CodeGen::convert(Type type) {
     if (auto ltype = thorin::find(types_, *type.unify()))
         return ltype;
