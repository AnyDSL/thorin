--- conflicted
+++ resolved
@@ -40,20 +40,12 @@
 
 namespace thorin::llvm {
 
-<<<<<<< HEAD
-CodeGen::CodeGen(World& world,
-                 llvm::CallingConv::ID function_calling_convention,
-                 llvm::CallingConv::ID device_calling_convention,
-                 llvm::CallingConv::ID kernel_calling_convention,
-                 int opt, bool debug)
-=======
 CodeGen::CodeGen(
     World& world,
     llvm::CallingConv::ID function_calling_convention,
     llvm::CallingConv::ID device_calling_convention,
     llvm::CallingConv::ID kernel_calling_convention,
     int opt, bool debug)
->>>>>>> 54ec563f
     : thorin::CodeGen(world, debug)
     , context_(new llvm::LLVMContext())
     , module_(new llvm::Module(world.name(), *context_))
@@ -289,11 +281,7 @@
         dicompile_unit_ = dibuilder_.createCompileUnit(llvm::dwarf::DW_LANG_C, dibuilder_.createFile(world().name(), llvm::StringRef()), "Impala", opt() > 0, llvm::StringRef(), 0);
     }
 
-<<<<<<< HEAD
-    Scope::for_each(world(), [&] (const Scope& scope) { emit(scope); });
-=======
     Scope::for_each(world(), [&] (const Scope& scope) { emit_scope(scope); });
->>>>>>> 54ec563f
 
     if (debug()) dibuilder_.finalize();
 
