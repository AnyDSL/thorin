--- conflicted
+++ resolved
@@ -58,28 +58,6 @@
     , runtime_(new Runtime(context_, *module_.get(), irbuilder_))
 {}
 
-<<<<<<< HEAD
-Lambda* CodeGen::emit_intrinsic(Lambda* lambda) {
-    Lambda* to = lambda->to()->as_lambda();
-    switch (to->intrinsic()) {
-        case Intrinsic::Atomic:     return emit_atomic(lambda);
-        case Intrinsic::Select:     return emit_select(lambda);
-        case Intrinsic::Sizeof:     return emit_sizeof(lambda);
-        case Intrinsic::Shuffle:    return emit_shuffle(lambda);
-        case Intrinsic::Reserve:    return emit_reserve(lambda);
-        case Intrinsic::Bitcast:    return emit_reinterpret(lambda);
-        case Intrinsic::CUDA:       return runtime_->emit_host_code(*this, Runtime::CUDA_PLATFORM, ".cu", lambda);
-        case Intrinsic::NVVM:       return runtime_->emit_host_code(*this, Runtime::CUDA_PLATFORM, ".nvvm", lambda);
-        case Intrinsic::SPIR:       return runtime_->emit_host_code(*this, Runtime::OPENCL_PLATFORM, ".spir.bc", lambda);
-        case Intrinsic::OpenCL:     return runtime_->emit_host_code(*this, Runtime::OPENCL_PLATFORM, ".cl", lambda);
-        case Intrinsic::Parallel:   return emit_parallel(lambda);
-        case Intrinsic::Spawn:      return emit_spawn(lambda);
-        case Intrinsic::Sync:       return emit_sync(lambda);
-#ifdef WFV2_SUPPORT
-        case Intrinsic::Vectorize:  return emit_vectorize_continuation(lambda);
-#else
-        case Intrinsic::Vectorize:  throw std::runtime_error("rebuild with libWFV support");
-=======
 Continuation* CodeGen::emit_intrinsic(Continuation* continuation) {
     auto callee = continuation->callee()->as_continuation();
     switch (callee->intrinsic()) {
@@ -100,7 +78,6 @@
         case Intrinsic::Vectorize: return emit_vectorize_continuation(continuation);
 #else
         case Intrinsic::Vectorize: throw std::runtime_error("rebuild with libWFV support");
->>>>>>> 1e7683ea
 #endif
         default: THORIN_UNREACHABLE;
     }
@@ -137,21 +114,12 @@
     return cont;
 }
 
-<<<<<<< HEAD
-Lambda* CodeGen::emit_sizeof(Lambda* lambda) {
-    assert(lambda->num_args() == 2 && "required arguments are missing");
-    auto type = convert(lambda->type_arg(0));
-    auto cont = lambda->arg(1)->as_lambda();
-    auto layout = module_->getDataLayout();
-    auto call = irbuilder_.getInt32(layout->getTypeAllocSize(type));
-=======
 Continuation* CodeGen::emit_sizeof(Continuation* continuation) {
     assert(continuation->num_args() == 2 && "required arguments are missing");
     auto type = convert(continuation->type_arg(0));
     auto cont = continuation->arg(1)->as_continuation();
-    auto layout = llvm::DataLayout(module_->getDataLayout());
-    auto call = irbuilder_.getInt32(layout.getTypeAllocSize(type));
->>>>>>> 1e7683ea
+    auto layout = module_->getDataLayout();
+    auto call = irbuilder_.getInt32(layout->getTypeAllocSize(type));
     emit_result_phi(cont->param(1), call);
     return cont;
 }
@@ -221,24 +189,17 @@
 #ifdef _MSC_VER
     // set dll storage class for MSVC
     if (!entry_ && llvm::Triple(llvm::sys::getProcessTriple()).isOSWindows()) {
-        if (lambda->empty()) {
+        if (continuation->empty()) {
             f->setDLLStorageClass(llvm::GlobalValue::DLLImportStorageClass);
-        } else if (lambda->is_external()) {
+        } else if (continuation->is_external()) {
             f->setDLLStorageClass(llvm::GlobalValue::DLLExportStorageClass);
         }
     }
 #endif
 
     // set linkage
-<<<<<<< HEAD
-    if (lambda->empty() || lambda->is_external())
+    if (continuation->empty() || continuation->is_external())
         f->setLinkage(llvm::Function::ExternalLinkage);
-=======
-    if (continuation->empty())
-        f->setLinkage(function_import_linkage_);
-    else if (continuation->is_external())
-        f->setLinkage(function_export_linkage_);
->>>>>>> 1e7683ea
     else
         f->setLinkage(llvm::Function::InternalLinkage);
 
@@ -349,15 +310,9 @@
 
             // terminate bb
             if (debug)
-<<<<<<< HEAD
-                irbuilder_.SetCurrentDebugLocation(llvm::DebugLoc::get(lambda->jump_loc().begin().line(), lambda->jump_loc().begin().col(), *discope));
-            if (lambda->to() == ret_param) { // return
-                size_t num_args = lambda->num_args();
-=======
-                irbuilder_.SetCurrentDebugLocation(llvm::DebugLoc::get(continuation->jump_loc().begin().line(), continuation->jump_loc().begin().col(), discope));
+                irbuilder_.SetCurrentDebugLocation(llvm::DebugLoc::get(continuation->jump_loc().begin().line(), continuation->jump_loc().begin().col(), *discope));
             if (continuation->callee() == ret_param) { // return
                 size_t num_args = continuation->num_args();
->>>>>>> 1e7683ea
                 switch (num_args) {
                     case 0: irbuilder_.CreateRetVoid(); break;
                     case 1:
@@ -858,13 +813,8 @@
         llvm_malloc->addAttribute(llvm::AttributeSet::ReturnIndex, llvm::Attribute::NoAlias);
         auto alloced_type = convert(alloc->alloced_type());
         llvm::CallInst* void_ptr;
-<<<<<<< HEAD
         auto layout = module_->getDataLayout();
-        if (auto array = alloc->alloced_type()->is_indefinite()) {
-=======
-        auto layout = llvm::DataLayout(module_->getDataLayout());
         if (auto array = is_indefinite(alloc->alloced_type())) {
->>>>>>> 1e7683ea
             auto size = irbuilder_.CreateAdd(
                     irbuilder_.getInt64(layout->getTypeAllocSize(alloced_type)),
                     irbuilder_.CreateMul(irbuilder_.CreateIntCast(lookup(alloc->extra()), irbuilder_.getInt64Ty(), false),
