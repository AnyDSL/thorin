#include "thorin/be/llvm/llvm.h"

#include <algorithm>
#include <stdexcept>
#include <unordered_map> // TODO don't used std::unordered_*

#include <llvm/TargetParser/Triple.h>
#include <llvm/IR/Constant.h>
#include <llvm/IR/Constants.h>
#include <llvm/IR/Function.h>
#include <llvm/IR/GlobalVariable.h>
#include <llvm/IR/InlineAsm.h>
#include <llvm/IR/Instructions.h>
#include <llvm/IR/LLVMContext.h>
#include <llvm/IR/Module.h>
#include <llvm/IR/PassManager.h>
#include <llvm/IR/Type.h>
#include <llvm/IR/Verifier.h>
#include <llvm/Passes/PassBuilder.h>
#include <llvm/TargetParser/Host.h>
#include <llvm/Support/Path.h>
#include <llvm/Support/raw_os_ostream.h>
#include <llvm/Support/FileSystem.h>
#include <llvm/Transforms/Scalar.h>
#include <llvm/Transforms/IPO/Inliner.h>
#include <llvm/Transforms/IPO.h>
#include <llvm/Transforms/Scalar/ADCE.h>

#include "thorin/config.h"
#if THORIN_ENABLE_RV
#include <rv/rv.h>
#endif

#include "thorin/def.h"
#include "thorin/continuation.h"
#include "thorin/primop.h"
#include "thorin/type.h"
#include "thorin/world.h"
#include "thorin/analyses/scope.h"
#include "thorin/util/array.h"

namespace thorin::llvm {

CodeGen::CodeGen(
    Thorin& thorin,
    llvm::CallingConv::ID function_calling_convention,
    llvm::CallingConv::ID device_calling_convention,
    llvm::CallingConv::ID kernel_calling_convention,
    int opt, bool debug)
    : thorin::CodeGen(thorin, debug)
    , context_(std::make_unique<llvm::LLVMContext>())
    , module_(std::make_unique<llvm::Module>(world().name(), context()))
    , opt_(opt)
    , dibuilder_(module())
    , function_calling_convention_(function_calling_convention)
    , device_calling_convention_(device_calling_convention)
    , kernel_calling_convention_(kernel_calling_convention)
    , runtime_(std::make_unique<Runtime>(context(), module()))
{}

void CodeGen::optimize() {
    llvm::PassBuilder PB;
    llvm::OptimizationLevel opt_level;

    llvm::LoopAnalysisManager LAM;
    llvm::FunctionAnalysisManager FAM;
    llvm::CGSCCAnalysisManager CGAM;
    llvm::ModuleAnalysisManager MAM;

    PB.registerModuleAnalyses(MAM);
    PB.registerCGSCCAnalyses(CGAM);
    PB.registerFunctionAnalyses(FAM);
    PB.registerLoopAnalyses(LAM);
    PB.crossRegisterProxies(LAM, FAM, CGAM, MAM);

    switch (opt()) {
        case 0:  opt_level = llvm::OptimizationLevel::O0; break;
        case 1:  opt_level = llvm::OptimizationLevel::O1; break;
        case 2:  opt_level = llvm::OptimizationLevel::O2; break;
        case 3:  opt_level = llvm::OptimizationLevel::O3; break;
        default: opt_level = llvm::OptimizationLevel::Os; break;
    }

    if (opt() == 3) {
        llvm::ModulePassManager module_pass_manager;
        module_pass_manager.addPass(llvm::ModuleInlinerWrapperPass());
        llvm::FunctionPassManager function_pass_manager;
        function_pass_manager.addPass(llvm::ADCEPass());
        module_pass_manager.addPass(llvm::createModuleToFunctionPassAdaptor(std::move(function_pass_manager)));

        module_pass_manager.run(module(), MAM);
    }

    llvm::ModulePassManager builder_passes = PB.buildModuleOptimizationPipeline(opt_level, llvm::ThinOrFullLTOPhase::None);
    builder_passes.run(module(), MAM);
}

void CodeGen::verify() const {
#if THORIN_ENABLE_CHECKS
    if (llvm::verifyModule(module(), &llvm::errs())) {
        module().print(llvm::errs(), nullptr, false, true);
        llvm::errs() << "Broken module:\n";
        abort();
    }
#endif
}

/*
 * convert thorin Type -> llvm Type
 */

llvm::Type* CodeGen::convert(const Type* type) {
    if (auto llvm_type = types_.lookup(type)) return *llvm_type;

    assert(!type->isa<MemType>());
    llvm::Type* llvm_type;
    switch (type->tag()) {
        case PrimType_bool:                                                             llvm_type = llvm::Type::getInt1Ty  (context()); break;
        case PrimType_ps8:  case PrimType_qs8:  case PrimType_pu8:  case PrimType_qu8:  llvm_type = llvm::Type::getInt8Ty  (context()); break;
        case PrimType_ps16: case PrimType_qs16: case PrimType_pu16: case PrimType_qu16: llvm_type = llvm::Type::getInt16Ty (context()); break;
        case PrimType_ps32: case PrimType_qs32: case PrimType_pu32: case PrimType_qu32: llvm_type = llvm::Type::getInt32Ty (context()); break;
        case PrimType_ps64: case PrimType_qs64: case PrimType_pu64: case PrimType_qu64: llvm_type = llvm::Type::getInt64Ty (context()); break;
        case PrimType_pf16: case PrimType_qf16:                                         llvm_type = llvm::Type::getHalfTy  (context()); break;
        case PrimType_pf32: case PrimType_qf32:                                         llvm_type = llvm::Type::getFloatTy (context()); break;
        case PrimType_pf64: case PrimType_qf64:                                         llvm_type = llvm::Type::getDoubleTy(context()); break;
        case Node_PtrType: {
            auto ptr = type->as<PtrType>();
            llvm_type = llvm::PointerType::get(context(), convert_addr_space(ptr->addr_space()));
            break;
        }
        case Node_IndefiniteArrayType: {
            llvm_type = llvm::ArrayType::get(convert(type->as<ArrayType>()->elem_type()), 0);
            return types_[type] = llvm_type;
        }
        case Node_DefiniteArrayType: {
            auto array = type->as<DefiniteArrayType>();
            llvm_type = llvm::ArrayType::get(convert(array->elem_type()), array->dim());
            return types_[type] = llvm_type;
        }

        case Node_ClosureType:
        case Node_FnType: {
            // extract "return" type, collect all other types
            auto fn = type->as<FnType>();
            llvm::Type* ret = nullptr;
            std::vector<llvm::Type*> ops;
            for (auto op : fn->types()) {
                if (op->isa<MemType>() || op == world().unit_type()) continue;
                auto fn = op->isa<FnType>();
                if (fn && !op->isa<ClosureType>()) {
                    assert(!ret && "only one 'return' supported");
                    std::vector<llvm::Type*> ret_types;
                    for (auto fn_op : fn->types()) {
                        if (fn_op->isa<MemType>() || fn_op == world().unit_type()) continue;
                        ret_types.push_back(convert(fn_op));
                    }
                    if (ret_types.size() == 0)      ret = llvm::Type::getVoidTy(context());
                    else if (ret_types.size() == 1) ret = ret_types.back();
                    else                            ret = llvm::StructType::get(context(), ret_types);
                } else
                    ops.push_back(convert(op));
            }

            if (!ret) {
                ret = llvm::Type::getVoidTy(context());
            }

            if (type->tag() == Node_FnType) {
                auto llvm_type = llvm::FunctionType::get(ret, ops, false);
                return types_[type] = llvm_type;
            }

            auto env_type = convert(Closure::environment_type(world()));
            auto ptr_type = llvm::PointerType::get(context(), 0);
            llvm_type = llvm::StructType::get(context(), { ptr_type, env_type });
            return types_[type] = llvm_type;
        }

        case Node_StructType: {
            auto struct_type = type->as<StructType>();
            auto llvm_struct = llvm::StructType::create(context());

            // important: memoize before recursing into element types to avoid endless recursion
            assert(!types_.contains(struct_type) && "type already converted");
            types_[struct_type] = llvm_struct;

            Array<llvm::Type*> llvm_types(struct_type->num_ops());
            for (size_t i = 0, e = llvm_types.size(); i != e; ++i)
                llvm_types[i] = convert(struct_type->types()[i]);
            llvm_struct->setBody(llvm_ref(llvm_types));
            return llvm_struct;
        }

        case Node_TupleType: {
            auto tuple = type->as<TupleType>();
            Array<llvm::Type*> llvm_types(tuple->num_ops());
            for (size_t i = 0, e = llvm_types.size(); i != e; ++i)
                llvm_types[i] = convert(tuple->types()[i]);
            llvm_type = llvm::StructType::get(context(), llvm_ref(llvm_types));
            return types_[tuple] = llvm_type;
        }

        case Node_VariantType: {
            auto variant_type = type->as<VariantType>();
            assert(type->num_ops() > 0);
            // Max alignment/size constraints respectively in the variant type alternatives dictate the ones to use for the overall type
            size_t max_align = 0, max_size = 0;

            auto layout = module().getDataLayout();
            llvm::Type* max_align_type = llvm::Type::getVoidTy(context());
            for (auto op : variant_type->types()) {
                auto op_type = convert(op);
                size_t size  = layout.getTypeAllocSize(op_type);
                size_t align = layout.getABITypeAlign(op_type).value();
                // Favor types that are not empty
                if (align > max_align || (align == max_align && max_align_type->isEmptyTy())) {
                    max_align_type = op_type;
                    max_align = align;
                }
                max_size = std::max(max_size, size);
            }

            auto rem_size = max_size - layout.getTypeAllocSize(max_align_type);
            auto union_type = rem_size > 0
                    ? llvm::StructType::get(context(), llvm::ArrayRef<llvm::Type*> { max_align_type, llvm::ArrayType::get(llvm::Type::getInt8Ty(context()), rem_size)})
                    : llvm::StructType::get(context(), llvm::ArrayRef<llvm::Type*> { max_align_type });

            auto tag_type = type->num_ops() < (1_u64 <<  8) ? llvm::Type::getInt8Ty (context()) :
                            type->num_ops() < (1_u64 << 16) ? llvm::Type::getInt16Ty(context()) :
                            type->num_ops() < (1_u64 << 32) ? llvm::Type::getInt32Ty(context()) :
                                                              llvm::Type::getInt64Ty(context());

            return llvm::StructType::get(context(), { union_type, tag_type });
        }

        default:
            THORIN_UNREACHABLE;
    }

    if (vector_length(type) == 1)
        return types_[type] = llvm_type;

    llvm_type = llvm::FixedVectorType::get(llvm_type, vector_length(type));
    return types_[type] = llvm_type;
}

llvm::FunctionType* CodeGen::convert_fn_type(Continuation* continuation) {
    return llvm::cast<llvm::FunctionType>(convert(continuation->type()));
}

llvm::FunctionType* CodeGen::convert_closure_type(const Type* type) {
    assert(type->tag() ==  Node_ClosureType);
    auto fn = type->as<FnType>();
    llvm::Type* ret = nullptr;
    std::vector<llvm::Type*> ops;
    for (auto op : fn->types()) {
        if (op->isa<MemType>() || op == world().unit_type()) continue;
        auto fn = op->isa<FnType>();
        if (fn && !op->isa<ClosureType>()) {
            assert(!ret && "only one 'return' supported");
            std::vector<llvm::Type*> ret_types;
            for (auto fn_op : fn->types()) {
                if (fn_op->isa<MemType>() || fn_op == world().unit_type()) continue;
                ret_types.push_back(convert(fn_op));
            }
            if (ret_types.size() == 0)      ret = llvm::Type::getVoidTy(context());
            else if (ret_types.size() == 1) ret = ret_types.back();
            else                            ret = llvm::StructType::get(context(), ret_types);
        } else
            ops.push_back(convert(op));
    }
    assert(ret);

    auto llvm_type = llvm::FunctionType::get(ret, ops, false);
    return llvm_type;
}


unsigned CodeGen::convert_addr_space(const AddrSpace addr_space) {
    switch (addr_space) {
        case AddrSpace::Generic:  return 0;
        case AddrSpace::Global:   return 1;
        case AddrSpace::Texture:  return 2;
        case AddrSpace::Shared:   return 3;
        case AddrSpace::Constant: return 4;
        default:                  THORIN_UNREACHABLE;
    }
}

/*
 * emit
 */

void CodeGen::emit_stream(std::ostream& stream) {
    llvm::raw_os_ostream llvm_stream(stream);
    emit_module().second->print(llvm_stream, nullptr);
}

std::pair<std::unique_ptr<llvm::LLVMContext>, std::unique_ptr<llvm::Module>>
CodeGen::emit_module() {
    if (debug()) {
        module().addModuleFlag(llvm::Module::Warning, "Debug Info Version", llvm::DEBUG_METADATA_VERSION);
        // Darwin only supports dwarf2
        if (llvm::Triple(llvm::sys::getProcessTriple()).isOSDarwin())
            module().addModuleFlag(llvm::Module::Warning, "Dwarf Version", 2);
        dicompile_unit_ = dibuilder_.createCompileUnit(llvm::dwarf::DW_LANG_C, dibuilder_.createFile(world().name(), llvm::StringRef()), "Impala", opt() > 0, llvm::StringRef(), 0);
    }

    for (auto&& [_, def] : world().externals()) {
        if (auto global = def->isa<Global>()) {
            emit(global);
        }
    }

    ScopesForest forest(world());
    std::queue<Continuation*> queue;
    ContinuationSet emitted;

    auto enqueue = [&] (Continuation* cont) {
        if (emitted.insert(cont).second) {
            queue.push(cont);
        }
    };

    forest.for_each([&](const Scope& scope) {
        if (scope.entry()->is_exported() && scope.entry()->cc() != CC::Thorin)
            enqueue(scope.entry());
    });

    while (!queue.empty()) {
        Continuation* todo = pop(queue);
        if (!todo->has_body())
            continue;

        Scope& scope = forest.get_scope(todo);

        emit_scope(scope, forest);

        for(auto free : scope.free_frontier()) {
            if (const Continuation* cont_const = free->isa<Continuation>()) {
                Continuation* cont = const_cast<Continuation*>(cont_const);
                enqueue(cont);
            }
            if (const Global* global_const = free->isa<Global>()) {
                if (auto cont_const = global_const->init()->isa<Continuation>()) {
                    Continuation* cont = const_cast<Continuation*>(cont_const);
                    enqueue(cont);
                }
            }
        }
    }

    if (debug()) dibuilder_.finalize();

#if THORIN_ENABLE_RV
    for (auto [width, fct, call] : vec_todo_)
        emit_vectorize(width, fct, call);
    vec_todo_.clear();

    rv::lowerIntrinsics(module());
#endif

    verify();
    optimize();

    // We need to delete the runtime at this point, since the ownership of
    // the context and module is handed away.
    runtime_.reset();
    return std::pair { std::move(context_), std::move(module_) };
}

llvm::Function* CodeGen::emit_fun_decl(Continuation* continuation) {
    std::string name = world().is_external(continuation) ? continuation->name() : continuation->unique_name();
    auto f = llvm::cast<llvm::Function>(module().getOrInsertFunction(name, convert_fn_type(continuation)).getCallee()->stripPointerCasts());
    if (machine_) {
        f->addFnAttr("target-cpu", machine().getTargetCPU());
        f->addFnAttr("target-features", machine().getTargetFeatureString());
    }

#ifdef _MSC_VER
    // set dll storage class for MSVC
    if (!entry_ && llvm::Triple(llvm::sys::getProcessTriple()).isOSWindows()) {
        if (continuation->is_imported()) {
            f->setDLLStorageClass(llvm::GlobalValue::DLLImportStorageClass);
        } else if (continuation->is_exported()) {
            f->setDLLStorageClass(llvm::GlobalValue::DLLExportStorageClass);
        }
    }
#endif

    // set linkage
    if (world().is_external(continuation))
        f->setLinkage(llvm::Function::ExternalLinkage);
    else
        f->setLinkage(llvm::Function::InternalLinkage);

    // set calling convention
    if (continuation->is_exported()) {
        f->setCallingConv(kernel_calling_convention_);
        emit_fun_decl_hook(continuation, f);
    } else {
        if (continuation->cc() == CC::Device)
            f->setCallingConv(device_calling_convention_);
        else
            f->setCallingConv(function_calling_convention_);
    }

    return f;
}

llvm::Function* CodeGen::prepare(const Scope& scope) {
    auto fct = llvm::cast<llvm::Function>(emit(scope.entry()));

    discope_ = dicompile_unit_;
    if (debug()) {
        auto file = entry_->loc().file;
        auto src_file = llvm::sys::path::filename(file);
        auto src_dir = llvm::sys::path::parent_path(file);
        auto difile = dibuilder_.createFile(src_file, src_dir);
        auto disub_program = dibuilder_.createFunction(
            discope_, fct->getName(), fct->getName(), difile, entry_->loc().begin.row,
            dibuilder_.createSubroutineType(dibuilder_.getOrCreateTypeArray(llvm::ArrayRef<llvm::Metadata*>())),
            entry_->loc().begin.row,
            llvm::DINode::FlagPrototyped,
            llvm::DISubprogram::SPFlagDefinition | (opt() > 0 ? llvm::DISubprogram::SPFlagOptimized : llvm::DISubprogram::SPFlagZero));
        fct->setSubprogram(disub_program);
        discope_ = disub_program;
    }

    return fct;
}

void CodeGen::prepare(Continuation* cont, llvm::Function* fct) {
    // map all bb-like continuations to llvm bb stubs and handle params/phis
    auto bb = llvm::BasicBlock::Create(context(), cont->name().c_str(), fct);
    auto [i, succ] = cont2bb_.emplace(cont, std::pair(bb, std::make_unique<llvm::IRBuilder<>>(context())));
    assert(succ);
    auto& irbuilder = *i->second.second;
    irbuilder.SetInsertPoint(bb);

    if (debug())
        irbuilder.SetCurrentDebugLocation(llvm::DILocation::get(discope_->getContext(), cont->loc().begin.row, cont->loc().begin.col, discope_));

    if (entry_ == cont) {
        auto arg = fct->arg_begin();
        for (auto param : entry_->params()) {
            if (is_mem(param) || is_unit(param)) {
                defs_[param] = nullptr;
            } else if (param->order() == 0) {
                auto argv = &*arg;
                auto value = map_param(fct, argv, param);
                if (value == argv) {
                    arg->setName(param->unique_name()); // use param
                    defs_[param] = &*arg++;
                } else {
                    defs_[param] = value;               // use provided value
                }
            }
        }
    } else {
        for (auto param : cont->params()) {
            if (is_mem(param) || is_unit(param)) {
                defs_[param] = nullptr;
            } else {
                // do not bother reserving anything (the 0 below) - it's a tiny optimization nobody cares about
                auto phi = irbuilder.CreatePHI(convert(param->type()), 0, param->name().c_str());
                defs_[param] = phi;
            }
        }
    }
}

void CodeGen::finalize(const Scope&) {
    std::vector<const Def*> to_remove;
    for (auto& [def, value] : defs_) {
        // These do not have scope dependencies in Thorin, but they translate to LLVM alloca loads
        // which should never be reused outside of the function they were defined in, so we erase them
        if (auto variant = def->isa<Variant>(); variant && !variant->value()->has_dep(Dep::Param))
            to_remove.push_back(def);
    }
    for (auto& def : to_remove)
        defs_.erase(def);
}

std::vector<llvm::Value*> CodeGen::split_values(llvm::IRBuilder<>& irbuilder, Types domain, llvm::Value* value) {
    size_t n = 0;
    for (auto t : domain) {
        if (t == world().unit_type() || t->isa<MemType>())
            continue;
        n++;
    }

    switch (n) {
        case 0: return {};
        case 1: return { value };
        default: {
            std::vector<llvm::Value*> values;
            values.resize(n);
            for (size_t i = 0; i < n; i++) {
                values[i] = irbuilder.CreateExtractValue(value, i);
            }
            return values;
        }
    }
}

llvm::CallInst* CodeGen::emit_call(llvm::IRBuilder<>& irbuilder, const Def* callee, std::vector<llvm::Value*>& args) {
    if (callee == entry_->ret_param()) { // normal return
        std::vector<llvm::Type *> types;
        for (auto val : args)
            types.emplace_back(val->getType());
        switch (args.size()) {
            case 0:  irbuilder.CreateRetVoid();      break;
            case 1:  irbuilder.CreateRet(args[0]); break;
            default: {
                llvm::Value* agg = llvm::UndefValue::get(llvm::StructType::get(context(), types));

                for (size_t i = 0, e = args.size(); i != e; ++i)
                    agg = irbuilder.CreateInsertValue(agg, args[i], { unsigned(i) });

                irbuilder.CreateRet(agg);
            }
        }
        return nullptr;
    } else if (callee->isa<Bottom>()) {
        irbuilder.CreateUnreachable();
        return nullptr;
    } else if (auto cont = callee->isa_nom<Continuation>(); cont && scope_->contains(cont) && cont != entry_) {
        assert(cont->is_basicblock());
        size_t j = 0, i = 0;
        for (auto t: cont->type()->types()) {
            i++;
            assert(t->order() == 0);
            if (t->isa<MemType>() || t == world().unit_type())
                continue;
            emit_phi_arg(irbuilder, cont->param(i - 1), args[j++]);
        }
        irbuilder.CreateBr(cont2bb(cont));
        return nullptr;
    } else if (auto closure_t = callee->type()->isa<ClosureType>()) {
        auto closure = emit(callee);
        auto fnt = world().fn_type(concat(closure_t->types(), closure_t->as<Type>()));
        args.push_back(closure);
        auto func = irbuilder.CreateExtractValue(closure, 0);
        auto call = irbuilder.CreateCall(llvm::cast<llvm::FunctionType>(convert(fnt)), irbuilder.CreatePointerCast(func, convert(world().ptr_type(fnt))), args);
        return call;
    } else if (callee->type()->tag() == Node_FnType) {
        auto call = irbuilder.CreateCall(llvm::cast<llvm::Function>(emit(callee)), args);
        if (cont->is_exported())
            call->setCallingConv(kernel_calling_convention_);
        else if (cont->cc() == CC::Device)
            call->setCallingConv(device_calling_convention_);
        else
            call->setCallingConv(function_calling_convention_);
        return call;
    }

    THORIN_UNREACHABLE;
}

static const Type* mangle_for_codegen(World& world, ArrayRef<const Type*> ret_types) {
    // treat non-returning calls as if they return nothing, for now
    std::vector<const Type*> types;
    for (auto op: ret_types) {
        assert(op->order() == 0);
        if (op->isa<MemType>() || is_type_unit(op)) continue;
        types.push_back(op);
    }
    return world.tuple_type(types);
}

void CodeGen::emit_epilogue(Continuation* continuation) {
    assert(continuation->has_body());
    auto body = continuation->body();

    auto& [bb, ptr_irbuilder] = cont2bb_[continuation];
    auto& irbuilder = *ptr_irbuilder;

    llvm::CallInst* call_instr = nullptr;

    if (body->callee() == world().branch()) {
        auto mem = body->arg(0);
        emit_unsafe(mem);

        auto cond = emit(body->arg(1));
        auto tbb = cont2bb(body->arg(2)->as_nom<Continuation>());
        auto fbb = cont2bb(body->arg(3)->as_nom<Continuation>());
        irbuilder.CreateCondBr(cond, tbb, fbb);
    } else if (body->callee()->isa<Continuation>() && body->callee()->as<Continuation>()->intrinsic() == Intrinsic::Match) {
        auto mem = body->arg(0);
        emit_unsafe(mem);

        auto val = emit(body->arg(1));
        auto otherwise_bb = cont2bb(body->arg(2)->as_nom<Continuation>());
        auto match = irbuilder.CreateSwitch(val, otherwise_bb, body->num_args() - 3);
        for (size_t i = 3; i < body->num_args(); i++) {
            auto arg = body->arg(i)->as<Tuple>();
            auto case_const = llvm::cast<llvm::ConstantInt>(emit(arg->op(0)));
            auto case_bb    = cont2bb(arg->op(1)->as_nom<Continuation>());
            match->addCase(case_const, case_bb);
        }
    } else if (auto callee = body->callee()->isa_nom<Continuation>(); callee && callee->is_intrinsic()) {
        auto args = emit_intrinsic(irbuilder, continuation);
        call_instr = emit_call(irbuilder, body->arg(callee->ret_param()->index()), args);
    } else {
        // plain continuation call: we can just emit all the arguments
        std::vector<llvm::Value*> args;
        const Def* ret_arg = nullptr;
        for (auto arg : body->args()) {
            if (arg->order() == 0) {
                if (auto val = emit_unsafe(arg))
                    args.push_back(val);
            } else {
                assert(!ret_arg);
                ret_arg = arg;
            }
        }

        call_instr = emit_call(irbuilder, body->callee(), args);
        if (body->callee()->type()->as<FnType>()->is_returning() && !body->callee()->isa<Bottom>()) {
            assert(call_instr && "returning calls always involve one of those");
            assert(ret_arg && "we need a return argument too!");

            auto ret_args = split_values(irbuilder, ret_arg->type()->as<FnType>()->types(), call_instr);
            call_instr = emit_call(irbuilder, ret_arg, ret_args);
        }
    }

    if (call_instr) {
        // we need to add a dummy return terminator if the last instruction is a call
        if (entry_->type()->is_returning()) {
            auto entry_return_t = mangle_for_codegen(world(), entry_->ret_param()->type()->as<FnType>()->types());
            if (entry_return_t != world().unit_type()) {
                irbuilder.CreateRet(llvm::UndefValue::get(convert(entry_return_t)));
            } else
                irbuilder.CreateRetVoid();
        } else
            irbuilder.CreateRetVoid();
    }

    // new insert point is just before the terminator for all other instructions we have to add later on
    irbuilder.SetInsertPoint(bb->getTerminator());
}

llvm::Value* CodeGen::emit_constant(const Def* def) {
    auto irbuilder = llvm::IRBuilder(context());
    auto val = emit_builder(irbuilder, def);
    return val;
}

llvm::Value* CodeGen::emit_bb(BB& bb, const Def* def) {
    auto& irbuilder = *bb.second;
    auto val = emit_builder(irbuilder, def);
    return val;
}

llvm::Value* CodeGen::emit_builder(llvm::IRBuilder<>& irbuilder, const Def* def) {
    // TODO
    //if (debug())
        //irbuilder.SetCurrentDebugLocation(llvm::DILocation::get(discope_->getContext(), def->loc().begin.row, def->loc().begin.col, discope_));

    if (false) {}
    else if (auto load = def->isa<Load>())           return emit_load(irbuilder, load);
    else if (auto store = def->isa<Store>())         return emit_store(irbuilder, store);
    else if (auto lea = def->isa<LEA>())             return emit_lea(irbuilder, lea);
    else if (auto assembly = def->isa<Assembly>())   return emit_assembly(irbuilder, assembly);
    else if (def->isa<Enter>())                      return emit_unsafe(def->op(0));
    else if (auto bin = def->isa<BinOp>()) {
        llvm::Value* lhs = emit(bin->lhs());
        llvm::Value* rhs = emit(bin->rhs());
        auto name = bin->name();

        if (auto cmp = bin->isa<Cmp>()) {
            auto type = cmp->lhs()->type();
            if (is_type_s(type)) {
                switch (cmp->cmp_tag()) {
                    case Cmp_eq: return irbuilder.CreateICmpEQ (lhs, rhs, name);
                    case Cmp_ne: return irbuilder.CreateICmpNE (lhs, rhs, name);
                    case Cmp_gt: return irbuilder.CreateICmpSGT(lhs, rhs, name);
                    case Cmp_ge: return irbuilder.CreateICmpSGE(lhs, rhs, name);
                    case Cmp_lt: return irbuilder.CreateICmpSLT(lhs, rhs, name);
                    case Cmp_le: return irbuilder.CreateICmpSLE(lhs, rhs, name);
                }
            } else if (is_type_u(type) || is_type_bool(type)) {
                switch (cmp->cmp_tag()) {
                    case Cmp_eq: return irbuilder.CreateICmpEQ (lhs, rhs, name);
                    case Cmp_ne: return irbuilder.CreateICmpNE (lhs, rhs, name);
                    case Cmp_gt: return irbuilder.CreateICmpUGT(lhs, rhs, name);
                    case Cmp_ge: return irbuilder.CreateICmpUGE(lhs, rhs, name);
                    case Cmp_lt: return irbuilder.CreateICmpULT(lhs, rhs, name);
                    case Cmp_le: return irbuilder.CreateICmpULE(lhs, rhs, name);
                }
            } else if (is_type_f(type)) {
                switch (cmp->cmp_tag()) {
                    case Cmp_eq: return irbuilder.CreateFCmpOEQ(lhs, rhs, name);
                    case Cmp_ne: return irbuilder.CreateFCmpUNE(lhs, rhs, name);
                    case Cmp_gt: return irbuilder.CreateFCmpOGT(lhs, rhs, name);
                    case Cmp_ge: return irbuilder.CreateFCmpOGE(lhs, rhs, name);
                    case Cmp_lt: return irbuilder.CreateFCmpOLT(lhs, rhs, name);
                    case Cmp_le: return irbuilder.CreateFCmpOLE(lhs, rhs, name);
                }
            } else if (type->isa<PtrType>()) {
                switch (cmp->cmp_tag()) {
                    case Cmp_eq: return irbuilder.CreateICmpEQ (lhs, rhs, name);
                    case Cmp_ne: return irbuilder.CreateICmpNE (lhs, rhs, name);
                    default: THORIN_UNREACHABLE;
                }
            }
        } else if (auto arithop = bin->isa<ArithOp>()) {
            auto type = arithop->type();
            bool q = is_type_q(arithop->type()); // quick? -> nsw/nuw/fast float

            if (is_type_f(type)) {
                switch (arithop->arithop_tag()) {
                    case ArithOp_add: return irbuilder.CreateFAdd(lhs, rhs, name);
                    case ArithOp_sub: return irbuilder.CreateFSub(lhs, rhs, name);
                    case ArithOp_mul: return irbuilder.CreateFMul(lhs, rhs, name);
                    case ArithOp_div: return irbuilder.CreateFDiv(lhs, rhs, name);
                    case ArithOp_rem: return irbuilder.CreateFRem(lhs, rhs, name);
                    case ArithOp_and:
                    case ArithOp_or:
                    case ArithOp_xor:
                    case ArithOp_shl:
                    case ArithOp_shr: THORIN_UNREACHABLE;
                }
            } else if (is_type_s(type) || is_type_bool(type)) {
                switch (arithop->arithop_tag()) {
                    case ArithOp_add: return irbuilder.CreateAdd (lhs, rhs, name, false, q);
                    case ArithOp_sub: return irbuilder.CreateSub (lhs, rhs, name, false, q);
                    case ArithOp_mul: return irbuilder.CreateMul (lhs, rhs, name, false, q);
                    case ArithOp_div: return irbuilder.CreateSDiv(lhs, rhs, name);
                    case ArithOp_rem: return irbuilder.CreateSRem(lhs, rhs, name);
                    case ArithOp_and: return irbuilder.CreateAnd (lhs, rhs, name);
                    case ArithOp_or:  return irbuilder.CreateOr  (lhs, rhs, name);
                    case ArithOp_xor: return irbuilder.CreateXor (lhs, rhs, name);
                    case ArithOp_shl: return irbuilder.CreateShl (lhs, rhs, name, false, q);
                    case ArithOp_shr: return irbuilder.CreateAShr(lhs, rhs, name);
                }
            } else if (is_type_u(type) || is_type_bool(type)) {
                switch (arithop->arithop_tag()) {
                    case ArithOp_add: return irbuilder.CreateAdd (lhs, rhs, name, q, false);
                    case ArithOp_sub: return irbuilder.CreateSub (lhs, rhs, name, q, false);
                    case ArithOp_mul: return irbuilder.CreateMul (lhs, rhs, name, q, false);
                    case ArithOp_div: return irbuilder.CreateUDiv(lhs, rhs, name);
                    case ArithOp_rem: return irbuilder.CreateURem(lhs, rhs, name);
                    case ArithOp_and: return irbuilder.CreateAnd (lhs, rhs, name);
                    case ArithOp_or:  return irbuilder.CreateOr  (lhs, rhs, name);
                    case ArithOp_xor: return irbuilder.CreateXor (lhs, rhs, name);
                    case ArithOp_shl: return irbuilder.CreateShl (lhs, rhs, name, q, false);
                    case ArithOp_shr: return irbuilder.CreateLShr(lhs, rhs, name);
                }
            }
        }
    } else if (auto mathop = def->isa<MathOp>()) {
        return emit_mathop(irbuilder, mathop);
    } else if (auto conv = def->isa<ConvOp>()) {
        auto from = emit(conv->from());
        auto src_type = conv->from()->type();
        auto dst_type = conv->type();
        auto to = convert(dst_type);

        if (conv->isa<Cast>()) {
            if (src_type->isa<PtrType>() && dst_type->isa<PtrType>()) {
                return irbuilder.CreatePointerCast(from, to);
            } else if (src_type->isa<PtrType>()) {
                assert(is_type_i(dst_type) || is_type_bool(dst_type));
                return irbuilder.CreatePtrToInt(from, to);
            } else if (dst_type->isa<PtrType>()) {
                assert(is_type_i(src_type) || is_type_bool(src_type));
                return irbuilder.CreateIntToPtr(from, to);
            }

            auto src = src_type->as<PrimType>();
            auto dst = dst_type->as<PrimType>();

            if (is_type_f(src) && is_type_f(dst)) {
                assert(num_bits(src->primtype_tag()) != num_bits(dst->primtype_tag()));
                return irbuilder.CreateFPCast(from, to);
            } else if (is_type_f(src)) {
                if (is_type_s(dst))
                    return irbuilder.CreateFPToSI(from, to);
                return irbuilder.CreateFPToUI(from, to);
            } else if (is_type_f(dst)) {
                if (is_type_s(src))
                    return irbuilder.CreateSIToFP(from, to);
                return irbuilder.CreateUIToFP(from, to);
            } else if (num_bits(src->primtype_tag()) > num_bits(dst->primtype_tag())) {
                if (is_type_i(src) && (is_type_i(dst) || is_type_bool(dst)))
                    return irbuilder.CreateTrunc(from, to);
            } else if (num_bits(src->primtype_tag()) < num_bits(dst->primtype_tag())) {
                if ( is_type_s(src)                       && is_type_i(dst)) return irbuilder.CreateSExt(from, to);
                if ((is_type_u(src) || is_type_bool(src)) && is_type_i(dst)) return irbuilder.CreateZExt(from, to);
            } else if (is_type_i(src) && is_type_i(dst)) {
                assert(num_bits(src->primtype_tag()) == num_bits(dst->primtype_tag()));
                return from;
            }

            assert(false && "unsupported cast");
        } else if (conv->isa<Bitcast>()) {
            return emit_bitcast(irbuilder, conv->from(), dst_type);
        }
    } else if (auto select = def->isa<Select>()) {
        if (def->type()->isa<FnType>())
            return nullptr;

        llvm::Value* cond = emit(select->cond());
        llvm::Value* tval = emit(select->tval());
        llvm::Value* fval = emit(select->fval());
        return irbuilder.CreateSelect(cond, tval, fval);
    } else if (auto align_of = def->isa<AlignOf>()) {
        auto type = convert(align_of->of());
        return irbuilder.getInt64(module().getDataLayout().getABITypeAlign(type).value());
    } else if (auto size_of = def->isa<SizeOf>()) {
        auto type = convert(size_of->of());
        return irbuilder.getInt64(module().getDataLayout().getTypeAllocSize(type));
    } else if (auto array = def->isa<DefiniteArray>()) {
        auto type = llvm::cast<llvm::ArrayType>(convert(array->type()));

        // Try to emit it as a constant first
        Array<llvm::Constant*> consts(array->num_ops());
        bool all_consts = true;
        for (size_t i = 0, n = consts.size(); i != n; ++i) {
            consts[i] = llvm::dyn_cast<llvm::Constant>(emit(array->op(i)));
            if (!consts[i]) {
                all_consts = false;
                break;
            }
        }
        if (all_consts)
            return llvm::ConstantArray::get(type, llvm_ref(consts));

        world().wdef(def, "slow: alloca and loads/stores needed for definite array '{}'", def);
        auto alloca = emit_alloca(irbuilder, type, array->name());

        u64 i = 0;
        llvm::Value* args[2] = { irbuilder.getInt64(0), nullptr };
        for (auto op : array->ops()) {
            args[1] = irbuilder.getInt64(i++);
            auto gep = irbuilder.CreateInBoundsGEP(type, alloca, args, op->name().c_str());
            irbuilder.CreateStore(emit(op), gep);
        }

        return irbuilder.CreateLoad(alloca->getAllocatedType(), alloca);
    } else if (auto array = def->isa<IndefiniteArray>()) {
        return llvm::UndefValue::get(convert(array->type()));
    } else if (auto agg = def->isa<Aggregate>()) {
        assert(def->isa<Tuple>() || def->isa<StructAgg>() || def->isa<Vector>() || def->isa<Closure>());
        if (is_unit(agg)) return nullptr;

        if (def->isa<StructAgg>() || def->isa<Vector>()) {
            // Try to emit it as a constant first
            Array<llvm::Constant*> consts(agg->num_ops());
            bool all_consts = true;
            for (size_t i = 0, n = consts.size(); i != n; ++i) {
                consts[i] = llvm::dyn_cast<llvm::Constant>(emit(agg->op(i)));
                if (!consts[i]) {
                    all_consts = false;
                    break;
                }
            }
            if (all_consts) {
                if (def->isa<StructAgg>())
                    return llvm::ConstantStruct::get(llvm::cast<llvm::StructType>(convert(agg->type())), llvm_ref(consts));
                else
                    return llvm::ConstantVector::get(llvm_ref(consts));
            }
        }

        llvm::Value* llvm_agg = llvm::UndefValue::get(convert(agg->type()));
        if (def->isa<Vector>()) {
            for (size_t i = 0, e = agg->num_ops(); i != e; ++i)
                llvm_agg = irbuilder.CreateInsertElement(llvm_agg, emit(agg->op(i)), irbuilder.getInt32(i));
        } else if (auto closure = def->isa<Closure>()) {
            auto closure_fn = irbuilder.CreatePointerCast(emit(agg->op(0)), llvm_agg->getType()->getStructElementType(0));
            auto val = agg->op(1);
            llvm::Value* env = nullptr;
            if (is_thin(closure->op(1)->type())) {
                if (is_type_unit(val->type())) {
                    env = emit(world().bottom(Closure::environment_type(world())));
                } else {
                    env = emit(world().cast(Closure::environment_type(world()), val));
                }
            } else {
                world().wdef(def, "closure '{}' is leaking memory, type '{}' is too large", def, agg->op(1)->type());
                auto alloc = emit_alloc(irbuilder, val->type(), nullptr);
                irbuilder.CreateStore(emit(val), alloc);
                env = irbuilder.CreatePtrToInt(alloc, convert(Closure::environment_type(world())));
            }
            llvm_agg = irbuilder.CreateInsertValue(llvm_agg, closure_fn, 0);
            llvm_agg = irbuilder.CreateInsertValue(llvm_agg, env, 1);
        } else {
            for (size_t i = 0, e = agg->num_ops(); i != e; ++i)
                llvm_agg = irbuilder.CreateInsertValue(llvm_agg, emit(agg->op(i)), { unsigned(i) });
        }

        return llvm_agg;
    } else if (auto aggop = def->isa<AggOp>()) {
        auto llvm_agg = emit_unsafe(aggop->agg());
        auto llvm_idx = emit(aggop->index());

        bool mem = false;
        if (auto tt = aggop->agg()->type()->isa<TupleType>(); tt && tt->op(0)->isa<MemType>()) mem = true;

        auto copy_to_alloca = [&] () {
            world().wdef(def, "slow: alloca and loads/stores needed for aggregate '{}'", def);
            auto alloca = emit_alloca(irbuilder, llvm_agg->getType(), aggop->name());
            irbuilder.CreateStore(llvm_agg, alloca);

            llvm::Value* args[2] = { irbuilder.getInt64(0), llvm_idx };
            auto gep = irbuilder.CreateInBoundsGEP(llvm_agg->getType(), alloca, args);
            return std::make_pair(alloca, gep);
        };
        auto copy_to_alloca_or_global = [&] () -> llvm::Value* {
            if (auto constant = llvm::dyn_cast<llvm::Constant>(llvm_agg)) {
                auto global = llvm::cast<llvm::GlobalVariable>(module().getOrInsertGlobal(aggop->agg()->unique_name().c_str(), llvm_agg->getType()));
                global->setLinkage(llvm::GlobalValue::InternalLinkage);
                global->setInitializer(constant);
                return irbuilder.CreateInBoundsGEP(llvm_agg->getType(), global, { irbuilder.getInt64(0), llvm_idx });
            }
            return copy_to_alloca().second;
        };

        if (auto extract = aggop->isa<Extract>()) {
            if (aggop->agg()->type()->isa<ArrayType>()) {
                auto alloca_or_global = copy_to_alloca_or_global();
                return irbuilder.CreateLoad(convert(aggop->agg()->type()->as<ArrayType>()->elem_type()), alloca_or_global);
            } else if (extract->agg()->type()->isa<VectorType>()) {
                return irbuilder.CreateExtractElement(llvm_agg, llvm_idx);
            }

            // tuple/struct
            if (is_mem(extract)) return nullptr;

            unsigned offset = 0;
            if (mem) {
                if (aggop->agg()->type()->num_ops() == 2) return llvm_agg;
                offset = 1;
            }

            return irbuilder.CreateExtractValue(llvm_agg, {primlit_value<unsigned>(aggop->index()) - offset});
        }

        auto insert = def->as<Insert>();
        auto value = emit(insert->value());

        // TODO deal with mem - but I think for now this case shouldn't happen

        if (insert->agg()->type()->isa<ArrayType>()) {
            auto p = copy_to_alloca();
            irbuilder.CreateStore(emit(aggop->as<Insert>()->value()), p.second);
            return irbuilder.CreateLoad(p.first->getType(), p.first);
        } else if (insert->agg()->type()->isa<VectorType>()) {
            return irbuilder.CreateInsertElement(llvm_agg, emit(aggop->as<Insert>()->value()), llvm_idx);
        }
        // tuple/struct
        return irbuilder.CreateInsertValue(llvm_agg, value, {primlit_value<unsigned>(aggop->index())});
    } else if (auto variant_index = def->isa<VariantIndex>()) {
        auto llvm_value = emit(variant_index->op(0));
        auto tag_value = irbuilder.CreateExtractValue(llvm_value, { 1 });
        return irbuilder.CreateIntCast(tag_value, convert(variant_index->type()), false);
    } else if (auto variant_extract = def->isa<VariantExtract>()) {
        auto variant_value = variant_extract->op(0);
        auto llvm_value    = emit(variant_value);
        auto target_type   = variant_value->type()->op(variant_extract->index())->as<Type>();
        if (is_type_unit(target_type))
            return nullptr;

        auto payload_value = irbuilder.CreateExtractValue(llvm_value, { 0 });
        return create_tmp_alloca(irbuilder, payload_value->getType(), [&] (llvm::AllocaInst* alloca) {
            irbuilder.CreateStore(payload_value, alloca);
            return irbuilder.CreateLoad(convert(target_type), alloca);
        });
    } else if (auto variant_ctor = def->isa<Variant>()) {
        auto llvm_type = convert(variant_ctor->type());
        auto tag_value = irbuilder.getIntN(llvm_type->getStructElementType(1)->getScalarSizeInBits(), variant_ctor->index());

        //Unit type variants can be emitted as constants.
        if (is_type_unit(variant_ctor->op(0)->type())) {
            return llvm::ConstantStruct::get(llvm::cast<llvm::StructType>(llvm_type), {llvm::UndefValue::get(llvm_type->getStructElementType(0)), tag_value});
        }

        return create_tmp_alloca(irbuilder, llvm_type, [&] (llvm::AllocaInst* alloca) {
            auto tag_addr = irbuilder.CreateInBoundsGEP(llvm_type, alloca, { irbuilder.getInt32(0), irbuilder.getInt32(1) });
            irbuilder.CreateStore(tag_value, tag_addr);

            // Do not store anything if the payload is unit
            if (!is_type_unit(variant_ctor->op(0)->type())) {
                auto payload_value = emit(variant_ctor->op(0));
                auto payload_addr = irbuilder.CreatePointerCast(
                    irbuilder.CreateInBoundsGEP(llvm_type, alloca, { irbuilder.getInt32(0), irbuilder.getInt32(0) }),
                    llvm::PointerType::get(context(), alloca->getType()->getPointerAddressSpace()));
                irbuilder.CreateStore(payload_value, payload_addr);
            }
            return irbuilder.CreateLoad(alloca->getAllocatedType(), alloca);
        });
    } else if (auto primlit = def->isa<PrimLit>()) {
        llvm::Type* llvm_type = convert(primlit->type());
        Box box = primlit->value();

        switch (primlit->primtype_tag()) {
            case PrimType_bool:                     return irbuilder. getInt1(box.get_bool());
            case PrimType_ps8:  case PrimType_qs8:  return irbuilder. getInt8(box. get_s8());
            case PrimType_pu8:  case PrimType_qu8:  return irbuilder. getInt8(box. get_u8());
            case PrimType_ps16: case PrimType_qs16: return irbuilder.getInt16(box.get_s16());
            case PrimType_pu16: case PrimType_qu16: return irbuilder.getInt16(box.get_u16());
            case PrimType_ps32: case PrimType_qs32: return irbuilder.getInt32(box.get_s32());
            case PrimType_pu32: case PrimType_qu32: return irbuilder.getInt32(box.get_u32());
            case PrimType_ps64: case PrimType_qs64: return irbuilder.getInt64(box.get_s64());
            case PrimType_pu64: case PrimType_qu64: return irbuilder.getInt64(box.get_u64());
            case PrimType_pf16: case PrimType_qf16: return llvm::ConstantFP::get(llvm_type, box.get_f16());
            case PrimType_pf32: case PrimType_qf32: return llvm::ConstantFP::get(llvm_type, box.get_f32());
            case PrimType_pf64: case PrimType_qf64: return llvm::ConstantFP::get(llvm_type, box.get_f64());
        }
    } else if (auto bottom = def->isa<Bottom>()) {
        return llvm::UndefValue::get(convert(bottom->type()));
    } else if (auto alloc = def->isa<Alloc>()) {
        emit_unsafe(alloc->mem());
        return emit_alloc(irbuilder, alloc->alloced_type(), alloc->extra());
    } else if (auto slot = def->isa<Slot>()) {
        return emit_alloca(irbuilder, convert(slot->type()->as<PtrType>()->pointee()), slot->unique_name());
    } else if (auto vector = def->isa<Vector>()) {
        llvm::Value* vec = llvm::UndefValue::get(convert(vector->type()));
        for (size_t i = 0, e = vector->num_ops(); i != e; ++i)
            vec = irbuilder.CreateInsertElement(vec, emit(vector->op(i)), emit(world().literal_pu32(i, vector->loc())));

        return vec;
    } else if (auto global = def->isa<Global>()) {
        return emit_global(global);
    }

    THORIN_UNREACHABLE;
}

void CodeGen::emit_phi_arg(llvm::IRBuilder<>& irbuilder, const Param* param, llvm::Value* value) {
    assert(defs_[param]);
    llvm::cast<llvm::PHINode>(defs_[param])->addIncoming(value, irbuilder.GetInsertBlock());
}

/*
 * emit: special overridable methods
 */

llvm::Value* CodeGen::emit_alloc(llvm::IRBuilder<>& irbuilder, const Type* type, const Def* extra) {
    auto llvm_malloc = runtime_->get(*this, get_alloc_name().c_str());
    auto alloced_type = convert(type);
    llvm::CallInst* void_ptr;
    auto layout = module().getDataLayout();
    if (auto array = type->isa<IndefiniteArrayType>()) {
        assert(extra);
        auto size = irbuilder.CreateAdd(
                irbuilder.getInt64(layout.getTypeAllocSize(alloced_type)),
                irbuilder.CreateMul(irbuilder.CreateIntCast(emit(extra), irbuilder.getInt64Ty(), false),
                                     irbuilder.getInt64(layout.getTypeAllocSize(convert(array->elem_type())))));
        llvm::Value* malloc_args[] = { irbuilder.getInt32(0), size };
        void_ptr = irbuilder.CreateCall(llvm_malloc, malloc_args);
    } else {
        llvm::Value* malloc_args[] = { irbuilder.getInt32(0), irbuilder.getInt64(layout.getTypeAllocSize(alloced_type)) };
        void_ptr = irbuilder.CreateCall(llvm_malloc, malloc_args);
    }

    return irbuilder.CreatePointerCast(void_ptr, llvm::PointerType::get(context(), 0));
}

llvm::AllocaInst* CodeGen::emit_alloca(llvm::IRBuilder<>& irbuilder, llvm::Type* type, const std::string& name) {
    // Emit the alloca in the entry block
    auto entry = &irbuilder.GetInsertBlock()->getParent()->getEntryBlock();
    auto layout = module().getDataLayout();
    llvm::AllocaInst* alloca;
    if (entry->empty())
        alloca = new llvm::AllocaInst(type, layout.getAllocaAddrSpace(), nullptr, name, entry);
    else
        alloca = new llvm::AllocaInst(type, layout.getAllocaAddrSpace(), nullptr, name, entry->getFirstNonPHIOrDbg());
    alloca->setAlignment(layout.getABITypeAlign(type));
    return alloca;
}

llvm::Value* CodeGen::emit_bitcast(llvm::IRBuilder<>& irbuilder, const Def* val, const Type* dst_type) {
    auto from = emit(val);
    auto src_type = val->type();
    auto to = convert(dst_type);
    if (from->getType()->isAggregateType() || to->isAggregateType())
        world().edef(val, "bitcast from or to aggregate types not allowed: bitcast from '{}' to '{}'", src_type, dst_type);
    if (src_type->isa<PtrType>() && dst_type->isa<PtrType>())
        return irbuilder.CreatePointerCast(from, to);
    else if (src_type->isa<PtrType>() || dst_type->isa<PtrType>())
        return irbuilder.CreateBitOrPointerCast(from, to);
    return irbuilder.CreateBitCast(from, to);
}

llvm::Value* CodeGen::emit_global(const Global* global) {
    llvm::Value* val;
    if (auto continuation = global->init()->isa_nom<Continuation>())
        val = emit(continuation);
    else {
        auto llvm_type = convert(global->alloced_type());
        auto var = llvm::cast<llvm::GlobalVariable>(module().getOrInsertGlobal(global->is_external() ? global->name().c_str() : global->unique_name().c_str(), llvm_type));
        var->setConstant(!global->is_mutable());

        if (global->init()->isa<Bottom>()) {
            if (global->is_external())
                var->setExternallyInitialized(true);
            else
                var->setInitializer(llvm::Constant::getNullValue(llvm_type)); // HACK
        } else
            var->setInitializer(llvm::cast<llvm::Constant>(emit(global->init())));

        if (global->is_external()) {
            var->setAlignment(llvm::Align(4));
            var->setDSOLocal(true);
            var->setUnnamedAddr(llvm::GlobalVariable::UnnamedAddr::None);
        } else
            var->setLinkage(llvm::GlobalValue::InternalLinkage);
        val = var;
    }
    return val;
}

llvm::GlobalVariable* CodeGen::emit_global_variable(llvm::Type* type, const std::string& name, unsigned addr_space, bool init_undef) {
    auto init = init_undef ? llvm::UndefValue::get(type) : llvm::Constant::getNullValue(type);
    return new llvm::GlobalVariable(module(), type, false, llvm::GlobalValue::InternalLinkage, init, name, nullptr, llvm::GlobalVariable::NotThreadLocal, addr_space);
}

static inline std::string intrinsic_suffix(const thorin::PrimType* type) {
    switch (type->primtype_tag()) {
        case PrimType_qf32:
        case PrimType_pf32:
            return "f32";
        case PrimType_qf64:
        case PrimType_pf64:
            return "f64";
        default:
            THORIN_UNREACHABLE;
    }
}

llvm::Value* CodeGen::emit_mathop(llvm::IRBuilder<>& irbuilder, const MathOp* mathop) {
    static const std::unordered_map<MathOpTag, std::string> intrinsic_prefixes = {
        { MathOp_copysign, "llvm.copysign." },
        { MathOp_fabs,     "llvm.fabs." },
        { MathOp_fmin,     "llvm.minnum." },
        { MathOp_fmax,     "llvm.maxnum." },
        { MathOp_round,    "llvm.round." },
        { MathOp_floor,    "llvm.floor." },
        { MathOp_ceil,     "llvm.ceil." },
        { MathOp_cos,      "llvm.cos." },
        { MathOp_sin,      "llvm.sin." },
        { MathOp_sqrt,     "llvm.sqrt." },
        { MathOp_pow,      "llvm.pow." },
        { MathOp_exp,      "llvm.exp." },
        { MathOp_exp2,     "llvm.exp2." },
        { MathOp_log,      "llvm.log." },
        { MathOp_log2,     "llvm.log2." },
        { MathOp_log10,    "llvm.log10." }
    };
    static const std::unordered_map<MathOpTag, std::string> math_function_prefix = {
        { MathOp_tan,   "tan" },
        { MathOp_acos,  "acos" },
        { MathOp_asin,  "asin" },
        { MathOp_atan,  "atan" },
        { MathOp_atan2, "atan2" },
        { MathOp_cbrt,  "cbrt" },
    };

    std::string function_name;
    if (auto it = intrinsic_prefixes.find(mathop->mathop_tag()); it != intrinsic_prefixes.end()) {
        function_name = it->second + intrinsic_suffix(mathop->type());
    } else if (auto it = math_function_prefix.find(mathop->mathop_tag()); it != math_function_prefix.end()) {
        auto primtype_tag = mathop->type()->as<PrimType>()->primtype_tag();
        function_name = it->second + ((primtype_tag == PrimType_qf32 || primtype_tag == PrimType_pf32) ? "f" : "");
    } else
        THORIN_UNREACHABLE;

    return call_math_function(irbuilder, mathop, function_name);
}

llvm::Value* CodeGen::call_math_function(llvm::IRBuilder<>& irbuilder, const MathOp* mathop, const std::string& function_name) {
    if (mathop->num_ops() == 1) {
        // Unary mathematical operations
        auto arg = emit(mathop->op(0));
        auto fn_type = llvm::FunctionType::get(arg->getType(), { arg->getType() }, false);
        auto fn = llvm::cast<llvm::Function>(module().getOrInsertFunction(function_name, fn_type).getCallee()->stripPointerCasts());
        if (machine_) {
            fn->addFnAttr("target-cpu", machine().getTargetCPU());
            fn->addFnAttr("target-features", machine().getTargetFeatureString());
        }
        return irbuilder.CreateCall(fn, { arg });
    } else if (mathop->num_ops() == 2) {
        // Binary mathematical operations
        auto left = emit(mathop->op(0));
        auto right = emit(mathop->op(1));
        auto fn_type = llvm::FunctionType::get(left->getType(), { left->getType(), right->getType() }, false);
        auto fn = llvm::cast<llvm::Function>(module().getOrInsertFunction(function_name, fn_type).getCallee()->stripPointerCasts());
        if (machine_) {
            fn->addFnAttr("target-cpu", machine().getTargetCPU());
            fn->addFnAttr("target-features", machine().getTargetFeatureString());
        }
        return irbuilder.CreateCall(fn, { left, right });
    }
    THORIN_UNREACHABLE;
}

llvm::Value* CodeGen::emit_load(llvm::IRBuilder<>& irbuilder, const Load* load) {
    emit_unsafe(load->mem());
    auto ptr = emit(load->ptr());
    auto load_type = convert(load->out_val_type());
    auto result = irbuilder.CreateLoad(load_type, ptr);
    auto align = module().getDataLayout().getABITypeAlign(load_type);
    result->setAlignment(align);
    return result;
}

llvm::Value* CodeGen::emit_store(llvm::IRBuilder<>& irbuilder, const Store* store) {
    emit_unsafe(store->mem());
    auto ptr = emit(store->ptr());
    auto result = irbuilder.CreateStore(emit(store->val()), ptr);
    auto align = module().getDataLayout().getABITypeAlign(convert(store->val()->type()));
    result->setAlignment(align);
    return nullptr;
}

llvm::Value* CodeGen::emit_lea(llvm::IRBuilder<>& irbuilder, const LEA* lea) {
    if (lea->ptr_pointee()->isa<TupleType>() || lea->ptr_pointee()->isa<StructType>())
        return irbuilder.CreateStructGEP(convert(lea->ptr_pointee()), emit(lea->ptr()), primlit_value<u32>(lea->index()));

    assert(lea->ptr_pointee()->isa<ArrayType>() || lea->ptr_pointee()->isa<VectorType>());
    llvm::Value* args[2] = { irbuilder.getInt64(0), emit(lea->index()) };
    auto ptr = emit(lea->ptr());
    auto ptr_elemtype = convert(lea->ptr_pointee());
    return irbuilder.CreateInBoundsGEP(ptr_elemtype, ptr, args);
}

llvm::Value* CodeGen::emit_assembly(llvm::IRBuilder<>& irbuilder, const Assembly* assembly) {
    emit_unsafe(assembly->mem());
    auto out_type = assembly->type()->isa<TupleType>();
    llvm::Type* res_type;
    bool mem_only = false;

    if (out_type) {
        if (out_type->num_ops() == 2)
            res_type = convert(out_type->types()[1]);
        else
            res_type = convert(world().tuple_type(out_type->types().skip_front()));
    } else {
        res_type = llvm::Type::getVoidTy(context());
        mem_only = true;
    }

    size_t num_inputs = assembly->num_inputs();
    auto input_values = Array<llvm::Value*>(num_inputs);
    auto input_types  = Array<llvm::Type* >(num_inputs);
    for (size_t i = 0; i != num_inputs; ++i) {
        input_values[i] = emit(assembly->input(i));
        input_types [i] = convert(assembly->input(i)->type());
    }

    auto fn_type = llvm::FunctionType::get(res_type, llvm_ref(input_types), false);

    std::string constraints;
    for (auto con : assembly->output_constraints())
        constraints += (constraints.empty() ? "" : ",") + con;
    for (auto con : assembly->input_constraints())
        constraints += (constraints.empty() ? "" : ",") + con;
    for (auto clob : assembly->clobbers())
        constraints += (constraints.empty() ? "" : ",") + std::string("~{") + clob + "}";
    // clang always marks those registers as clobbered, so we will do so as well
    if (llvm::Triple(module().getTargetTriple()).isX86())
        constraints += (constraints.empty() ? "" : ",") + std::string("~{dirflag},~{fpsr},~{flags}");

    if (llvm::InlineAsm::verify(fn_type, constraints))
        world().edef(assembly, "constraints and input and output types of inline assembly do not match");

    auto asm_expr = llvm::InlineAsm::get(fn_type, assembly->asm_template(), constraints,
            assembly->has_sideeffects(), assembly->is_alignstack(),
            assembly->is_inteldialect() ? llvm::InlineAsm::AsmDialect::AD_Intel : llvm::InlineAsm::AsmDialect::AD_ATT);
    auto res = irbuilder.CreateCall(asm_expr, llvm_ref(input_values));

    return mem_only ? nullptr : res;
}

/*
 * emit intrinsic
 */

std::vector<llvm::Value*> CodeGen::emit_intrinsic(llvm::IRBuilder<>& irbuilder, Continuation* continuation) {
    assert(continuation->has_body());
    auto body = continuation->body();
    auto callee = body->callee()->as_nom<Continuation>();

    // Important: Must emit the memory object otherwise the memory
    // operations before the call to the intrinsic are all gone!
    for (size_t i = 0, e = body->num_args(); i != e; ++i) {
        if (is_mem(body->arg(i))) {
            emit_unsafe(body->arg(i));
            break;
        }
    }

    switch (callee->intrinsic()) {
<<<<<<< HEAD
        case Intrinsic::Atomic:      return emit_atomic(irbuilder, continuation);
        case Intrinsic::AtomicLoad:  return emit_atomic_load(irbuilder, continuation);
        case Intrinsic::AtomicStore: return emit_atomic_store(irbuilder, continuation);
        case Intrinsic::CmpXchg:     return emit_cmpxchg(irbuilder, continuation, false);
        case Intrinsic::CmpXchgWeak: return emit_cmpxchg(irbuilder, continuation, true);
        case Intrinsic::Fence:       return emit_fence(irbuilder, continuation);
        case Intrinsic::Reserve:     return emit_reserve(irbuilder, continuation);
        case Intrinsic::Pipeline:    return emit_pipeline(irbuilder, continuation);
        case Intrinsic::CUDA:        return runtime_->emit_host_code(*this, irbuilder, Runtime::CUDA_PLATFORM,   ".cu",     continuation);
        case Intrinsic::NVVM:        return runtime_->emit_host_code(*this, irbuilder, Runtime::CUDA_PLATFORM,   ".nvvm",   continuation);
        case Intrinsic::OpenCL:      return runtime_->emit_host_code(*this, irbuilder, Runtime::OPENCL_PLATFORM, ".cl",     continuation);
        case Intrinsic::AMDGPU:      return runtime_->emit_host_code(*this, irbuilder, Runtime::HSA_PLATFORM,    ".amdgpu", continuation);
        case Intrinsic::HLS:         return emit_hls(irbuilder, continuation);
        case Intrinsic::CGRA:        return emit_cgra(irbuilder, continuation);
        case Intrinsic::Parallel:    return emit_parallel(irbuilder, continuation);
        case Intrinsic::Fibers:      return emit_fibers(irbuilder, continuation);
        case Intrinsic::Spawn:       return emit_spawn(irbuilder, continuation);
        case Intrinsic::Sync:        return emit_sync(irbuilder, continuation);
=======
        case Intrinsic::Atomic:          return { emit_atomic(irbuilder, continuation) };
        case Intrinsic::AtomicLoad:      return { emit_atomic_load(irbuilder, continuation) };
        case Intrinsic::AtomicStore:     emit_atomic_store(irbuilder, continuation); break;
        case Intrinsic::CmpXchg:         return emit_cmpxchg(irbuilder, continuation, false);
        case Intrinsic::CmpXchgWeak:     return emit_cmpxchg(irbuilder, continuation, true);
        case Intrinsic::Fence:           emit_fence(irbuilder, continuation); break;
        case Intrinsic::Reserve:         return { emit_reserve(irbuilder, continuation) };
        case Intrinsic::CUDA:            runtime_->emit_host_code(*this, irbuilder, Platform::CUDA_PLATFORM,       ".cu",     continuation); break;
        case Intrinsic::NVVM:            runtime_->emit_host_code(*this, irbuilder, Platform::CUDA_PLATFORM,       ".nvvm",   continuation); break;
        case Intrinsic::OpenCL:          runtime_->emit_host_code(*this, irbuilder, Platform::OPENCL_PLATFORM,     ".cl",     continuation); break;
        case Intrinsic::OpenCL_SPIRV:    runtime_->emit_host_code(*this, irbuilder, Platform::OPENCL_PLATFORM,     ".spv",    continuation); break;
        case Intrinsic::LevelZero_SPIRV: runtime_->emit_host_code(*this, irbuilder, Platform::LEVEL_ZERO_PLATFORM, ".spv",    continuation); break;
        case Intrinsic::AMDGPUHSA:       runtime_->emit_host_code(*this, irbuilder, Platform::HSA_PLATFORM,        ".amdgpu", continuation); break;
        case Intrinsic::AMDGPUPAL:       runtime_->emit_host_code(*this, irbuilder, Platform::PAL_PLATFORM,        ".amdgpu", continuation); break;
        case Intrinsic::ShadyCompute:    runtime_->emit_host_code(*this, irbuilder, Platform::SHADY_PLATFORM,      ".shady",  continuation); break;
        case Intrinsic::HLS:             emit_hls(irbuilder, continuation);      break;
        case Intrinsic::Parallel:        emit_parallel(irbuilder, continuation); break;
        case Intrinsic::Fibers:          emit_fibers(irbuilder, continuation);   break;
        case Intrinsic::Spawn:           return { emit_spawn(irbuilder, continuation) };
        case Intrinsic::Sync:            emit_sync(irbuilder, continuation);     break;
>>>>>>> 174499ee
#if THORIN_ENABLE_RV
        case Intrinsic::Vectorize:    emit_vectorize_continuation(irbuilder, continuation); break;
#else
        case Intrinsic::Vectorize:    throw std::runtime_error("rebuild with RV support");
#endif
        default: THORIN_UNREACHABLE;
    }

    return {};
}

llvm::Value* CodeGen::emit_atomic(llvm::IRBuilder<>& irbuilder, Continuation* continuation) {
    assert(continuation->has_body());
    auto body = continuation->body();
    assert(body->num_args() == 7 && "required arguments are missing");
    // atomic tag: Xchg Add Sub And Nand Or Xor Max Min UMax UMin FAdd FSub
    u32 binop_tag = body->arg(1)->as<PrimLit>()->qu32_value();
    assert(int(llvm::AtomicRMWInst::BinOp::Xchg) <= int(binop_tag) && int(binop_tag) <= int(llvm::AtomicRMWInst::BinOp::FSub) && "unsupported atomic");
    auto binop = (llvm::AtomicRMWInst::BinOp)binop_tag;
    auto is_valid_fop = is_type_f(body->arg(3)->type()) &&
                        (binop == llvm::AtomicRMWInst::BinOp::Xchg || binop == llvm::AtomicRMWInst::BinOp::FAdd || binop == llvm::AtomicRMWInst::BinOp::FSub);
    if (is_type_f(body->arg(3)->type()) && !is_valid_fop)
        world().edef(body->arg(3), "atomic {} is not supported for float types", binop_tag);
    else if (!is_type_i(body->arg(3)->type()) && !is_valid_fop)
        world().edef(body->arg(3), "atomic {} is only supported for int types", binop_tag);
    auto ptr = emit(body->arg(2));
    auto val = emit(body->arg(3));
    u32 order_tag = body->arg(4)->as<PrimLit>()->qu32_value();
    assert(int(llvm::AtomicOrdering::NotAtomic) <= int(order_tag) && int(order_tag) <= int(llvm::AtomicOrdering::SequentiallyConsistent) && "unsupported atomic ordering");
    auto order = (llvm::AtomicOrdering)order_tag;
    auto scope = body->arg(5)->as<ConvOp>()->from()->as<Global>()->init()->as<DefiniteArray>();
    auto call = irbuilder.CreateAtomicRMW(binop, ptr, val, llvm::MaybeAlign(), order, context().getOrInsertSyncScopeID(scope->as_string()));
    return call;
}

llvm::Value* CodeGen::emit_atomic_load(llvm::IRBuilder<>& irbuilder, Continuation* continuation) {
    assert(continuation->has_body());
    auto body = continuation->body();
    assert(body->num_args() == 5 && "required arguments are missing");
    auto ptr = emit(body->arg(1));
    auto load_type = convert(body->arg(1)->type()->as<PtrType>()->pointee());
    u32 tag = body->arg(2)->as<PrimLit>()->qu32_value();
    assert(int(llvm::AtomicOrdering::NotAtomic) <= int(tag) && int(tag) <= int(llvm::AtomicOrdering::SequentiallyConsistent) && "unsupported atomic ordering");
    auto order = (llvm::AtomicOrdering)tag;
    auto scope = body->arg(3)->as<ConvOp>()->from()->as<Global>()->init()->as<DefiniteArray>();
    auto load = irbuilder.CreateLoad(load_type, ptr);
    auto align = module().getDataLayout().getABITypeAlign(load_type);
    load->setAlignment(align);
    load->setAtomic(order, context().getOrInsertSyncScopeID(scope->as_string()));
    return load;
}

void CodeGen::emit_atomic_store(llvm::IRBuilder<>& irbuilder, Continuation* continuation) {
    assert(continuation->has_body());
    auto body = continuation->body();
    assert(body->num_args() == 6 && "required arguments are missing");
    auto ptr = emit(body->arg(1));
    auto val = emit(body->arg(2));
    u32 tag = body->arg(3)->as<PrimLit>()->qu32_value();
    assert(int(llvm::AtomicOrdering::NotAtomic) <= int(tag) && int(tag) <= int(llvm::AtomicOrdering::SequentiallyConsistent) && "unsupported atomic ordering");
    auto order = (llvm::AtomicOrdering)tag;
    auto scope = body->arg(4)->as<ConvOp>()->from()->as<Global>()->init()->as<DefiniteArray>();
    auto store = irbuilder.CreateStore(val, ptr);
    auto align = module().getDataLayout().getABITypeAlign(convert(body->arg(2)->type()));
    store->setAlignment(align);
    store->setAtomic(order, context().getOrInsertSyncScopeID(scope->as_string()));
}

std::vector<llvm::Value*> CodeGen::emit_cmpxchg(llvm::IRBuilder<>& irbuilder, Continuation* continuation, bool is_weak) {
    assert(continuation->has_body());
    auto body = continuation->body();

    assert(body->num_args() == 8 && "required arguments are missing");
    if (!is_type_i(body->arg(3)->type()))
        world().edef(body->arg(3), "cmpxchg only supported for integer types");
    auto ptr = emit(body->arg(1));
    auto cmp = emit(body->arg(2));
    auto val = emit(body->arg(3));
    u32 success_order_tag = body->arg(4)->as<PrimLit>()->qu32_value();
    u32 failure_order_tag = body->arg(5)->as<PrimLit>()->qu32_value();
    assert(int(llvm::AtomicOrdering::NotAtomic) <= int(success_order_tag) && int(success_order_tag) <= int(llvm::AtomicOrdering::SequentiallyConsistent) && "unsupported atomic ordering");
    assert(int(llvm::AtomicOrdering::NotAtomic) <= int(failure_order_tag) && int(failure_order_tag) <= int(llvm::AtomicOrdering::SequentiallyConsistent) && "unsupported atomic ordering");
    auto success_order = (llvm::AtomicOrdering)success_order_tag;
    auto failure_order = (llvm::AtomicOrdering)failure_order_tag;
    auto scope = body->arg(6)->as<ConvOp>()->from()->as<Global>()->init()->as<DefiniteArray>();
    auto call = irbuilder.CreateAtomicCmpXchg(ptr, cmp, val, llvm::MaybeAlign(), success_order, failure_order, context().getOrInsertSyncScopeID(scope->as_string()));
    call->setWeak(is_weak);
    return { irbuilder.CreateExtractValue(call, 0), irbuilder.CreateExtractValue(call, 1) };
}

void CodeGen::emit_fence(llvm::IRBuilder<>& irbuilder, Continuation* continuation) {
    assert(continuation->has_body());
    auto body = continuation->body();
    assert(body->num_args() == 4 && "required arguments are missing");
    u32 order_tag = body->arg(1)->as<PrimLit>()->qu32_value();
    assert(int(llvm::AtomicOrdering::NotAtomic) <= int(order_tag) && int(order_tag) <= int(llvm::AtomicOrdering::SequentiallyConsistent) && "unsupported atomic ordering");
    auto order = (llvm::AtomicOrdering)order_tag;
    auto scope = body->arg(2)->as<ConvOp>()->from()->as<Global>()->init()->as<DefiniteArray>();
    irbuilder.CreateFence(order, context().getOrInsertSyncScopeID(scope->as_string()));
}

llvm::Value* CodeGen::emit_reserve(llvm::IRBuilder<>&, const Continuation* continuation) {
    world().edef(continuation, "reserve_shared: only allowed in device code"); // TODO debug
    THORIN_UNREACHABLE;
}

<<<<<<< HEAD

Continuation* CodeGen::emit_pipeline(llvm::IRBuilder<>&, const Continuation* continuation) {
    world().edef(continuation, "pipeline: only allowed in device code"); // TODO debug
    THORIN_UNREACHABLE;
}

Continuation* CodeGen::emit_reserve_shared(llvm::IRBuilder<>& irbuilder, const Continuation* continuation, bool init_undef) {
=======
llvm::Value* CodeGen::emit_reserve_shared(llvm::IRBuilder<>& irbuilder, const Continuation* continuation, bool init_undef) {
>>>>>>> 174499ee
    assert(continuation->has_body());
    auto body = continuation->body();
    assert(body->num_args() == 3 && "required arguments are missing");
    if (!body->arg(1)->isa<PrimLit>())
        world().edef(body->arg(1), "reserve_shared: couldn't extract memory size");
    auto num_elems = body->arg(1)->as<PrimLit>()->ps32_value();
    auto cont = body->arg(2)->as_nom<Continuation>();
    auto type = convert(cont->param(1)->type());
    // construct array type
    auto elem_type = cont->param(1)->type()->as<PtrType>()->pointee()->as<ArrayType>()->elem_type();
    auto smem_type = this->convert(continuation->world().definite_array_type(elem_type, num_elems));
    auto name = continuation->unique_name();
    // NVVM doesn't allow '.' in global identifier
    std::replace(name.begin(), name.end(), '.', '_');
    auto global = emit_global_variable(smem_type, name, 3, init_undef);
    auto call = irbuilder.CreatePointerCast(global, type);
    return call;
}

/*
 * backend-specific stuff
 */

void CodeGen::emit_hls(llvm::IRBuilder<>& irbuilder, Continuation* continuation) {
    assert(continuation->has_body());
    auto body = continuation->body();
<<<<<<< HEAD
    std::vector<llvm::Value*> args(body->num_args() - 4);
    Continuation* ret = nullptr;

    for (size_t i = 3, j = 0; i < body->num_args(); ++i) {
        if (auto cont = body->arg(i)->isa_nom<Continuation>()) {
            ret = cont;
            continue;
        }
=======
    std::vector<llvm::Value*> args(body->num_args()-3);
    for (size_t i = 2, j = 0; i < body->num_args(); ++i) {
>>>>>>> 174499ee
        args[j++] = emit(body->arg(i));
    }
    auto callee = body->arg(2)->as<Global>()->init()->as_nom<Continuation>();
    world().make_external(callee);
    irbuilder.CreateCall(emit_fun_decl(callee), args);
}

Continuation* CodeGen::emit_cgra(llvm::IRBuilder<>& irbuilder, Continuation* continuation) {
    // fn(mem, device, runtime_ratio, location, body, vector_size, return_continuation)
    assert(continuation->has_body());
    auto body = continuation->body();

    std::vector<llvm::Value*> args;
    Continuation* ret = nullptr;
    for (size_t i = LaunchArgs<AIE_CGRA>::Return; i < body->num_args(); ++i) {
        if (auto cont = body->arg(i)->isa_nom<Continuation>()) {
            ret = cont;
            continue;
        }
        args.emplace_back(emit(body->arg(i)));
    }

    auto callee = body->arg(LaunchArgs<AIE_CGRA>::Body)->as<Global>()->init()->as_nom<Continuation>();
    world().make_external(callee);

    std::string name = callee->as<Continuation>()->unique_name();
    auto f = llvm::cast<llvm::Function>(module().getOrInsertFunction(name, convert_fn_type(callee)).getCallee()->stripPointerCasts());
    f->setLinkage(llvm::Function::ExternalLinkage);
    if (callee->cc() == CC::Device)
        f->setCallingConv(device_calling_convention_);
     else
        f->setCallingConv(function_calling_convention_);
    // TODO: At the moment calling simulated CGRA kernels directly from host without launching them via OpenCL APIs is not possible.
    // We need to find a way to link against kernels in x86 object format.
    // A possible solution might be:
    // 1) Wrap kernels and their headers with extern "C" to avoid name mangling.
    // 2) Run aiecompile for x86sim and link the host against the object file in Work/pthread/aie_kernels_obj.o
    // 3) Then we can write a thorin pass to skip all CGRA intrinsic (kernels) when launching via FPGA but when simulating they can call kernels by llvm as follows,
    //irbuilder.CreateCall(f, args);
    assert(ret);
    return ret;
}

/*
 * helpers
 */

void CodeGen::create_loop(llvm::IRBuilder<>& irbuilder, llvm::Value* lower, llvm::Value* upper, llvm::Value* increment, llvm::Function* entry, std::function<void(llvm::Value*)> fun) {
    auto head = llvm::BasicBlock::Create(context(), "head", entry);
    auto body = llvm::BasicBlock::Create(context(), "body", entry);
    auto exit = llvm::BasicBlock::Create(context(), "exit", entry);
    // create loop phi and connect init value
    auto loop_counter = llvm::PHINode::Create(irbuilder.getInt32Ty(), 2U, "parallel_loop_phi", head);
    loop_counter->addIncoming(lower, irbuilder.GetInsertBlock());
    // connect head
    irbuilder.CreateBr(head);
    irbuilder.SetInsertPoint(head);
    auto cond = irbuilder.CreateICmpSLT(loop_counter, upper);
    irbuilder.CreateCondBr(cond, body, exit);
    irbuilder.SetInsertPoint(body);

    // add instructions to the loop body
    fun(loop_counter);

    // inc loop counter
    loop_counter->addIncoming(irbuilder.CreateAdd(loop_counter, increment), body);
    irbuilder.CreateBr(head);
    irbuilder.SetInsertPoint(exit);
}

llvm::Value* CodeGen::create_tmp_alloca(llvm::IRBuilder<>& irbuilder, llvm::Type* type, std::function<llvm::Value* (llvm::AllocaInst*)> fun) {
    auto alloca = emit_alloca(irbuilder, type, "tmp_alloca");
    auto size = irbuilder.getInt64(module().getDataLayout().getTypeAllocSize(type));

    irbuilder.CreateLifetimeStart(alloca, size);
    auto result = fun(alloca);
    irbuilder.CreateLifetimeEnd(alloca, size);
    return result;
}

//------------------------------------------------------------------------------

}<|MERGE_RESOLUTION|>--- conflicted
+++ resolved
@@ -1296,26 +1296,6 @@
     }
 
     switch (callee->intrinsic()) {
-<<<<<<< HEAD
-        case Intrinsic::Atomic:      return emit_atomic(irbuilder, continuation);
-        case Intrinsic::AtomicLoad:  return emit_atomic_load(irbuilder, continuation);
-        case Intrinsic::AtomicStore: return emit_atomic_store(irbuilder, continuation);
-        case Intrinsic::CmpXchg:     return emit_cmpxchg(irbuilder, continuation, false);
-        case Intrinsic::CmpXchgWeak: return emit_cmpxchg(irbuilder, continuation, true);
-        case Intrinsic::Fence:       return emit_fence(irbuilder, continuation);
-        case Intrinsic::Reserve:     return emit_reserve(irbuilder, continuation);
-        case Intrinsic::Pipeline:    return emit_pipeline(irbuilder, continuation);
-        case Intrinsic::CUDA:        return runtime_->emit_host_code(*this, irbuilder, Runtime::CUDA_PLATFORM,   ".cu",     continuation);
-        case Intrinsic::NVVM:        return runtime_->emit_host_code(*this, irbuilder, Runtime::CUDA_PLATFORM,   ".nvvm",   continuation);
-        case Intrinsic::OpenCL:      return runtime_->emit_host_code(*this, irbuilder, Runtime::OPENCL_PLATFORM, ".cl",     continuation);
-        case Intrinsic::AMDGPU:      return runtime_->emit_host_code(*this, irbuilder, Runtime::HSA_PLATFORM,    ".amdgpu", continuation);
-        case Intrinsic::HLS:         return emit_hls(irbuilder, continuation);
-        case Intrinsic::CGRA:        return emit_cgra(irbuilder, continuation);
-        case Intrinsic::Parallel:    return emit_parallel(irbuilder, continuation);
-        case Intrinsic::Fibers:      return emit_fibers(irbuilder, continuation);
-        case Intrinsic::Spawn:       return emit_spawn(irbuilder, continuation);
-        case Intrinsic::Sync:        return emit_sync(irbuilder, continuation);
-=======
         case Intrinsic::Atomic:          return { emit_atomic(irbuilder, continuation) };
         case Intrinsic::AtomicLoad:      return { emit_atomic_load(irbuilder, continuation) };
         case Intrinsic::AtomicStore:     emit_atomic_store(irbuilder, continuation); break;
@@ -1332,11 +1312,11 @@
         case Intrinsic::AMDGPUPAL:       runtime_->emit_host_code(*this, irbuilder, Platform::PAL_PLATFORM,        ".amdgpu", continuation); break;
         case Intrinsic::ShadyCompute:    runtime_->emit_host_code(*this, irbuilder, Platform::SHADY_PLATFORM,      ".shady",  continuation); break;
         case Intrinsic::HLS:             emit_hls(irbuilder, continuation);      break;
+        case Intrinsic::CGRA:            emit_cgra(irbuilder, continuation);     break;
         case Intrinsic::Parallel:        emit_parallel(irbuilder, continuation); break;
         case Intrinsic::Fibers:          emit_fibers(irbuilder, continuation);   break;
         case Intrinsic::Spawn:           return { emit_spawn(irbuilder, continuation) };
         case Intrinsic::Sync:            emit_sync(irbuilder, continuation);     break;
->>>>>>> 174499ee
 #if THORIN_ENABLE_RV
         case Intrinsic::Vectorize:    emit_vectorize_continuation(irbuilder, continuation); break;
 #else
@@ -1443,17 +1423,12 @@
     THORIN_UNREACHABLE;
 }
 
-<<<<<<< HEAD
-
 Continuation* CodeGen::emit_pipeline(llvm::IRBuilder<>&, const Continuation* continuation) {
     world().edef(continuation, "pipeline: only allowed in device code"); // TODO debug
     THORIN_UNREACHABLE;
 }
 
-Continuation* CodeGen::emit_reserve_shared(llvm::IRBuilder<>& irbuilder, const Continuation* continuation, bool init_undef) {
-=======
 llvm::Value* CodeGen::emit_reserve_shared(llvm::IRBuilder<>& irbuilder, const Continuation* continuation, bool init_undef) {
->>>>>>> 174499ee
     assert(continuation->has_body());
     auto body = continuation->body();
     assert(body->num_args() == 3 && "required arguments are missing");
@@ -1480,42 +1455,27 @@
 void CodeGen::emit_hls(llvm::IRBuilder<>& irbuilder, Continuation* continuation) {
     assert(continuation->has_body());
     auto body = continuation->body();
-<<<<<<< HEAD
-    std::vector<llvm::Value*> args(body->num_args() - 4);
-    Continuation* ret = nullptr;
-
-    for (size_t i = 3, j = 0; i < body->num_args(); ++i) {
-        if (auto cont = body->arg(i)->isa_nom<Continuation>()) {
-            ret = cont;
-            continue;
-        }
-=======
-    std::vector<llvm::Value*> args(body->num_args()-3);
-    for (size_t i = 2, j = 0; i < body->num_args(); ++i) {
->>>>>>> 174499ee
-        args[j++] = emit(body->arg(i));
+    std::vector<llvm::Value*> args;
+    for (size_t i = 4; i < body->num_args(); ++i) {
+        args.emplace_back(emit(body->arg(i)));
     }
     auto callee = body->arg(2)->as<Global>()->init()->as_nom<Continuation>();
+    assert(callee);
     world().make_external(callee);
     irbuilder.CreateCall(emit_fun_decl(callee), args);
 }
 
-Continuation* CodeGen::emit_cgra(llvm::IRBuilder<>& irbuilder, Continuation* continuation) {
+void CodeGen::emit_cgra(llvm::IRBuilder<>& irbuilder, Continuation* continuation) {
     // fn(mem, device, runtime_ratio, location, body, vector_size, return_continuation)
     assert(continuation->has_body());
     auto body = continuation->body();
 
     std::vector<llvm::Value*> args;
-    Continuation* ret = nullptr;
-    for (size_t i = LaunchArgs<AIE_CGRA>::Return; i < body->num_args(); ++i) {
-        if (auto cont = body->arg(i)->isa_nom<Continuation>()) {
-            ret = cont;
-            continue;
-        }
+    for (size_t i = KernelLaunchArgs<AIE_CGRA>::Num; i < body->num_args(); ++i) {
         args.emplace_back(emit(body->arg(i)));
     }
 
-    auto callee = body->arg(LaunchArgs<AIE_CGRA>::Body)->as<Global>()->init()->as_nom<Continuation>();
+    auto callee = body->arg(KernelLaunchArgs<AIE_CGRA>::Body)->as<Global>()->init()->as_nom<Continuation>();
     world().make_external(callee);
 
     std::string name = callee->as<Continuation>()->unique_name();
@@ -1532,8 +1492,6 @@
     // 2) Run aiecompile for x86sim and link the host against the object file in Work/pthread/aie_kernels_obj.o
     // 3) Then we can write a thorin pass to skip all CGRA intrinsic (kernels) when launching via FPGA but when simulating they can call kernels by llvm as follows,
     //irbuilder.CreateCall(f, args);
-    assert(ret);
-    return ret;
 }
 
 /*
