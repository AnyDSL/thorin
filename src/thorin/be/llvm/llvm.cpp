--- conflicted
+++ resolved
@@ -1042,11 +1042,8 @@
     Importer cuda(world.name());
     Importer nvvm(world.name());
     Importer opencl(world.name());
-<<<<<<< HEAD
     Importer amdgpu(world.name());
-=======
     Cont2Config kernel_config;
->>>>>>> ad81d11c
 
     // determine different parts of the world which need to be compiled differently
     Scope::for_each(world, [&] (const Scope& scope) {
@@ -1058,7 +1055,7 @@
             imported = nvvm.import(continuation)->as_continuation();
         else if (is_passed_to_intrinsic(continuation, Intrinsic::OpenCL))
             imported = opencl.import(continuation)->as_continuation();
-        else if (continuation->is_passed_to_intrinsic(Intrinsic::AMDGPU))
+        else if (is_passed_to_intrinsic(continuation, Intrinsic::AMDGPU))
             imported = amdgpu.import(continuation)->as_continuation();
         else
             return;
@@ -1087,18 +1084,11 @@
         codegen_prepare(world);
     }
 
-<<<<<<< HEAD
-    CPUCodeGen(world).emit(opt, debug);
-    if (!cuda.  world().empty()) CUDACodeGen  (cuda  .world()).emit(/*opt,*/ debug);
-    if (!nvvm.  world().empty()) NVVMCodeGen  (nvvm  .world()).emit(opt, debug);
-    if (!opencl.world().empty()) OpenCLCodeGen(opencl.world()).emit(/*opt,*/ debug);
-    if (!amdgpu.world().empty()) AMDGPUCodeGen(amdgpu.world()).emit(opt, debug);
-=======
     CPUCodeGen(world, kernel_config).emit(opt, debug);
     if (!cuda.  world().empty()) CUDACodeGen  (cuda  .world(), kernel_config).emit(/*opt,*/ debug);
     if (!nvvm.  world().empty()) NVVMCodeGen  (nvvm  .world(), kernel_config).emit(opt, debug);
     if (!opencl.world().empty()) OpenCLCodeGen(opencl.world(), kernel_config).emit(/*opt,*/ debug);
->>>>>>> ad81d11c
+    if (!amdgpu.world().empty()) AMDGPUCodeGen(amdgpu.world(), kernel_config).emit(opt, debug);
 }
 
 //------------------------------------------------------------------------------
