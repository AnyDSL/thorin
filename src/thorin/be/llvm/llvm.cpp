--- conflicted
+++ resolved
@@ -507,7 +507,6 @@
                 n++;
             }
 
-<<<<<<< HEAD
             if (n == 0) {
                 irbuilder_.CreateBr(bb2continuation_[succ]);
             } else if (n == 1) {
@@ -522,10 +521,6 @@
                     extracts[j] = irbuilder_.CreateExtractValue(call, unsigned(j));
                     j++;
                 }
-=======
-    verify();
-    optimize(opt);
->>>>>>> 95a2a3ec
 
                 irbuilder_.CreateBr(bb2continuation_[succ]);
 
@@ -546,11 +541,6 @@
     emit()->print(llvm_stream, nullptr);
 }
 
-<<<<<<< HEAD
-void CodeGen::optimize() {
-    // TODO why is here a special case for opt() == 0?
-    if (opt() != 0) {
-=======
 void CodeGen::verify() const {
 #if THORIN_ENABLE_CHECKS
     if (llvm::verifyModule(*module_, &llvm::errs())) {
@@ -561,9 +551,9 @@
 #endif
 }
 
-void CodeGen::optimize(int opt) {
-    if (opt != 0) {
->>>>>>> 95a2a3ec
+void CodeGen::optimize() {
+    // TODO why is here a special case for opt() == 0?
+    if (opt() != 0) {
         llvm::PassBuilder PB;
         llvm::PassBuilder::OptimizationLevel opt_level;
 
