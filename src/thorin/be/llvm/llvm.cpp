#include "thorin/be/llvm/llvm.h"

#include <algorithm>
#include <stdexcept>

#include <llvm/ADT/Triple.h>
#include <llvm/Bitcode/ReaderWriter.h>
#include <llvm/IR/Constant.h>
#include <llvm/IR/Constants.h>
#include <llvm/IR/Function.h>
#include <llvm/IR/GlobalVariable.h>
#include <llvm/IR/Instructions.h>
#include <llvm/IR/LLVMContext.h>
#include <llvm/IR/Module.h>
#include <llvm/IR/Type.h>
#include <llvm/IR/Verifier.h>
#include <llvm/PassManager.h>
#include <llvm/Support/Host.h>
#include <llvm/Support/Path.h>
#include <llvm/Support/raw_ostream.h>
#include <llvm/Support/FileSystem.h>
#include <llvm/Transforms/IPO/PassManagerBuilder.h>
#include <llvm/Transforms/Scalar.h>
#include <llvm/Transforms/IPO.h>

#ifdef WFV2_SUPPORT
#include <wfvInterface.h>
#endif

#include "thorin/def.h"
#include "thorin/lambda.h"
#include "thorin/primop.h"
#include "thorin/type.h"
#include "thorin/world.h"
#include "thorin/analyses/schedule.h"
#include "thorin/analyses/scope.h"
#include "thorin/be/llvm/cpu.h"
#include "thorin/be/llvm/cuda.h"
#include "thorin/be/llvm/nvvm.h"
#include "thorin/be/llvm/opencl.h"
#include "thorin/be/llvm/spir.h"
#include "thorin/transform/import.h"
#include "thorin/util/array.h"
#include "thorin/util/log.h"
#include "thorin/util/push.h"

namespace thorin {

<<<<<<< HEAD
CodeGen::CodeGen(World& world, llvm::CallingConv::ID function_calling_convention, llvm::CallingConv::ID device_calling_convention, llvm::CallingConv::ID kernel_calling_convention)
=======
CodeGen::CodeGen(World& world, llvm::GlobalValue::LinkageTypes function_import_linkage, llvm::GlobalValue::LinkageTypes function_export_linkage,
                 llvm::CallingConv::ID function_calling_convention, llvm::CallingConv::ID device_calling_convention, llvm::CallingConv::ID kernel_calling_convention)
>>>>>>> e5ecd003
    : world_(world)
    , context_()
    , module_(new llvm::Module(world.name(), context_))
    , irbuilder_(context_)
    , dibuilder_(*module_.get())
    , function_calling_convention_(function_calling_convention)
    , device_calling_convention_(device_calling_convention)
    , kernel_calling_convention_(kernel_calling_convention)
    , runtime_(new Runtime(context_, *module_.get(), irbuilder_))
{}

Lambda* CodeGen::emit_intrinsic(Lambda* lambda) {
    Lambda* to = lambda->to()->as_lambda();
    switch (to->intrinsic()) {
        case Intrinsic::Atomic:      return emit_atomic(lambda);
        case Intrinsic::Select:      return emit_select(lambda);
        case Intrinsic::Sizeof:      return emit_sizeof(lambda);
        case Intrinsic::Shuffle:     return emit_shuffle(lambda);
        case Intrinsic::Reserve:     return emit_reserve(lambda);
        case Intrinsic::Bitcast:    return emit_reinterpret(lambda);
        case Intrinsic::CUDA:        return runtime_->emit_host_code(*this, Runtime::CUDA_PLATFORM, ".cu", lambda);
        case Intrinsic::NVVM:        return runtime_->emit_host_code(*this, Runtime::CUDA_PLATFORM, ".nvvm", lambda);
        case Intrinsic::SPIR:        return runtime_->emit_host_code(*this, Runtime::OPENCL_PLATFORM, ".spir.bc", lambda);
        case Intrinsic::OpenCL:      return runtime_->emit_host_code(*this, Runtime::OPENCL_PLATFORM, ".cl", lambda);
        case Intrinsic::Parallel:    return emit_parallel(lambda);
        case Intrinsic::Spawn:       return emit_spawn(lambda);
        case Intrinsic::Sync:        return emit_sync(lambda);
#ifdef WFV2_SUPPORT
        case Intrinsic::Vectorize:   return emit_vectorize_continuation(lambda);
#else
        case Intrinsic::Vectorize:   throw std::runtime_error("rebuild with libWFV support");
#endif
        default: THORIN_UNREACHABLE;
    }
}

void CodeGen::emit_result_phi(const Param* param, llvm::Value* value) {
    find(phis_, param)->addIncoming(value, irbuilder_.GetInsertBlock());
}

Lambda* CodeGen::emit_atomic(Lambda* lambda) {
    assert(lambda->num_args() == 5 && "required arguments are missing");
    // atomic kind: Xchg Add Sub And Nand Or Xor Max Min
    u32 kind = lambda->arg(1)->as<PrimLit>()->qu32_value();
    auto ptr = lookup(lambda->arg(2));
    auto val = lookup(lambda->arg(3));
    assert(int(llvm::AtomicRMWInst::BinOp::Xchg) <= int(kind) && int(kind) <= int(llvm::AtomicRMWInst::BinOp::UMin) && "unsupported atomic");
    llvm::AtomicRMWInst::BinOp binop = (llvm::AtomicRMWInst::BinOp)kind;

    auto cont = lambda->arg(4)->as_lambda();
    auto call = irbuilder_.CreateAtomicRMW(binop, ptr, val, llvm::AtomicOrdering::SequentiallyConsistent, llvm::SynchronizationScope::CrossThread);
    emit_result_phi(cont->param(1), call);
    return cont;
}

Lambda* CodeGen::emit_select(Lambda* lambda) {
    assert(lambda->num_args() == 5 && "required arguments are missing");
    auto cond = lookup(lambda->arg(1));
    auto a = lookup(lambda->arg(2));
    auto b = lookup(lambda->arg(3));

    auto cont = lambda->arg(4)->as_lambda();
    auto call = irbuilder_.CreateSelect(cond, a, b);
    emit_result_phi(cont->param(1), call);
    return cont;
}

Lambda* CodeGen::emit_sizeof(Lambda* lambda) {
    assert(lambda->num_args() == 2 && "required arguments are missing");
    auto type = convert(lambda->type_arg(0));
    auto cont = lambda->arg(1)->as_lambda();
    auto layout = module_->getDataLayout();
    auto call = irbuilder_.getInt32(layout->getTypeAllocSize(type));
    emit_result_phi(cont->param(1), call);
    return cont;
}

Lambda* CodeGen::emit_shuffle(Lambda* lambda) {
    assert(lambda->num_args() == 5 && "required arguments are missing");
    auto mask = lookup(lambda->arg(3));
    auto a = lookup(lambda->arg(1));
    auto b = lookup(lambda->arg(2));

    auto cont = lambda->arg(4)->as_lambda();
    auto call = irbuilder_.CreateShuffleVector(a, b, mask);
    emit_result_phi(cont->param(1), call);
    return cont;
}

Lambda* CodeGen::emit_reserve(const Lambda* lambda) {
    ELOG("reserve_shared: only allowed in device code", lambda->loc());
    THORIN_UNREACHABLE;
}

Lambda* CodeGen::emit_reserve_shared(const Lambda* lambda, bool prefix) {
    assert(lambda->num_args() == 3 && "required arguments are missing");
    if (!lambda->arg(1)->isa<PrimLit>())
        ELOG("reserve_shared: couldn't extract memory size at %", lambda->arg(1)->loc());
    auto num_elems = lambda->arg(1)->as<PrimLit>()->ps32_value();
    auto cont = lambda->arg(2)->as_lambda();
    auto type = convert(cont->param(1)->type());
    // construct array type
    auto elem_type = cont->param(1)->type().as<PtrType>()->referenced_type().as<ArrayType>()->elem_type();
    auto smem_type = this->convert(lambda->world().definite_array_type(elem_type, num_elems));
    auto global = emit_global_variable(smem_type, (prefix ? entry_->name + "." : "") + lambda->unique_name(), 3);
    auto call = irbuilder_.CreatePointerCast(global, type);
    emit_result_phi(cont->param(1), call);
    return cont;
}

llvm::Value* CodeGen::emit_bitcast(Def val, Type dst_type) {
    auto from = lookup(val);
    auto src_type = val->type();
    auto to = convert(dst_type);
    if (src_type.isa<PtrType>() && dst_type.isa<PtrType>())
        return irbuilder_.CreatePointerCast(from, to);
    return irbuilder_.CreateBitCast(from, to);
}

Lambda* CodeGen::emit_reinterpret(Lambda* lambda) {
    assert(lambda->num_args() == 3 && "required arguments are missing");
    auto cont = lambda->arg(2)->as_lambda();
    auto type = cont->param(1)->type();
    auto call = emit_bitcast(lambda->arg(1), type);
    emit_result_phi(cont->param(1), call);
    return cont;
}

llvm::FunctionType* CodeGen::convert_fn_type(Lambda* lambda) {
    return llvm::cast<llvm::FunctionType>(convert(lambda->type()));
}

llvm::Function* CodeGen::emit_function_decl(Lambda* lambda) {
    if (auto f = find(fcts_, lambda))
        return f;

    std::string name = (lambda->is_external() || lambda->empty()) ? lambda->name : lambda->unique_name();
    auto f = llvm::cast<llvm::Function>(module_->getOrInsertFunction(name, convert_fn_type(lambda)));

    // set dll storage class on Windows
    if (!entry_ && llvm::Triple(llvm::sys::getProcessTriple()).isOSWindows()) {
        if (lambda->empty()) {
            f->setDLLStorageClass(llvm::GlobalValue::DLLImportStorageClass);
        } else if (lambda->is_external()) {
            f->setDLLStorageClass(llvm::GlobalValue::DLLExportStorageClass);
        }
    }

    // set linkage
    if (lambda->empty() || lambda->is_external())
        f->setLinkage(llvm::Function::ExternalLinkage);
    else
        f->setLinkage(llvm::Function::InternalLinkage);

    // set calling convention
    if (lambda->is_external()) {
        f->setCallingConv(kernel_calling_convention_);
        emit_function_decl_hook(lambda, f);
    } else {
        if (lambda->cc() == CC::Device)
            f->setCallingConv(device_calling_convention_);
        else
            f->setCallingConv(function_calling_convention_);
    }

    return fcts_[lambda] = f;
}

void CodeGen::emit(int opt, bool debug) {
    if (debug) {
        module_->addModuleFlag(llvm::Module::Warning, "Debug Info Version", llvm::DEBUG_METADATA_VERSION);
        // Darwin only supports dwarf2
        if (llvm::Triple(llvm::sys::getProcessTriple()).isOSDarwin())
            module_->addModuleFlag(llvm::Module::Warning, "Dwarf Version", 2);
    }

    Scope::for_each(world_, [&] (const Scope& scope) {
        entry_ = scope.entry();
        assert(entry_->is_returning());
        llvm::Function* fct = emit_function_decl(entry_);

        llvm::DILexicalBlockFile discope;
        if (debug) {
            auto src_file = llvm::sys::path::filename(entry_->loc().pos1().filename());
            auto src_dir = llvm::sys::path::parent_path(entry_->loc().pos1().filename());
            auto difile = dibuilder_.createFile(src_file, src_dir);
            auto compile_unit = dibuilder_.createCompileUnit(llvm::dwarf::DW_LANG_C, src_file, src_dir, "Impala", opt > 0, llvm::StringRef(), 0);
            auto disubprogram = dibuilder_.createFunction(compile_unit, fct->getName(), fct->getName(), difile, entry_->loc().pos1().line(),
                                                         dibuilder_.createSubroutineType(difile, dibuilder_.getOrCreateTypeArray(llvm::ArrayRef<llvm::Metadata*>())),
                                                         false /* internal linkage */, true /* definition */, entry_->loc().pos1().line(), 0 /* Flags */, opt > 0, fct);
            discope = dibuilder_.createLexicalBlockFile(disubprogram, difile);
        }

        // map params
        const Param* ret_param = nullptr;
        auto arg = fct->arg_begin();
        for (auto param : entry_->params()) {
            if (param->is_mem())
                continue;
            if (param->order() == 0) {
                auto argv = &*arg;
                auto value = map_param(fct, argv, param);
                if (value == argv) {
                    arg->setName(param->unique_name()); // use param
                    params_[param] = arg++;
                } else {
                    params_[param] = value;             // use provided value
                }
            } else {
                assert(!ret_param);
                ret_param = param;
            }
        }
        assert(ret_param);

        BBMap bb2lambda;
        auto schedule = schedule_smart(scope);

        for (const auto& block : schedule) {
            auto lambda = block.lambda();
            // map all bb-like lambdas to llvm bb stubs
            if (lambda->intrinsic() != Intrinsic::EndScope) {
                auto bb = bb2lambda[lambda] = llvm::BasicBlock::Create(context_, lambda->name, fct);

                // create phi node stubs (for all lambdas different from entry)
                if (entry_ != lambda) {
                    for (auto param : lambda->params()) {
                        if (!param->is_mem()) {
                            phis_[param] = llvm::PHINode::Create(convert(param->type()),
                                                                 (unsigned) param->peek().size(), param->name, bb);
                        }
                    }
                }
            }
        }

        auto oldStartBB = fct->begin();
        auto startBB = llvm::BasicBlock::Create(context_, fct->getName() + "_start", fct, oldStartBB);
        irbuilder_.SetInsertPoint(startBB);
        emit_function_start(startBB, entry_);
        irbuilder_.CreateBr(oldStartBB);

        for (auto& block : schedule) {
            auto lambda = block.lambda();
            if (lambda->intrinsic() == Intrinsic::EndScope)
                continue;
            assert(lambda == entry_ || lambda->is_basicblock());
            irbuilder_.SetInsertPoint(bb2lambda[lambda]);

            for (auto primop : block) {
                if (debug)
                    irbuilder_.SetCurrentDebugLocation(llvm::DebugLoc::get(primop->loc().pos1().line(), primop->loc().pos1().col(), discope));
                primops_[primop] = emit(primop);
            }

            // terminate bb
            if (lambda->to() == ret_param) { // return
                size_t num_args = lambda->num_args();
                switch (num_args) {
                    case 0: irbuilder_.CreateRetVoid(); break;
                    case 1:
                        if (lambda->arg(0)->is_mem())
                            irbuilder_.CreateRetVoid();
                        else
                            irbuilder_.CreateRet(lookup(lambda->arg(0)));
                        break;
                    case 2:
                        if (lambda->arg(0)->is_mem()) {
                            irbuilder_.CreateRet(lookup(lambda->arg(1)));
                            break;
                        } else if (lambda->arg(1)->is_mem()) {
                            irbuilder_.CreateRet(lookup(lambda->arg(0)));
                            break;
                        }
                        // FALLTHROUGH
                    default: {
                        Array<llvm::Value*> values(num_args);
                        Array<llvm::Type*> args(num_args);

                        size_t n = 0;
                        for (auto arg : lambda->args()) {
                            if (!arg->is_mem()) {
                                auto val = lookup(arg);
                                values[n] = val;
                                args[n++] = val->getType();
                            }
                        }

                        assert(n == num_args || n+1 == num_args);
                        values.shrink(n);
                        args.shrink(n);
                        llvm::Value* agg = llvm::UndefValue::get(llvm::StructType::get(context_, llvm_ref(args)));

                        for (size_t i = 0; i != n; ++i)
                            agg = irbuilder_.CreateInsertValue(agg, values[i], { unsigned(i) });

                        irbuilder_.CreateRet(agg);
                        break;
                    }
                }
            } else if (lambda->to() == world().branch()) {
                auto cond = lookup(lambda->arg(0));
                auto tbb = bb2lambda[lambda->arg(1)->as_lambda()];
                auto fbb = bb2lambda[lambda->arg(2)->as_lambda()];
                irbuilder_.CreateCondBr(cond, tbb, fbb);
            } else if (lambda->to()->isa<Bottom>()) {
                irbuilder_.CreateUnreachable();
            } else {
                auto to_lambda = lambda->to()->as_lambda();
                if (to_lambda->is_basicblock())         // ordinary jump
                    irbuilder_.CreateBr(bb2lambda[to_lambda]);
                else {
                    if (to_lambda->is_intrinsic()) {
                        auto ret_lambda = emit_intrinsic(lambda);
                        irbuilder_.CreateBr(bb2lambda[ret_lambda]);
                    } else {
                        // put all first-order args into an array
                        std::vector<llvm::Value*> args;
                        Def ret_arg;
                        for (auto arg : lambda->args()) {
                            if (arg->order() == 0) {
                                if (!arg->is_mem())
                                    args.push_back(lookup(arg));
                            } else {
                                assert(!ret_arg);
                                ret_arg = arg;
                            }
                        }
                        llvm::CallInst* call = irbuilder_.CreateCall(emit_function_decl(to_lambda), args);
                        // set proper calling convention
                        if (to_lambda->is_external()) {
                            call->setCallingConv(kernel_calling_convention_);
                        } else if (to_lambda->cc() == CC::Device) {
                            call->setCallingConv(device_calling_convention_);
                        } else {
                            call->setCallingConv(function_calling_convention_);
                        }

                        if (ret_arg == ret_param) {     // call + return
                            irbuilder_.CreateRet(call);
                        } else {                        // call + continuation
                            auto succ = ret_arg->as_lambda();
                            const Param* param = nullptr;
                            switch (succ->num_params()) {
                                case 0:
                                    break;
                                case 1:
                                    param = succ->param(0);
                                    irbuilder_.CreateBr(bb2lambda[succ]);
                                    if (!param->is_mem())
                                        emit_result_phi(param, call);
                                    break;
                                case 2:
                                    assert(succ->mem_param() && "no mem_param found for succ");
                                    param = succ->param(0);
                                    param = param->is_mem() ? succ->param(1) : param;
                                    irbuilder_.CreateBr(bb2lambda[succ]);
                                    emit_result_phi(param, call);
                                    break;
                                default: {
                                    assert(succ->param(0)->is_mem());
                                    auto tuple = succ->params().skip_front();

                                    Array<llvm::Value*> extracts(tuple.size());
                                    for (size_t i = 0, e = tuple.size(); i != e; ++i)
                                        extracts[i] = irbuilder_.CreateExtractValue(call, unsigned(i));

                                    irbuilder_.CreateBr(bb2lambda[succ]);
                                    for (size_t i = 0, e = tuple.size(); i != e; ++i)
                                        emit_result_phi(tuple[i], extracts[i]);
                                    break;
                                }
                            }
                        }
                    }
                }
            }
        }

        // add missing arguments to phis_
        for (const auto& p : phis_) {
            auto param = p.first;
            auto phi = p.second;

            for (const auto& peek : param->peek())
                phi->addIncoming(lookup(peek.def()), bb2lambda[peek.from()]);
        }

        params_.clear();
        phis_.clear();
        primops_.clear();
    });

#ifdef WFV2_SUPPORT
    // emit vectorized code
    for (const auto& tuple : wfv_todo_)
        emit_vectorize(std::get<0>(tuple), std::get<1>(tuple), std::get<2>(tuple));
    wfv_todo_.clear();
#endif

#ifndef NDEBUG
    llvm::verifyModule(*module_);
#endif
    optimize(opt);
    if (debug)
        dibuilder_.finalize();

    {
        std::error_code EC;
        auto bc_name = get_binary_output_name(world_.name());
        llvm::raw_fd_ostream out(bc_name, EC, llvm::sys::fs::F_None);
        if (EC)
            throw std::runtime_error("cannot write '" + bc_name + "': " + EC.message());

        llvm::WriteBitcodeToFile(module_.get(), out);
    }

    {
        std::error_code EC;
        auto ll_name = get_output_name(world_.name());
        llvm::raw_fd_ostream out(ll_name, EC, llvm::sys::fs::F_Text);
        if (EC)
            throw std::runtime_error("cannot write '" + ll_name + "': " + EC.message());

        module_->print(out, nullptr);
    }
}

void CodeGen::optimize(int opt) {
    if (opt != 0) {
        llvm::PassManagerBuilder pmbuilder;
        llvm::PassManager pass_manager;
        if (opt == -1) {
            pmbuilder.OptLevel = 2u;
            pmbuilder.SizeLevel = 1;
        } else {
            pmbuilder.OptLevel = (unsigned) opt;
            pmbuilder.SizeLevel = 0u;
        }
        pmbuilder.DisableUnitAtATime = true;
        if (opt == 3) {
            pass_manager.add(llvm::createFunctionInliningPass());
            pass_manager.add(llvm::createAggressiveDCEPass());
        }
        pmbuilder.populateModulePassManager(pass_manager);

        pass_manager.run(*module_);
    }
}

llvm::Value* CodeGen::lookup(Def def) {
    if (auto primop = def->isa<PrimOp>()) {
        if (auto res = find(primops_, primop))
            return res;
        else
            return primops_[primop] = emit(def);
    }

    if (auto param = def->isa<Param>()) {
        auto i = params_.find(param);
        if (i != params_.end())
            return i->second;

        assert(phis_.find(param) != phis_.end());
        return find(phis_, param);
    }

    THORIN_UNREACHABLE;
}

llvm::AllocaInst* CodeGen::emit_alloca(llvm::Type* type, const std::string& name) {
    auto entry = &irbuilder_.GetInsertBlock()->getParent()->getEntryBlock();
    llvm::AllocaInst* alloca;
    if (entry->empty())
        alloca = new llvm::AllocaInst(type, nullptr, name, entry);
    else
        alloca = new llvm::AllocaInst(type, nullptr, name, entry->getFirstNonPHIOrDbg());
    return alloca;
}

llvm::Value* CodeGen::emit(Def def) {
    if (auto bin = def->isa<BinOp>()) {
        llvm::Value* lhs = lookup(bin->lhs());
        llvm::Value* rhs = lookup(bin->rhs());
        std::string& name = bin->name;

        if (auto cmp = bin->isa<Cmp>()) {
            auto type = cmp->lhs()->type();
            if (type->is_type_s()) {
                switch (cmp->cmp_kind()) {
                    case Cmp_eq: return irbuilder_.CreateICmpEQ (lhs, rhs, name);
                    case Cmp_ne: return irbuilder_.CreateICmpNE (lhs, rhs, name);
                    case Cmp_gt: return irbuilder_.CreateICmpSGT(lhs, rhs, name);
                    case Cmp_ge: return irbuilder_.CreateICmpSGE(lhs, rhs, name);
                    case Cmp_lt: return irbuilder_.CreateICmpSLT(lhs, rhs, name);
                    case Cmp_le: return irbuilder_.CreateICmpSLE(lhs, rhs, name);
                }
            } else if (type->is_type_u() || type->is_bool()) {
                switch (cmp->cmp_kind()) {
                    case Cmp_eq: return irbuilder_.CreateICmpEQ (lhs, rhs, name);
                    case Cmp_ne: return irbuilder_.CreateICmpNE (lhs, rhs, name);
                    case Cmp_gt: return irbuilder_.CreateICmpUGT(lhs, rhs, name);
                    case Cmp_ge: return irbuilder_.CreateICmpUGE(lhs, rhs, name);
                    case Cmp_lt: return irbuilder_.CreateICmpULT(lhs, rhs, name);
                    case Cmp_le: return irbuilder_.CreateICmpULE(lhs, rhs, name);
                }
            } else if (type->is_type_pf()) {
                switch (cmp->cmp_kind()) {
                    case Cmp_eq: return irbuilder_.CreateFCmpOEQ (lhs, rhs, name);
                    case Cmp_ne: return irbuilder_.CreateFCmpONE (lhs, rhs, name);
                    case Cmp_gt: return irbuilder_.CreateFCmpOGT (lhs, rhs, name);
                    case Cmp_ge: return irbuilder_.CreateFCmpOGE (lhs, rhs, name);
                    case Cmp_lt: return irbuilder_.CreateFCmpOLT (lhs, rhs, name);
                    case Cmp_le: return irbuilder_.CreateFCmpOLE (lhs, rhs, name);
                }
            } else if (type->is_type_qf()) {
                switch (cmp->cmp_kind()) {
                    case Cmp_eq: return irbuilder_.CreateFCmpUEQ(lhs, rhs, name);
                    case Cmp_ne: return irbuilder_.CreateFCmpUNE(lhs, rhs, name);
                    case Cmp_gt: return irbuilder_.CreateFCmpUGT(lhs, rhs, name);
                    case Cmp_ge: return irbuilder_.CreateFCmpUGE(lhs, rhs, name);
                    case Cmp_lt: return irbuilder_.CreateFCmpULT(lhs, rhs, name);
                    case Cmp_le: return irbuilder_.CreateFCmpULE(lhs, rhs, name);
                }
            } else if (type.isa<PtrType>()) {
                switch (cmp->cmp_kind()) {
                    case Cmp_eq: return irbuilder_.CreateICmpEQ (lhs, rhs, name);
                    case Cmp_ne: return irbuilder_.CreateICmpNE (lhs, rhs, name);
                    default: THORIN_UNREACHABLE;
                }
            }
        }

        if (auto arithop = bin->isa<ArithOp>()) {
            auto type = arithop->type();
            bool q = arithop->type()->is_type_q(); // quick? -> nsw/nuw/fast float

            if (type->is_type_f()) {
                switch (arithop->arithop_kind()) {
                    case ArithOp_add: return irbuilder_.CreateFAdd(lhs, rhs, name);
                    case ArithOp_sub: return irbuilder_.CreateFSub(lhs, rhs, name);
                    case ArithOp_mul: return irbuilder_.CreateFMul(lhs, rhs, name);
                    case ArithOp_div: return irbuilder_.CreateFDiv(lhs, rhs, name);
                    case ArithOp_rem: return irbuilder_.CreateFRem(lhs, rhs, name);
                    case ArithOp_and:
                    case ArithOp_or:
                    case ArithOp_xor:
                    case ArithOp_shl:
                    case ArithOp_shr: THORIN_UNREACHABLE;
                }
            }

            if (type->is_type_s() || type->is_bool()) {
                switch (arithop->arithop_kind()) {
                    case ArithOp_add: return irbuilder_.CreateAdd (lhs, rhs, name, false, q);
                    case ArithOp_sub: return irbuilder_.CreateSub (lhs, rhs, name, false, q);
                    case ArithOp_mul: return irbuilder_.CreateMul (lhs, rhs, name, false, q);
                    case ArithOp_div: return irbuilder_.CreateSDiv(lhs, rhs, name);
                    case ArithOp_rem: return irbuilder_.CreateSRem(lhs, rhs, name);
                    case ArithOp_and: return irbuilder_.CreateAnd (lhs, rhs, name);
                    case ArithOp_or:  return irbuilder_.CreateOr  (lhs, rhs, name);
                    case ArithOp_xor: return irbuilder_.CreateXor (lhs, rhs, name);
                    case ArithOp_shl: return irbuilder_.CreateShl (lhs, rhs, name, false, q);
                    case ArithOp_shr: return irbuilder_.CreateAShr(lhs, rhs, name);
                }
            }
            if (type->is_type_u() || type->is_bool()) {
                switch (arithop->arithop_kind()) {
                    case ArithOp_add: return irbuilder_.CreateAdd (lhs, rhs, name, q, false);
                    case ArithOp_sub: return irbuilder_.CreateSub (lhs, rhs, name, q, false);
                    case ArithOp_mul: return irbuilder_.CreateMul (lhs, rhs, name, q, false);
                    case ArithOp_div: return irbuilder_.CreateUDiv(lhs, rhs, name);
                    case ArithOp_rem: return irbuilder_.CreateURem(lhs, rhs, name);
                    case ArithOp_and: return irbuilder_.CreateAnd (lhs, rhs, name);
                    case ArithOp_or:  return irbuilder_.CreateOr  (lhs, rhs, name);
                    case ArithOp_xor: return irbuilder_.CreateXor (lhs, rhs, name);
                    case ArithOp_shl: return irbuilder_.CreateShl (lhs, rhs, name, q, false);
                    case ArithOp_shr: return irbuilder_.CreateLShr(lhs, rhs, name);
                }
            }
        }
    }

    if (auto conv = def->isa<ConvOp>()) {
        auto from = lookup(conv->from());
        auto src_type = conv->from()->type();
        auto dst_type = conv->type();
        auto to = convert(dst_type);

        if (from->getType() == to)
            return from;

        if (conv->isa<Cast>()) {
            if (src_type.isa<PtrType>() && dst_type.isa<PtrType>()) {
                return irbuilder_.CreatePointerCast(from, to);
            }
            if (src_type.isa<PtrType>()) {
                assert(dst_type->is_type_i() || dst_type->is_bool());
                return irbuilder_.CreatePtrToInt(from, to);
            }
            if (dst_type.isa<PtrType>()) {
                assert(src_type->is_type_i() || src_type->is_bool());
                return irbuilder_.CreateIntToPtr(from, to);
            }

            auto src = src_type.as<PrimType>();
            auto dst = dst_type.as<PrimType>();

            if (src->is_type_f() && dst->is_type_f()) {
                assert(num_bits(src->primtype_kind()) != num_bits(dst->primtype_kind()));
                return irbuilder_.CreateFPCast(from, to);
            }
            if (src->is_type_f()) {
                if (dst->is_type_s())
                    return irbuilder_.CreateFPToSI(from, to);
                return irbuilder_.CreateFPToUI(from, to);
            }
            if (dst->is_type_f()) {
                if (src->is_type_s())
                    return irbuilder_.CreateSIToFP(from, to);
                return irbuilder_.CreateUIToFP(from, to);
            }
            if (       (src->is_type_i() || src->is_bool())
                    && (dst->is_type_i() || dst->is_bool())
                    && (num_bits(src->primtype_kind()) > num_bits(dst->primtype_kind())))
                return irbuilder_.CreateTrunc(from, to);
            if (       (src->is_type_i() || src->is_bool())
                    && (dst->is_type_s() || dst->is_bool())
                    && (num_bits(src->primtype_kind()) < num_bits(dst->primtype_kind())))
                return irbuilder_.CreateSExt(from, to);
            if (       (src->is_type_i() || src->is_bool())
                    && (dst->is_type_u() || dst->is_bool())
                    && (num_bits(src->primtype_kind()) < num_bits(dst->primtype_kind())))
                return irbuilder_.CreateZExt(from, to);

            assert(false && "unsupported cast");
        }

        if (conv->isa<Bitcast>())
            return emit_bitcast(conv->from(), dst_type);
    }

    if (auto select = def->isa<Select>()) {
        if (def->type().isa<FnType>())
            return nullptr;

        llvm::Value* cond = lookup(select->cond());
        llvm::Value* tval = lookup(select->tval());
        llvm::Value* fval = lookup(select->fval());
        return irbuilder_.CreateSelect(cond, tval, fval);
    }

    if (auto array = def->isa<DefiniteArray>()) {
        auto type = llvm::cast<llvm::ArrayType>(convert(array->type()));
        if (array->is_const()) {
            size_t size = array->size();
            Array<llvm::Constant*> vals(size);
            for (size_t i = 0; i != size; ++i)
                vals[i] = llvm::cast<llvm::Constant>(emit(array->op(i)));
            return llvm::ConstantArray::get(type, llvm_ref(vals));
        }
        WLOG("slow: alloca and loads/stores needed for definite array '%' at '%'", def, def->loc());
        auto alloca = emit_alloca(type, array->name);

        u64 i = 0;
        llvm::Value* args[2] = { irbuilder_.getInt64(0), nullptr };
        for (auto op : array->ops()) {
            args[1] = irbuilder_.getInt64(i++);
            auto gep = irbuilder_.CreateInBoundsGEP(alloca, args, op->name);
            irbuilder_.CreateStore(lookup(op), gep);
        }

        return irbuilder_.CreateLoad(alloca);
    }

    if (auto array = def->isa<IndefiniteArray>())
        return llvm::UndefValue::get(convert(array->type()));

    if (auto agg = def->isa<Aggregate>()) {
        assert(def->isa<Tuple>() || def->isa<StructAgg>() || def->isa<Vector>());
        llvm::Value* llvm_agg = llvm::UndefValue::get(convert(agg->type()));

        if (def->isa<Vector>()) {
            for (size_t i = 0, e = agg->ops().size(); i != e; ++i)
                llvm_agg = irbuilder_.CreateInsertElement(llvm_agg, lookup(agg->op(i)), irbuilder_.getInt32(i));
        } else {
            for (size_t i = 0, e = agg->ops().size(); i != e; ++i)
                llvm_agg = irbuilder_.CreateInsertValue(llvm_agg, lookup(agg->op(i)), { unsigned(i) });
        }

        return llvm_agg;
    }

    if (auto aggop = def->isa<AggOp>()) {
        auto llvm_agg = lookup(aggop->agg());
        auto llvm_idx = lookup(aggop->index());
        auto copy_to_alloca = [&] () {
            WLOG("slow: alloca and loads/stores needed for aggregate '%' at '%'", def, def->loc());
            auto alloca = emit_alloca(llvm_agg->getType(), aggop->name);
            irbuilder_.CreateStore(llvm_agg, alloca);

            llvm::Value* args[2] = { irbuilder_.getInt64(0), llvm_idx };
            auto gep = irbuilder_.CreateInBoundsGEP(alloca, args);
            return std::make_pair(alloca, gep);
        };

        if (auto extract = aggop->isa<Extract>()) {
            if (auto memop = extract->agg()->isa<MemOp>())
                return lookup(memop);

            if (aggop->agg()->type().isa<ArrayType>())
                return irbuilder_.CreateLoad(copy_to_alloca().second);

            if (extract->agg()->type().isa<VectorType>())
                return irbuilder_.CreateExtractElement(llvm_agg, llvm_idx);
            // tuple/struct
            return irbuilder_.CreateExtractValue(llvm_agg, {aggop->index()->primlit_value<unsigned>()});
        }

        auto insert = def->as<Insert>();
        auto value = lookup(insert->value());

        if (insert->agg()->type().isa<ArrayType>()) {
            auto p = copy_to_alloca();
            irbuilder_.CreateStore(lookup(aggop->as<Insert>()->value()), p.second);
            return irbuilder_.CreateLoad(p.first);
        }
        if (insert->agg()->type().isa<VectorType>())
            return irbuilder_.CreateInsertElement(llvm_agg, lookup(aggop->as<Insert>()->value()), llvm_idx);
        // tuple/struct
        return irbuilder_.CreateInsertValue(llvm_agg, value, {aggop->index()->primlit_value<unsigned>()});
    }

    if (auto primlit = def->isa<PrimLit>()) {
        llvm::Type* llvm_type = convert(primlit->type());
        Box box = primlit->value();

        switch (primlit->primtype_kind()) {
            case PrimType_bool:                     return irbuilder_. getInt1(box.get_bool());
            case PrimType_ps8:  case PrimType_qs8:  return irbuilder_. getInt8(box. get_s8());
            case PrimType_pu8:  case PrimType_qu8:  return irbuilder_. getInt8(box. get_u8());
            case PrimType_ps16: case PrimType_qs16: return irbuilder_.getInt16(box.get_s16());
            case PrimType_pu16: case PrimType_qu16: return irbuilder_.getInt16(box.get_u16());
            case PrimType_ps32: case PrimType_qs32: return irbuilder_.getInt32(box.get_s32());
            case PrimType_pu32: case PrimType_qu32: return irbuilder_.getInt32(box.get_u32());
            case PrimType_ps64: case PrimType_qs64: return irbuilder_.getInt64(box.get_s64());
            case PrimType_pu64: case PrimType_qu64: return irbuilder_.getInt64(box.get_u64());
            case PrimType_pf32: case PrimType_qf32: return llvm::ConstantFP::get(llvm_type, box.get_f32());
            case PrimType_pf64: case PrimType_qf64: return llvm::ConstantFP::get(llvm_type, box.get_f64());
        }
    }

    if (auto bottom = def->isa<Bottom>())
        return llvm::UndefValue::get(convert(bottom->type()));

    if (auto alloc = def->isa<Alloc>()) { // TODO factor this code
        // TODO do this only once
        auto llvm_malloc = llvm::cast<llvm::Function>(module_->getOrInsertFunction(
                    get_alloc_name(), irbuilder_.getInt8PtrTy(), irbuilder_.getInt32Ty(), irbuilder_.getInt64Ty(), nullptr));
        llvm_malloc->addAttribute(llvm::AttributeSet::ReturnIndex, llvm::Attribute::NoAlias);
        auto alloced_type = convert(alloc->alloced_type());
        llvm::CallInst* void_ptr;
        auto layout = module_->getDataLayout();
        if (auto array = alloc->alloced_type()->is_indefinite()) {
            auto size = irbuilder_.CreateAdd(
                    irbuilder_.getInt64(layout->getTypeAllocSize(alloced_type)),
                    irbuilder_.CreateMul(irbuilder_.CreateIntCast(lookup(alloc->extra()), irbuilder_.getInt64Ty(), false),
                                         irbuilder_.getInt64(layout->getTypeAllocSize(convert(array->elem_type())))));
            llvm::Value* malloc_args[] = {
                irbuilder_.getInt32(0),
                size
            };
            void_ptr = irbuilder_.CreateCall(llvm_malloc, malloc_args);
        } else {
            llvm::Value* malloc_args[] = {
                irbuilder_.getInt32(0),
                irbuilder_.getInt64(layout->getTypeAllocSize(alloced_type))
            };
            void_ptr = irbuilder_.CreateCall(llvm_malloc, malloc_args);
        }

        return irbuilder_.CreatePointerCast(void_ptr, convert(alloc->out_ptr_type()));
    }

    if (auto load = def->isa<Load>())    return emit_load(load);
    if (auto store = def->isa<Store>())  return emit_store(store);
    if (auto lea = def->isa<LEA>())      return emit_lea(lea);
    if (def->isa<Enter>())               return nullptr;

    if (auto slot = def->isa<Slot>())
        return irbuilder_.CreateAlloca(convert(slot->type().as<PtrType>()->referenced_type()), 0, slot->unique_name());

    if (auto vector = def->isa<Vector>()) {
        llvm::Value* vec = llvm::UndefValue::get(convert(vector->type()));
        for (size_t i = 0, e = vector->size(); i != e; ++i)
            vec = irbuilder_.CreateInsertElement(vec, lookup(vector->op(i)), lookup(world_.literal_pu32(i, vector->loc())));

        return vec;
    }

    if (auto global = def->isa<Global>()) {
        llvm::Value* val;
        if (auto lambda = global->init()->isa_lambda())
            val = fcts_[lambda];
        else {
            auto llvm_type = convert(global->alloced_type());
            auto var = llvm::cast<llvm::GlobalVariable>(module_->getOrInsertGlobal(global->name, llvm_type));
            if (global->init()->isa<Bottom>())
                var->setInitializer(llvm::Constant::getNullValue(llvm_type)); // HACK
            else
                var->setInitializer(llvm::cast<llvm::Constant>(emit(global->init())));
            val = var;
        }
        return val;
    }

    THORIN_UNREACHABLE;
}

llvm::Value* CodeGen::emit_load(const Load* load) {
    return irbuilder_.CreateLoad(lookup(load->ptr()));
}

llvm::Value* CodeGen::emit_store(const Store* store) {
    return irbuilder_.CreateStore(lookup(store->val()), lookup(store->ptr()));
}

llvm::Value* CodeGen::emit_lea(const LEA* lea) {
    if (lea->ptr_referenced_type().isa<TupleType>() || lea->ptr_referenced_type().isa<StructAppType>())
        return irbuilder_.CreateStructGEP(lookup(lea->ptr()), lea->index()->primlit_value<u32>());

    assert(lea->ptr_referenced_type().isa<ArrayType>());
    llvm::Value* args[2] = { irbuilder_.getInt64(0), lookup(lea->index()) };
    return irbuilder_.CreateInBoundsGEP(lookup(lea->ptr()), args);
}

llvm::Type* CodeGen::convert(Type type) {
    if (auto ltype = thorin::find(types_, *type.unify()))
        return ltype;

    assert(!type.isa<MemType>());
    llvm::Type* llvm_type;
    switch (type->kind()) {
        case PrimType_bool:                                                             llvm_type = irbuilder_. getInt1Ty(); break;
        case PrimType_ps8:  case PrimType_qs8:  case PrimType_pu8:  case PrimType_qu8:  llvm_type = irbuilder_. getInt8Ty(); break;
        case PrimType_ps16: case PrimType_qs16: case PrimType_pu16: case PrimType_qu16: llvm_type = irbuilder_.getInt16Ty(); break;
        case PrimType_ps32: case PrimType_qs32: case PrimType_pu32: case PrimType_qu32: llvm_type = irbuilder_.getInt32Ty(); break;
        case PrimType_ps64: case PrimType_qs64: case PrimType_pu64: case PrimType_qu64: llvm_type = irbuilder_.getInt64Ty(); break;
        case PrimType_pf32: case PrimType_qf32:                                         llvm_type = irbuilder_.getFloatTy(); break;
        case PrimType_pf64: case PrimType_qf64:                                         llvm_type = irbuilder_.getDoubleTy();break;
        case Node_PtrType: {
            auto ptr = type.as<PtrType>();
            unsigned address_space;
            switch (ptr->addr_space()) {
                case AddressSpace::Generic:  address_space = 0; break;
                case AddressSpace::Global:   address_space = 1; break;
                case AddressSpace::Texture:  address_space = 2; break;
                case AddressSpace::Shared:   address_space = 3; break;
                case AddressSpace::Constant: address_space = 4; break;
                default:
                    THORIN_UNREACHABLE;
            }
            llvm_type = llvm::PointerType::get(convert(ptr->referenced_type()), address_space);
            break;
        }
        case Node_IndefiniteArrayType:
            return types_[*type] = llvm::ArrayType::get(convert(type.as<ArrayType>()->elem_type()), 0);
        case Node_DefiniteArrayType: {
            auto array = type.as<DefiniteArrayType>();
            return types_[*type] = llvm::ArrayType::get(convert(array->elem_type()), array->dim());
        }
        case Node_FnType: {
            // extract "return" type, collect all other types
            auto fn = type.as<FnType>();
            llvm::Type* ret = nullptr;
            std::vector<llvm::Type*> args;
            for (auto arg : fn->args()) {
                if (arg.isa<MemType>())
                    continue;
                if (auto fn = arg.isa<FnType>()) {
                    assert(!ret && "only one 'return' supported");
                    if (fn->empty())
                        ret = llvm::Type::getVoidTy(context_);
                    else if (fn->num_args() == 1)
                        ret = fn->arg(0).isa<MemType>() ? llvm::Type::getVoidTy(context_) : convert(fn->arg(0));
                    else if (fn->num_args() == 2) {
                        if (fn->arg(0).isa<MemType>())
                            ret = convert(fn->arg(1));
                        else if (fn->arg(1).isa<MemType>())
                            ret = convert(fn->arg(0));
                        else
                            goto multiple;
                    } else {
multiple:
                        std::vector<llvm::Type*> args;
                        for (auto arg : fn->args()) {
                            if (!arg.isa<MemType>())
                                args.push_back(convert(arg));
                        }
                        ret = llvm::StructType::get(context_, args);
                    }
                } else
                    args.push_back(convert(arg));
            }
            assert(ret);

            return types_[*type] = llvm::FunctionType::get(ret, args, false);
        }

        case Node_StructAbsType:
            return types_[*type] = llvm::StructType::create(context_);

        case Node_StructAppType: {
            auto struct_app = type.as<StructAppType>();
            auto llvm_struct = llvm::cast<llvm::StructType>(convert(struct_app->struct_abs_type()));
            assert(!types_.contains(*struct_app) && "type already converted");
            // important: memoize before recursing into element types to avoid endless recursion
            types_[*struct_app] = llvm_struct;
            Array<llvm::Type*> llvm_types(struct_app->num_elems());
            for (size_t i = 0, e = llvm_types.size(); i != e; ++i)
                llvm_types[i] = convert(struct_app->elem(i));
            llvm_struct->setBody(llvm_ref(llvm_types));
            return llvm_struct;
        }

        case Node_TupleType: {
            auto tuple = type.as<TupleType>();
            Array<llvm::Type*> llvm_types(tuple->num_args());
            for (size_t i = 0, e = llvm_types.size(); i != e; ++i)
                llvm_types[i] = convert(tuple->arg(i));
            return types_[*tuple] = llvm::StructType::get(context_, llvm_ref(llvm_types));
        }

        default:
            THORIN_UNREACHABLE;
    }

    if (type->length() == 1)
        return types_[*type] = llvm_type;
    return types_[*type] = llvm::VectorType::get(llvm_type, type->length());
}

llvm::GlobalVariable* CodeGen::emit_global_variable(llvm::Type* type, const std::string& name, unsigned addr_space) {
    return new llvm::GlobalVariable(*module_, type, false,
            llvm::GlobalValue::InternalLinkage, llvm::Constant::getNullValue(type), name,
            nullptr, llvm::GlobalVariable::NotThreadLocal, addr_space);
}

void CodeGen::create_loop(llvm::Value* lower, llvm::Value* upper, llvm::Value* increment, llvm::Function* entry, std::function<void(llvm::Value*)> fun) {
    auto head = llvm::BasicBlock::Create(context_, "head", entry);
    auto body = llvm::BasicBlock::Create(context_, "body", entry);
    auto exit = llvm::BasicBlock::Create(context_, "exit", entry);
    // create loop phi and connect init value
    auto loop_counter = llvm::PHINode::Create(irbuilder_.getInt32Ty(), 2U, "parallel_loop_phi", head);
    loop_counter->addIncoming(lower, irbuilder_.GetInsertBlock());
    // connect head
    irbuilder_.CreateBr(head);
    irbuilder_.SetInsertPoint(head);
    auto cond = irbuilder_.CreateICmpSLT(loop_counter, upper);
    irbuilder_.CreateCondBr(cond, body, exit);
    irbuilder_.SetInsertPoint(body);

    // add instructions to the loop body
    fun(loop_counter);

    // inc loop counter
    loop_counter->addIncoming(irbuilder_.CreateAdd(loop_counter, increment), body);
    irbuilder_.CreateBr(head);
    irbuilder_.SetInsertPoint(exit);
}

//------------------------------------------------------------------------------

void emit_llvm(World& world, int opt, bool debug) {
    World cuda(world.name());
    World nvvm(world.name());
    World spir(world.name());
    World opencl(world.name());

    // determine different parts of the world which need to be compiled differently
    Scope::for_each(world, [&] (const Scope& scope) {
        auto lambda = scope.entry();
        Lambda* imported = nullptr;
        if (lambda->is_passed_to_intrinsic(Intrinsic::CUDA))
            imported = import(cuda, lambda)->as_lambda();
        else if (lambda->is_passed_to_intrinsic(Intrinsic::NVVM))
            imported = import(nvvm, lambda)->as_lambda();
        else if (lambda->is_passed_to_intrinsic(Intrinsic::SPIR))
            imported = import(spir, lambda)->as_lambda();
        else if (lambda->is_passed_to_intrinsic(Intrinsic::OpenCL))
            imported = import(opencl, lambda)->as_lambda();
        else
            return;

        imported->name = lambda->unique_name();
        imported->make_external();
        lambda->name = lambda->unique_name();
        lambda->destroy_body();

        for (size_t i = 0, e = lambda->num_params(); i != e; ++i)
            imported->param(i)->name = lambda->param(i)->unique_name();
    });

    if (!cuda.empty() || !nvvm.empty() || !spir.empty() || !opencl.empty())
        world.cleanup();

    CPUCodeGen(world).emit(opt, debug);
    if (!cuda.  empty()) CUDACodeGen(cuda).emit(/*opt,*/ debug);
    if (!nvvm.  empty()) NVVMCodeGen(nvvm).emit(opt, debug);
    if (!spir.  empty()) SPIRCodeGen(spir).emit(opt, debug);
    if (!opencl.empty()) OpenCLCodeGen(opencl).emit(/*opt,*/ debug);
}

//------------------------------------------------------------------------------

}<|MERGE_RESOLUTION|>--- conflicted
+++ resolved
@@ -46,12 +46,7 @@
 
 namespace thorin {
 
-<<<<<<< HEAD
 CodeGen::CodeGen(World& world, llvm::CallingConv::ID function_calling_convention, llvm::CallingConv::ID device_calling_convention, llvm::CallingConv::ID kernel_calling_convention)
-=======
-CodeGen::CodeGen(World& world, llvm::GlobalValue::LinkageTypes function_import_linkage, llvm::GlobalValue::LinkageTypes function_export_linkage,
-                 llvm::CallingConv::ID function_calling_convention, llvm::CallingConv::ID device_calling_convention, llvm::CallingConv::ID kernel_calling_convention)
->>>>>>> e5ecd003
     : world_(world)
     , context_()
     , module_(new llvm::Module(world.name(), context_))
