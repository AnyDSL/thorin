#include "thorin/be/llvm/llvm.h"

#include <algorithm>
#include <stdexcept>

#include <llvm/ADT/Triple.h>
#include <llvm/Bitcode/ReaderWriter.h>
#include <llvm/IR/Constant.h>
#include <llvm/IR/Constants.h>
#include <llvm/IR/Function.h>
#include <llvm/IR/GlobalVariable.h>
#include <llvm/IR/Instructions.h>
#include <llvm/IR/LLVMContext.h>
#include <llvm/IR/Module.h>
#include <llvm/IR/Type.h>
#include <llvm/IR/Verifier.h>
#include <llvm/PassManager.h>
#include <llvm/Support/Host.h>
#include <llvm/Support/Path.h>
#include <llvm/Support/raw_ostream.h>
#include <llvm/Support/FileSystem.h>
#include <llvm/Transforms/IPO/PassManagerBuilder.h>
#include <llvm/Transforms/Scalar.h>
#include <llvm/Transforms/IPO.h>

#ifdef WFV2_SUPPORT
#include <wfvInterface.h>
#endif

#include "thorin/def.h"
#include "thorin/lambda.h"
#include "thorin/primop.h"
#include "thorin/type.h"
#include "thorin/world.h"
#include "thorin/analyses/schedule.h"
#include "thorin/analyses/scope.h"
#include "thorin/be/llvm/cpu.h"
#include "thorin/be/llvm/cuda.h"
#include "thorin/be/llvm/nvvm.h"
#include "thorin/be/llvm/opencl.h"
#include "thorin/be/llvm/spir.h"
#include "thorin/transform/import.h"
#include "thorin/util/array.h"
#include "thorin/util/log.h"
#include "thorin/util/push.h"

namespace thorin {

CodeGen::CodeGen(World& world, llvm::GlobalValue::LinkageTypes function_import_linkage, llvm::GlobalValue::LinkageTypes function_export_linkage, llvm::CallingConv::ID function_calling_convention, llvm::CallingConv::ID device_calling_convention, llvm::CallingConv::ID kernel_calling_convention)
    : world_(world)
    , context_()
    , module_(new llvm::Module(world.name(), context_))
    , irbuilder_(context_)
    , dibuilder_(*module_.get())
    , function_import_linkage_(function_import_linkage)
    , function_export_linkage_(function_export_linkage)
    , function_calling_convention_(function_calling_convention)
    , device_calling_convention_(device_calling_convention)
    , kernel_calling_convention_(kernel_calling_convention)
<<<<<<< HEAD
    , runtime_(new GenericRuntime(context_, *module_, irbuilder_))
    , cuda_runtime_(new CUDARuntime(context_, *module_, irbuilder_))
    , nvvm_runtime_(new NVVMRuntime(context_, *module_, irbuilder_))
    , spir_runtime_(new SPIRRuntime(context_, *module_, irbuilder_))
    , opencl_runtime_(new OpenCLRuntime(context_, *module_, irbuilder_))
=======
    , runtime_(new Runtime(context_, module_, irbuilder_))
>>>>>>> 8db6b851
{}

Lambda* CodeGen::emit_intrinsic(Lambda* lambda) {
    Lambda* to = lambda->to()->as_lambda();
    switch (to->intrinsic()) {
        case Intrinsic::Atomic:      return emit_atomic(lambda);
        case Intrinsic::Select:      return emit_select(lambda);
        case Intrinsic::Sizeof:      return emit_sizeof(lambda);
        case Intrinsic::Shuffle:     return emit_shuffle(lambda);
        case Intrinsic::Reserve:     return emit_reserve(lambda);
        case Intrinsic::Reinterpret: return emit_reinterpret(lambda);
        case Intrinsic::CUDA:        return runtime_->emit_host_code(*this, Runtime::CUDA_PLATFORM, ".cu", lambda);
        case Intrinsic::NVVM:        return runtime_->emit_host_code(*this, Runtime::CUDA_PLATFORM, ".nvvm", lambda);
        case Intrinsic::SPIR:        return runtime_->emit_host_code(*this, Runtime::OPENCL_PLATFORM, ".spir.bc", lambda);
        case Intrinsic::OpenCL:      return runtime_->emit_host_code(*this, Runtime::OPENCL_PLATFORM, ".cl", lambda);
        case Intrinsic::Parallel:    return emit_parallel(lambda);
        case Intrinsic::Spawn:       return emit_spawn(lambda);
        case Intrinsic::Sync:        return emit_sync(lambda);
#ifdef WFV2_SUPPORT
        case Intrinsic::Vectorize:   return emit_vectorize_continuation(lambda);
#else
        case Intrinsic::Vectorize:   throw std::runtime_error("rebuild with libWFV support");
#endif
        default: THORIN_UNREACHABLE;
    }
}

void CodeGen::emit_result_phi(const Param* param, llvm::Value* value) {
    find(phis_, param)->addIncoming(value, irbuilder_.GetInsertBlock());
}

Lambda* CodeGen::emit_atomic(Lambda* lambda) {
    assert(lambda->num_args() == 5 && "required arguments are missing");
    // atomic kind: Xchg Add Sub And Nand Or Xor Max Min
    u32 kind = lambda->arg(1)->as<PrimLit>()->qu32_value();
    auto ptr = lookup(lambda->arg(2));
    auto val = lookup(lambda->arg(3));
    assert(int(llvm::AtomicRMWInst::BinOp::Xchg) <= int(kind) && int(kind) <= int(llvm::AtomicRMWInst::BinOp::UMin) && "unsupported atomic");
    llvm::AtomicRMWInst::BinOp binop = (llvm::AtomicRMWInst::BinOp)kind;

    auto cont = lambda->arg(4)->as_lambda();
    auto call = irbuilder_.CreateAtomicRMW(binop, ptr, val, llvm::AtomicOrdering::SequentiallyConsistent, llvm::SynchronizationScope::CrossThread);
    emit_result_phi(cont->param(1), call);
    return cont;
}

Lambda* CodeGen::emit_select(Lambda* lambda) {
    assert(lambda->num_args() == 5 && "required arguments are missing");
    auto cond = lookup(lambda->arg(1));
    auto a = lookup(lambda->arg(2));
    auto b = lookup(lambda->arg(3));

    auto cont = lambda->arg(4)->as_lambda();
    auto call = irbuilder_.CreateSelect(cond, a, b);
    emit_result_phi(cont->param(1), call);
    return cont;
}

Lambda* CodeGen::emit_sizeof(Lambda* lambda) {
    assert(lambda->num_args() == 2 && "required arguments are missing");
    auto type = convert(lambda->type_arg(0));
    auto cont = lambda->arg(1)->as_lambda();
    auto layout = llvm::DataLayout(module_->getDataLayout());
    auto call = irbuilder_.getInt32(layout.getTypeAllocSize(type));
    emit_result_phi(cont->param(1), call);
    return cont;
}

Lambda* CodeGen::emit_shuffle(Lambda* lambda) {
    assert(lambda->num_args() == 5 && "required arguments are missing");
    auto mask = lookup(lambda->arg(3));
    auto a = lookup(lambda->arg(1));
    auto b = lookup(lambda->arg(2));

    auto cont = lambda->arg(4)->as_lambda();
    auto call = irbuilder_.CreateShuffleVector(a, b, mask);
    emit_result_phi(cont->param(1), call);
    return cont;
}

Lambda* CodeGen::emit_reserve(const Lambda* lambda) {
    ELOG("reserve_shared: only allowed in device code", lambda->loc());
    THORIN_UNREACHABLE;
}

Lambda* CodeGen::emit_reserve_shared(const Lambda* lambda, bool prefix) {
    assert(lambda->num_args() == 3 && "required arguments are missing");
    if (!lambda->arg(1)->isa<PrimLit>())
        ELOG("reserve_shared: couldn't extract memory size at %", lambda->arg(1)->loc());
    auto num_elems = lambda->arg(1)->as<PrimLit>()->ps32_value();
    auto cont = lambda->arg(2)->as_lambda();
    auto type = convert(cont->param(1)->type());
    // construct array type
    auto elem_type = cont->param(1)->type().as<PtrType>()->referenced_type().as<ArrayType>()->elem_type();
    auto smem_type = this->convert(lambda->world().definite_array_type(elem_type, num_elems));
    auto global = emit_global_variable(smem_type, (prefix ? entry_->name + "." : "") + lambda->unique_name(), 3);
    auto call = irbuilder_.CreatePointerCast(global, type);
    emit_result_phi(cont->param(1), call);
    return cont;
}

Lambda* CodeGen::emit_reinterpret(Lambda* lambda) {
    assert(lambda->num_args() == 3 && "required arguments are missing");
    auto val = lookup(lambda->arg(1));
    auto cont = lambda->arg(2)->as_lambda();
    auto type = convert(cont->param(1)->type());
    auto call = irbuilder_.CreateBitCast(val, type);
    emit_result_phi(cont->param(1), call);
    return cont;
}

llvm::FunctionType* CodeGen::convert_fn_type(Lambda* lambda) {
    return llvm::cast<llvm::FunctionType>(convert(lambda->type()));
}

llvm::Function* CodeGen::emit_function_decl(Lambda* lambda) {
    if (auto f = find(fcts_, lambda))
        return f;

    std::string name = (lambda->is_external() || lambda->empty()) ? lambda->name : lambda->unique_name();
    auto f = llvm::cast<llvm::Function>(module_->getOrInsertFunction(name, convert_fn_type(lambda)));

    // set linkage
    if (lambda->empty())
        f->setLinkage(function_import_linkage_);
    else if (lambda->is_external())
        f->setLinkage(function_export_linkage_);
    else
        f->setLinkage(llvm::Function::InternalLinkage);

    // set calling convention
    if (lambda->is_external()) {
        f->setCallingConv(kernel_calling_convention_);
        emit_function_decl_hook(lambda, f);
    } else {
        if (lambda->cc() == CC::Device)
            f->setCallingConv(device_calling_convention_);
        else
            f->setCallingConv(function_calling_convention_);
    }

    return fcts_[lambda] = f;
}

void CodeGen::emit(int opt, bool debug) {
    if (debug) {
        module_->addModuleFlag(llvm::Module::Warning, "Debug Info Version", llvm::DEBUG_METADATA_VERSION);
        // Darwin only supports dwarf2
        if (llvm::Triple(llvm::sys::getProcessTriple()).isOSDarwin())
            module_->addModuleFlag(llvm::Module::Warning, "Dwarf Version", 2);
    }

    Scope::for_each(world_, [&] (const Scope& scope) {
        entry_ = scope.entry();
        assert(entry_->is_returning());
        llvm::Function* fct = emit_function_decl(entry_);

        llvm::DILexicalBlockFile discope;
        if (debug) {
            auto src_file = llvm::sys::path::filename(entry_->loc().pos1().filename());
            auto src_dir = llvm::sys::path::parent_path(entry_->loc().pos1().filename());
            auto difile = dibuilder_.createFile(src_file, src_dir);
            auto compile_unit = dibuilder_.createCompileUnit(llvm::dwarf::DW_LANG_C, src_file, src_dir, "Impala", opt > 0, llvm::StringRef(), 0);
            auto disubprogram = dibuilder_.createFunction(compile_unit, fct->getName(), fct->getName(), difile, entry_->loc().pos1().line(),
                                                         dibuilder_.createSubroutineType(difile, dibuilder_.getOrCreateTypeArray(llvm::ArrayRef<llvm::Metadata*>())),
                                                         false /* internal linkage */, true /* definition */, entry_->loc().pos1().line(), 0 /* Flags */, opt > 0, fct);
            discope = dibuilder_.createLexicalBlockFile(disubprogram, difile);
        }

        // map params
        const Param* ret_param = nullptr;
        auto arg = fct->arg_begin();
        for (auto param : entry_->params()) {
            if (param->is_mem())
                continue;
            if (param->order() == 0) {
                auto argv = &*arg;
                auto value = map_param(fct, argv, param);
                if (value == argv) {
                    arg->setName(param->unique_name()); // use param
                    params_[param] = arg++;
                } else {
                    params_[param] = value;             // use provided value
                }
            } else {
                assert(!ret_param);
                ret_param = param;
            }
        }
        assert(ret_param);

        BBMap bb2lambda;
        auto schedule = schedule_smart(scope);

        for (const auto& block : schedule) {
            auto lambda = block.lambda();
            // map all bb-like lambdas to llvm bb stubs
            if (lambda->intrinsic() != Intrinsic::EndScope) {
                auto bb = bb2lambda[lambda] = llvm::BasicBlock::Create(context_, lambda->name, fct);

                // create phi node stubs (for all lambdas different from entry)
                if (entry_ != lambda) {
                    for (auto param : lambda->params()) {
                        if (!param->is_mem()) {
                            phis_[param] = llvm::PHINode::Create(convert(param->type()),
                                                                 (unsigned) param->peek().size(), param->name, bb);
                        }
                    }
                }
            }
        }

        auto oldStartBB = fct->begin();
        auto startBB = llvm::BasicBlock::Create(context_, fct->getName() + "_start", fct, oldStartBB);
        irbuilder_.SetInsertPoint(startBB);
        emit_function_start(startBB, entry_);
        irbuilder_.CreateBr(oldStartBB);

        for (auto& block : schedule) {
            auto lambda = block.lambda();
            if (lambda->intrinsic() == Intrinsic::EndScope)
                continue;
            assert(lambda == entry_ || lambda->is_basicblock());
            irbuilder_.SetInsertPoint(bb2lambda[lambda]);

            for (auto primop : block) {
                if (debug)
                    irbuilder_.SetCurrentDebugLocation(llvm::DebugLoc::get(primop->loc().pos1().line(), primop->loc().pos1().col(), discope));
                primops_[primop] = emit(primop);
            }

            // terminate bb
            if (lambda->to() == ret_param) { // return
                size_t num_args = lambda->num_args();
                switch (num_args) {
                    case 0: irbuilder_.CreateRetVoid(); break;
                    case 1:
                        if (lambda->arg(0)->is_mem())
                            irbuilder_.CreateRetVoid();
                        else
                            irbuilder_.CreateRet(lookup(lambda->arg(0)));
                        break;
                    case 2:
                        if (lambda->arg(0)->is_mem()) {
                            irbuilder_.CreateRet(lookup(lambda->arg(1)));
                            break;
                        } else if (lambda->arg(1)->is_mem()) {
                            irbuilder_.CreateRet(lookup(lambda->arg(0)));
                            break;
                        }
                        // FALLTHROUGH
                    default: {
                        Array<llvm::Value*> values(num_args);
                        Array<llvm::Type*> args(num_args);

                        size_t n = 0;
                        for (auto arg : lambda->args()) {
                            if (!arg->is_mem()) {
                                auto val = lookup(arg);
                                values[n] = val;
                                args[n++] = val->getType();
                            }
                        }

                        assert(n == num_args || n+1 == num_args);
                        values.shrink(n);
                        args.shrink(n);
                        llvm::Value* agg = llvm::UndefValue::get(llvm::StructType::get(context_, llvm_ref(args)));

                        for (size_t i = 0; i != n; ++i)
                            agg = irbuilder_.CreateInsertValue(agg, values[i], { unsigned(i) });

                        irbuilder_.CreateRet(agg);
                        break;
                    }
                }
            } else if (lambda->to() == world().branch()) {
                auto cond = lookup(lambda->arg(0));
                auto tbb = bb2lambda[lambda->arg(1)->as_lambda()];
                auto fbb = bb2lambda[lambda->arg(2)->as_lambda()];
                irbuilder_.CreateCondBr(cond, tbb, fbb);
            } else if (lambda->to()->isa<Bottom>()) {
                irbuilder_.CreateUnreachable();
            } else {
                auto to_lambda = lambda->to()->as_lambda();
                if (to_lambda->is_basicblock())         // ordinary jump
                    irbuilder_.CreateBr(bb2lambda[to_lambda]);
                else {
                    if (to_lambda->is_intrinsic()) {
                        auto ret_lambda = emit_intrinsic(lambda);
                        irbuilder_.CreateBr(bb2lambda[ret_lambda]);
                    } else {
                        // put all first-order args into an array
                        std::vector<llvm::Value*> args;
                        Def ret_arg;
                        for (auto arg : lambda->args()) {
                            if (arg->order() == 0) {
                                if (!arg->is_mem())
                                    args.push_back(lookup(arg));
                            } else {
                                assert(!ret_arg);
                                ret_arg = arg;
                            }
                        }
                        llvm::CallInst* call = irbuilder_.CreateCall(emit_function_decl(to_lambda), args);
                        // set proper calling convention
                        if (to_lambda->is_external()) {
                            call->setCallingConv(kernel_calling_convention_);
                        } else if (to_lambda->cc() == CC::Device) {
                            call->setCallingConv(device_calling_convention_);
                        } else {
                            call->setCallingConv(function_calling_convention_);
                        }

                        if (ret_arg == ret_param) {     // call + return
                            irbuilder_.CreateRet(call);
                        } else {                        // call + continuation
                            auto succ = ret_arg->as_lambda();
                            const Param* param = nullptr;
                            switch (succ->num_params()) {
                                case 0:
                                    break;
                                case 1:
                                    param = succ->param(0);
                                    irbuilder_.CreateBr(bb2lambda[succ]);
                                    if (!param->is_mem())
                                        emit_result_phi(param, call);
                                    break;
                                case 2:
                                    assert(succ->mem_param() && "no mem_param found for succ");
                                    param = succ->param(0);
                                    param = param->is_mem() ? succ->param(1) : param;
                                    irbuilder_.CreateBr(bb2lambda[succ]);
                                    emit_result_phi(param, call);
                                    break;
                                default: {
                                    assert(succ->param(0)->is_mem());
                                    auto tuple = succ->params().skip_front();

                                    Array<llvm::Value*> extracts(tuple.size());
                                    for (size_t i = 0, e = tuple.size(); i != e; ++i)
                                        extracts[i] = irbuilder_.CreateExtractValue(call, unsigned(i));

                                    irbuilder_.CreateBr(bb2lambda[succ]);
                                    for (size_t i = 0, e = tuple.size(); i != e; ++i)
                                        emit_result_phi(tuple[i], extracts[i]);
                                    break;
                                }
                            }
                        }
                    }
                }
            }
        }

        // add missing arguments to phis_
        for (const auto& p : phis_) {
            auto param = p.first;
            auto phi = p.second;

            for (const auto& peek : param->peek())
                phi->addIncoming(lookup(peek.def()), bb2lambda[peek.from()]);
        }

        params_.clear();
        phis_.clear();
        primops_.clear();
    });

#ifdef WFV2_SUPPORT
    // emit vectorized code
    for (const auto& tuple : wfv_todo_)
        emit_vectorize(std::get<0>(tuple), std::get<1>(tuple), std::get<2>(tuple));
    wfv_todo_.clear();
#endif

#ifndef NDEBUG
    llvm::verifyModule(*module_);
#endif
    optimize(opt);
    if (debug)
        dibuilder_.finalize();

    {
        std::error_code EC;
        auto bc_name = get_binary_output_name(world_.name());
        llvm::raw_fd_ostream out(bc_name, EC, llvm::sys::fs::F_None);
        if (EC)
            throw std::runtime_error("cannot write '" + bc_name + "': " + EC.message());

        llvm::WriteBitcodeToFile(module_.get(), out);
    }

    {
        std::error_code EC;
        auto ll_name = get_output_name(world_.name());
        llvm::raw_fd_ostream out(ll_name, EC, llvm::sys::fs::F_Text);
        if (EC)
            throw std::runtime_error("cannot write '" + ll_name + "': " + EC.message());

        module_->print(out, nullptr);
    }
}

void CodeGen::optimize(int opt) {
    if (opt != 0) {
        llvm::PassManagerBuilder pmbuilder;
        llvm::PassManager pass_manager;
        if (opt == -1) {
            pmbuilder.OptLevel = 2u;
            pmbuilder.SizeLevel = 1;
        } else {
            pmbuilder.OptLevel = (unsigned) opt;
            pmbuilder.SizeLevel = 0u;
        }
        pmbuilder.DisableUnitAtATime = true;
        if (opt == 3) {
            pass_manager.add(llvm::createFunctionInliningPass());
            pass_manager.add(llvm::createAggressiveDCEPass());
        }
        pmbuilder.populateModulePassManager(pass_manager);

        pass_manager.run(*module_);
    }
}

llvm::Value* CodeGen::lookup(Def def) {
    if (auto primop = def->isa<PrimOp>()) {
        if (auto res = find(primops_, primop))
            return res;
        else
            return primops_[primop] = emit(def);
    }

    if (auto param = def->isa<Param>()) {
        auto i = params_.find(param);
        if (i != params_.end())
            return i->second;

        assert(phis_.find(param) != phis_.end());
        return find(phis_, param);
    }

    THORIN_UNREACHABLE;
}

llvm::AllocaInst* CodeGen::emit_alloca(llvm::Type* type, const std::string& name) {
    auto entry = &irbuilder_.GetInsertBlock()->getParent()->getEntryBlock();
    llvm::AllocaInst* alloca;
    if (entry->empty())
        alloca = new llvm::AllocaInst(type, nullptr, name, entry);
    else
        alloca = new llvm::AllocaInst(type, nullptr, name, entry->getFirstNonPHIOrDbg());
    return alloca;
}

llvm::Value* CodeGen::emit(Def def) {
    if (auto bin = def->isa<BinOp>()) {
        llvm::Value* lhs = lookup(bin->lhs());
        llvm::Value* rhs = lookup(bin->rhs());
        std::string& name = bin->name;

        if (auto cmp = bin->isa<Cmp>()) {
            auto type = cmp->lhs()->type();
            if (type->is_type_s()) {
                switch (cmp->cmp_kind()) {
                    case Cmp_eq: return irbuilder_.CreateICmpEQ (lhs, rhs, name);
                    case Cmp_ne: return irbuilder_.CreateICmpNE (lhs, rhs, name);
                    case Cmp_gt: return irbuilder_.CreateICmpSGT(lhs, rhs, name);
                    case Cmp_ge: return irbuilder_.CreateICmpSGE(lhs, rhs, name);
                    case Cmp_lt: return irbuilder_.CreateICmpSLT(lhs, rhs, name);
                    case Cmp_le: return irbuilder_.CreateICmpSLE(lhs, rhs, name);
                }
            } else if (type->is_type_u() || type->is_bool()) {
                switch (cmp->cmp_kind()) {
                    case Cmp_eq: return irbuilder_.CreateICmpEQ (lhs, rhs, name);
                    case Cmp_ne: return irbuilder_.CreateICmpNE (lhs, rhs, name);
                    case Cmp_gt: return irbuilder_.CreateICmpUGT(lhs, rhs, name);
                    case Cmp_ge: return irbuilder_.CreateICmpUGE(lhs, rhs, name);
                    case Cmp_lt: return irbuilder_.CreateICmpULT(lhs, rhs, name);
                    case Cmp_le: return irbuilder_.CreateICmpULE(lhs, rhs, name);
                }
            } else if (type->is_type_pf()) {
                switch (cmp->cmp_kind()) {
                    case Cmp_eq: return irbuilder_.CreateFCmpOEQ (lhs, rhs, name);
                    case Cmp_ne: return irbuilder_.CreateFCmpONE (lhs, rhs, name);
                    case Cmp_gt: return irbuilder_.CreateFCmpOGT (lhs, rhs, name);
                    case Cmp_ge: return irbuilder_.CreateFCmpOGE (lhs, rhs, name);
                    case Cmp_lt: return irbuilder_.CreateFCmpOLT (lhs, rhs, name);
                    case Cmp_le: return irbuilder_.CreateFCmpOLE (lhs, rhs, name);
                }
            } else if (type->is_type_qf()) {
                switch (cmp->cmp_kind()) {
                    case Cmp_eq: return irbuilder_.CreateFCmpUEQ(lhs, rhs, name);
                    case Cmp_ne: return irbuilder_.CreateFCmpUNE(lhs, rhs, name);
                    case Cmp_gt: return irbuilder_.CreateFCmpUGT(lhs, rhs, name);
                    case Cmp_ge: return irbuilder_.CreateFCmpUGE(lhs, rhs, name);
                    case Cmp_lt: return irbuilder_.CreateFCmpULT(lhs, rhs, name);
                    case Cmp_le: return irbuilder_.CreateFCmpULE(lhs, rhs, name);
                }
            } else if (type.isa<PtrType>()) {
                switch (cmp->cmp_kind()) {
                    case Cmp_eq: return irbuilder_.CreateICmpEQ (lhs, rhs, name);
                    case Cmp_ne: return irbuilder_.CreateICmpNE (lhs, rhs, name);
                    default: THORIN_UNREACHABLE;
                }
            }
        }

        if (auto arithop = bin->isa<ArithOp>()) {
            auto type = arithop->type();
            bool q = arithop->type()->is_type_q(); // quick? -> nsw/nuw/fast float

            if (type->is_type_f()) {
                switch (arithop->arithop_kind()) {
                    case ArithOp_add: return irbuilder_.CreateFAdd(lhs, rhs, name);
                    case ArithOp_sub: return irbuilder_.CreateFSub(lhs, rhs, name);
                    case ArithOp_mul: return irbuilder_.CreateFMul(lhs, rhs, name);
                    case ArithOp_div: return irbuilder_.CreateFDiv(lhs, rhs, name);
                    case ArithOp_rem: return irbuilder_.CreateFRem(lhs, rhs, name);
                    case ArithOp_and:
                    case ArithOp_or:
                    case ArithOp_xor:
                    case ArithOp_shl:
                    case ArithOp_shr: THORIN_UNREACHABLE;
                }
            }

            if (type->is_type_s() || type->is_bool()) {
                switch (arithop->arithop_kind()) {
                    case ArithOp_add: return irbuilder_.CreateAdd (lhs, rhs, name, false, q);
                    case ArithOp_sub: return irbuilder_.CreateSub (lhs, rhs, name, false, q);
                    case ArithOp_mul: return irbuilder_.CreateMul (lhs, rhs, name, false, q);
                    case ArithOp_div: return irbuilder_.CreateSDiv(lhs, rhs, name);
                    case ArithOp_rem: return irbuilder_.CreateSRem(lhs, rhs, name);
                    case ArithOp_and: return irbuilder_.CreateAnd (lhs, rhs, name);
                    case ArithOp_or:  return irbuilder_.CreateOr  (lhs, rhs, name);
                    case ArithOp_xor: return irbuilder_.CreateXor (lhs, rhs, name);
                    case ArithOp_shl: return irbuilder_.CreateShl (lhs, rhs, name, false, q);
                    case ArithOp_shr: return irbuilder_.CreateAShr(lhs, rhs, name);
                }
            }
            if (type->is_type_u() || type->is_bool()) {
                switch (arithop->arithop_kind()) {
                    case ArithOp_add: return irbuilder_.CreateAdd (lhs, rhs, name, q, false);
                    case ArithOp_sub: return irbuilder_.CreateSub (lhs, rhs, name, q, false);
                    case ArithOp_mul: return irbuilder_.CreateMul (lhs, rhs, name, q, false);
                    case ArithOp_div: return irbuilder_.CreateUDiv(lhs, rhs, name);
                    case ArithOp_rem: return irbuilder_.CreateURem(lhs, rhs, name);
                    case ArithOp_and: return irbuilder_.CreateAnd (lhs, rhs, name);
                    case ArithOp_or:  return irbuilder_.CreateOr  (lhs, rhs, name);
                    case ArithOp_xor: return irbuilder_.CreateXor (lhs, rhs, name);
                    case ArithOp_shl: return irbuilder_.CreateShl (lhs, rhs, name, q, false);
                    case ArithOp_shr: return irbuilder_.CreateLShr(lhs, rhs, name);
                }
            }
        }
    }

    if (auto conv = def->isa<ConvOp>()) {
        auto from = lookup(conv->from());
        auto src_type = conv->from()->type();
        auto dst_type = conv->type();
        auto to = convert(dst_type);

        if (from->getType() == to)
            return from;

        if (conv->isa<Cast>()) {
            if (src_type.isa<PtrType>() && dst_type.isa<PtrType>()) {
                return irbuilder_.CreatePointerCast(from, to);
            }
            if (src_type.isa<PtrType>()) {
                assert(dst_type->is_type_i() || dst_type->is_bool());
                return irbuilder_.CreatePtrToInt(from, to);
            }
            if (dst_type.isa<PtrType>()) {
                assert(src_type->is_type_i() || src_type->is_bool());
                return irbuilder_.CreateIntToPtr(from, to);
            }

            auto src = src_type.as<PrimType>();
            auto dst = dst_type.as<PrimType>();

            if (src->is_type_f() && dst->is_type_f()) {
                assert(num_bits(src->primtype_kind()) != num_bits(dst->primtype_kind()));
                return irbuilder_.CreateFPCast(from, to);
            }
            if (src->is_type_f()) {
                if (dst->is_type_s())
                    return irbuilder_.CreateFPToSI(from, to);
                return irbuilder_.CreateFPToUI(from, to);
            }
            if (dst->is_type_f()) {
                if (src->is_type_s())
                    return irbuilder_.CreateSIToFP(from, to);
                return irbuilder_.CreateUIToFP(from, to);
            }
            if (       (src->is_type_i() || src->is_bool())
                    && (dst->is_type_i() || dst->is_bool())
                    && (num_bits(src->primtype_kind()) > num_bits(dst->primtype_kind())))
                return irbuilder_.CreateTrunc(from, to);
            if (       (src->is_type_i() || src->is_bool())
                    && (dst->is_type_s() || dst->is_bool())
                    && (num_bits(src->primtype_kind()) < num_bits(dst->primtype_kind())))
                return irbuilder_.CreateSExt(from, to);
            if (       (src->is_type_i() || src->is_bool())
                    && (dst->is_type_u() || dst->is_bool())
                    && (num_bits(src->primtype_kind()) < num_bits(dst->primtype_kind())))
                return irbuilder_.CreateZExt(from, to);

            assert(false && "unsupported cast");
        }

        if (conv->isa<Bitcast>()) {
            if (src_type.isa<PtrType>() && dst_type.isa<PtrType>())
                return irbuilder_.CreatePointerCast(from, to);
            return irbuilder_.CreateBitCast(from, to);
        }
    }

    if (auto select = def->isa<Select>()) {
        if (def->type().isa<FnType>())
            return nullptr;

        llvm::Value* cond = lookup(select->cond());
        llvm::Value* tval = lookup(select->tval());
        llvm::Value* fval = lookup(select->fval());
        return irbuilder_.CreateSelect(cond, tval, fval);
    }

    if (auto array = def->isa<DefiniteArray>()) {
        auto type = llvm::cast<llvm::ArrayType>(convert(array->type()));
        if (array->is_const()) {
            size_t size = array->size();
            Array<llvm::Constant*> vals(size);
            for (size_t i = 0; i != size; ++i)
                vals[i] = llvm::cast<llvm::Constant>(emit(array->op(i)));
            return llvm::ConstantArray::get(type, llvm_ref(vals));
        }
        WLOG("slow: alloca and loads/stores needed for definite array '%' at '%'", def, def->loc());
        auto alloca = emit_alloca(type, array->name);

        u64 i = 0;
        llvm::Value* args[2] = { irbuilder_.getInt64(0), nullptr };
        for (auto op : array->ops()) {
            args[1] = irbuilder_.getInt64(i++);
            auto gep = irbuilder_.CreateInBoundsGEP(alloca, args, op->name);
            irbuilder_.CreateStore(lookup(op), gep);
        }

        return irbuilder_.CreateLoad(alloca);
    }

    if (auto array = def->isa<IndefiniteArray>())
        return llvm::UndefValue::get(convert(array->type()));

    if (auto agg = def->isa<Aggregate>()) {
        assert(def->isa<Tuple>() || def->isa<StructAgg>() || def->isa<Vector>());
        llvm::Value* llvm_agg = llvm::UndefValue::get(convert(agg->type()));

        if (def->isa<Vector>()) {
            for (size_t i = 0, e = agg->ops().size(); i != e; ++i)
                llvm_agg = irbuilder_.CreateInsertElement(llvm_agg, lookup(agg->op(i)), irbuilder_.getInt32(i));
        } else {
            for (size_t i = 0, e = agg->ops().size(); i != e; ++i)
                llvm_agg = irbuilder_.CreateInsertValue(llvm_agg, lookup(agg->op(i)), { unsigned(i) });
        }

        return llvm_agg;
    }

    if (auto aggop = def->isa<AggOp>()) {
        auto llvm_agg = lookup(aggop->agg());
        auto llvm_idx = lookup(aggop->index());
        auto copy_to_alloca = [&] () {
            WLOG("slow: alloca and loads/stores needed for aggregate '%' at '%'", def, def->loc());
            auto alloca = emit_alloca(llvm_agg->getType(), aggop->name);
            irbuilder_.CreateStore(llvm_agg, alloca);

            llvm::Value* args[2] = { irbuilder_.getInt64(0), llvm_idx };
            auto gep = irbuilder_.CreateInBoundsGEP(alloca, args);
            return std::make_pair(alloca, gep);
        };

        if (auto extract = aggop->isa<Extract>()) {
            if (auto memop = extract->agg()->isa<MemOp>())
                return lookup(memop);

            if (aggop->agg()->type().isa<ArrayType>())
                return irbuilder_.CreateLoad(copy_to_alloca().second);

            if (extract->agg()->type().isa<VectorType>())
                return irbuilder_.CreateExtractElement(llvm_agg, llvm_idx);
            // tuple/struct
            return irbuilder_.CreateExtractValue(llvm_agg, {aggop->index()->primlit_value<unsigned>()});
        }

        auto insert = def->as<Insert>();
        auto value = lookup(insert->value());

        if (insert->agg()->type().isa<ArrayType>()) {
            auto p = copy_to_alloca();
            irbuilder_.CreateStore(lookup(aggop->as<Insert>()->value()), p.second);
            return irbuilder_.CreateLoad(p.first);
        }
        if (insert->agg()->type().isa<VectorType>())
            return irbuilder_.CreateInsertElement(llvm_agg, lookup(aggop->as<Insert>()->value()), llvm_idx);
        // tuple/struct
        return irbuilder_.CreateInsertValue(llvm_agg, value, {aggop->index()->primlit_value<unsigned>()});
    }

    if (auto primlit = def->isa<PrimLit>()) {
        llvm::Type* llvm_type = convert(primlit->type());
        Box box = primlit->value();

        switch (primlit->primtype_kind()) {
            case PrimType_bool:                     return irbuilder_. getInt1(box.get_bool());
            case PrimType_ps8:  case PrimType_qs8:  return irbuilder_. getInt8(box. get_s8());
            case PrimType_pu8:  case PrimType_qu8:  return irbuilder_. getInt8(box. get_u8());
            case PrimType_ps16: case PrimType_qs16: return irbuilder_.getInt16(box.get_s16());
            case PrimType_pu16: case PrimType_qu16: return irbuilder_.getInt16(box.get_u16());
            case PrimType_ps32: case PrimType_qs32: return irbuilder_.getInt32(box.get_s32());
            case PrimType_pu32: case PrimType_qu32: return irbuilder_.getInt32(box.get_u32());
            case PrimType_ps64: case PrimType_qs64: return irbuilder_.getInt64(box.get_s64());
            case PrimType_pu64: case PrimType_qu64: return irbuilder_.getInt64(box.get_u64());
            case PrimType_pf32: case PrimType_qf32: return llvm::ConstantFP::get(llvm_type, box.get_f32());
            case PrimType_pf64: case PrimType_qf64: return llvm::ConstantFP::get(llvm_type, box.get_f64());
        }
    }

    if (auto bottom = def->isa<Bottom>())
        return llvm::UndefValue::get(convert(bottom->type()));

    if (auto alloc = def->isa<Alloc>()) { // TODO factor this code
        // TODO do this only once
        auto llvm_malloc = llvm::cast<llvm::Function>(module_->getOrInsertFunction(
                    get_alloc_name(), irbuilder_.getInt8PtrTy(), irbuilder_.getInt32Ty(), irbuilder_.getInt64Ty(), nullptr));
        llvm_malloc->addAttribute(llvm::AttributeSet::ReturnIndex, llvm::Attribute::NoAlias);
        auto alloced_type = convert(alloc->alloced_type());
        llvm::CallInst* void_ptr;
        auto layout = module_->getDataLayout();
        if (auto array = alloc->alloced_type()->is_indefinite()) {
            auto size = irbuilder_.CreateAdd(
                    irbuilder_.getInt64(layout->getTypeAllocSize(alloced_type)),
                    irbuilder_.CreateMul(irbuilder_.CreateIntCast(lookup(alloc->extra()), irbuilder_.getInt64Ty(), false),
<<<<<<< HEAD
                                         irbuilder_.getInt64(layout->getTypeAllocSize(convert(array->elem_type())))));
            void_ptr = irbuilder_.CreateCall(llvm_malloc, size);
        } else
            void_ptr = irbuilder_.CreateCall(llvm_malloc, irbuilder_.getInt64(layout->getTypeAllocSize(alloced_type)));
=======
                                         irbuilder_.getInt64(layout.getTypeAllocSize(convert(array->elem_type())))));
            llvm::Value* malloc_args[] = {
                irbuilder_.getInt32(0),
                size
            };
            void_ptr = irbuilder_.CreateCall(llvm_malloc, malloc_args);
        } else {
            llvm::Value* malloc_args[] = {
                irbuilder_.getInt32(0),
                irbuilder_.getInt64(layout.getTypeAllocSize(alloced_type))
            };
            void_ptr = irbuilder_.CreateCall(llvm_malloc, malloc_args);
        }
>>>>>>> 8db6b851

        return irbuilder_.CreatePointerCast(void_ptr, convert(alloc->out_ptr_type()));
    }

    if (auto load = def->isa<Load>())    return emit_load(load);
    if (auto store = def->isa<Store>())  return emit_store(store);
    if (auto lea = def->isa<LEA>())      return emit_lea(lea);
    if (def->isa<Enter>())               return nullptr;

    if (auto slot = def->isa<Slot>())
        return irbuilder_.CreateAlloca(convert(slot->type().as<PtrType>()->referenced_type()), 0, slot->unique_name());

    if (auto vector = def->isa<Vector>()) {
        llvm::Value* vec = llvm::UndefValue::get(convert(vector->type()));
        for (size_t i = 0, e = vector->size(); i != e; ++i)
            vec = irbuilder_.CreateInsertElement(vec, lookup(vector->op(i)), lookup(world_.literal_pu32(i, vector->loc())));

        return vec;
    }

    if (auto global = def->isa<Global>()) {
        llvm::Value* val;
        if (auto lambda = global->init()->isa_lambda())
            val = fcts_[lambda];
        else {
            auto llvm_type = convert(global->alloced_type());
            auto var = llvm::cast<llvm::GlobalVariable>(module_->getOrInsertGlobal(global->name, llvm_type));
            if (global->init()->isa<Bottom>())
                var->setInitializer(llvm::Constant::getNullValue(llvm_type)); // HACK
            else
                var->setInitializer(llvm::cast<llvm::Constant>(emit(global->init())));
            val = var;
        }
        return val;
    }

    THORIN_UNREACHABLE;
}

llvm::Value* CodeGen::emit_load(const Load* load) {
    return irbuilder_.CreateLoad(lookup(load->ptr()));
}

llvm::Value* CodeGen::emit_store(const Store* store) {
    return irbuilder_.CreateStore(lookup(store->val()), lookup(store->ptr()));
}

llvm::Value* CodeGen::emit_lea(const LEA* lea) {
    if (lea->ptr_referenced_type().isa<TupleType>() || lea->ptr_referenced_type().isa<StructAppType>())
        return irbuilder_.CreateStructGEP(lookup(lea->ptr()), lea->index()->primlit_value<u32>());

    assert(lea->ptr_referenced_type().isa<ArrayType>());
    llvm::Value* args[2] = { irbuilder_.getInt64(0), lookup(lea->index()) };
    return irbuilder_.CreateInBoundsGEP(lookup(lea->ptr()), args);
}

<<<<<<< HEAD
llvm::Value* CodeGen::emit_mmap(const Map* mmap) {
    // emit proper runtime call
    auto ref_ty = mmap->out_ptr_type()->referenced_type();
    Type type;
    if (auto array = ref_ty->is_indefinite())
        type = array->elem_type();
    else
        type = mmap->out_ptr_type()->referenced_type();
    auto layout = module_->getDataLayout();
    auto size = irbuilder_.getInt32(layout->getTypeAllocSize(convert(type)));
    return runtime_->mmap(mmap->device(), (uint32_t)mmap->addr_space(), lookup(mmap->ptr()),
                          lookup(mmap->mem_offset()), lookup(mmap->mem_size()), size);
}

llvm::Value* CodeGen::emit_shared_mmap(Def def, bool prefix) {
    auto mmap = def->as<Map>();
    assert(entry_ && "shared memory can only be mapped inside kernel");
    if (mmap->addr_space() != AddressSpace::Shared)
        WLOG("error: mmap: expected shared / local memory address space at %", mmap->loc());
    assert(mmap->addr_space() == AddressSpace::Shared && "wrong address space for shared memory");
    if (!mmap->mem_size()->isa<PrimLit>())
        WLOG("error: mmap: couldn't extract memory size at %", mmap->mem_size()->loc());
    auto num_elems = mmap->mem_size()->as<PrimLit>()->ps32_value();

    // construct array type
    auto elem_type = mmap->out_ptr_type()->referenced_type().as<ArrayType>()->elem_type();
    auto type = this->convert(mmap->world().definite_array_type(elem_type, num_elems));
    auto global = emit_global_memory(type, (prefix ? entry_->name + "." : "") + mmap->unique_name(), 3);
    return global;
}

=======
>>>>>>> 8db6b851
llvm::Type* CodeGen::convert(Type type) {
    if (auto ltype = thorin::find(types_, *type.unify()))
        return ltype;

    assert(!type.isa<MemType>());
    llvm::Type* llvm_type;
    switch (type->kind()) {
        case PrimType_bool:                                                             llvm_type = irbuilder_. getInt1Ty(); break;
        case PrimType_ps8:  case PrimType_qs8:  case PrimType_pu8:  case PrimType_qu8:  llvm_type = irbuilder_. getInt8Ty(); break;
        case PrimType_ps16: case PrimType_qs16: case PrimType_pu16: case PrimType_qu16: llvm_type = irbuilder_.getInt16Ty(); break;
        case PrimType_ps32: case PrimType_qs32: case PrimType_pu32: case PrimType_qu32: llvm_type = irbuilder_.getInt32Ty(); break;
        case PrimType_ps64: case PrimType_qs64: case PrimType_pu64: case PrimType_qu64: llvm_type = irbuilder_.getInt64Ty(); break;
        case PrimType_pf32: case PrimType_qf32:                                         llvm_type = irbuilder_.getFloatTy(); break;
        case PrimType_pf64: case PrimType_qf64:                                         llvm_type = irbuilder_.getDoubleTy();break;
        case Node_PtrType: {
            auto ptr = type.as<PtrType>();
            unsigned address_space;
            switch (ptr->addr_space()) {
                case AddressSpace::Generic:  address_space = 0; break;
                case AddressSpace::Global:   address_space = 1; break;
                case AddressSpace::Texture:  address_space = 2; break;
                case AddressSpace::Shared:   address_space = 3; break;
                case AddressSpace::Constant: address_space = 4; break;
                default:
                    THORIN_UNREACHABLE;
            }
            llvm_type = llvm::PointerType::get(convert(ptr->referenced_type()), address_space);
            break;
        }
        case Node_IndefiniteArrayType:
            return types_[*type] = llvm::ArrayType::get(convert(type.as<ArrayType>()->elem_type()), 0);
        case Node_DefiniteArrayType: {
            auto array = type.as<DefiniteArrayType>();
            return types_[*type] = llvm::ArrayType::get(convert(array->elem_type()), array->dim());
        }
        case Node_FnType: {
            // extract "return" type, collect all other types
            auto fn = type.as<FnType>();
            llvm::Type* ret = nullptr;
            std::vector<llvm::Type*> args;
            for (auto arg : fn->args()) {
                if (arg.isa<MemType>())
                    continue;
                if (auto fn = arg.isa<FnType>()) {
                    assert(!ret && "only one 'return' supported");
                    if (fn->empty())
                        ret = llvm::Type::getVoidTy(context_);
                    else if (fn->num_args() == 1)
                        ret = fn->arg(0).isa<MemType>() ? llvm::Type::getVoidTy(context_) : convert(fn->arg(0));
                    else if (fn->num_args() == 2) {
                        if (fn->arg(0).isa<MemType>())
                            ret = convert(fn->arg(1));
                        else if (fn->arg(1).isa<MemType>())
                            ret = convert(fn->arg(0));
                        else
                            goto multiple;
                    } else {
multiple:
                        std::vector<llvm::Type*> args;
                        for (auto arg : fn->args()) {
                            if (!arg.isa<MemType>())
                                args.push_back(convert(arg));
                        }
                        ret = llvm::StructType::get(context_, args);
                    }
                } else
                    args.push_back(convert(arg));
            }
            assert(ret);

            return types_[*type] = llvm::FunctionType::get(ret, args, false);
        }

        case Node_StructAbsType:
            return types_[*type] = llvm::StructType::create(context_);

        case Node_StructAppType: {
            auto struct_app = type.as<StructAppType>();
            auto llvm_struct = llvm::cast<llvm::StructType>(convert(struct_app->struct_abs_type()));
            assert(!types_.contains(*struct_app) && "type already converted");
            // important: memoize before recursing into element types to avoid endless recursion
            types_[*struct_app] = llvm_struct;
            Array<llvm::Type*> llvm_types(struct_app->num_elems());
            for (size_t i = 0, e = llvm_types.size(); i != e; ++i)
                llvm_types[i] = convert(struct_app->elem(i));
            llvm_struct->setBody(llvm_ref(llvm_types));
            return llvm_struct;
        }

        case Node_TupleType: {
            auto tuple = type.as<TupleType>();
            Array<llvm::Type*> llvm_types(tuple->num_args());
            for (size_t i = 0, e = llvm_types.size(); i != e; ++i)
                llvm_types[i] = convert(tuple->arg(i));
            return types_[*tuple] = llvm::StructType::get(context_, llvm_ref(llvm_types));
        }

        default:
            THORIN_UNREACHABLE;
    }

    if (type->length() == 1)
        return types_[*type] = llvm_type;
    return types_[*type] = llvm::VectorType::get(llvm_type, type->length());
}

llvm::GlobalVariable* CodeGen::emit_global_variable(llvm::Type* type, const std::string& name, unsigned addr_space) {
    return new llvm::GlobalVariable(*module_, type, false,
            llvm::GlobalValue::InternalLinkage, llvm::Constant::getNullValue(type), name,
            nullptr, llvm::GlobalVariable::NotThreadLocal, addr_space);
}

void CodeGen::create_loop(llvm::Value* lower, llvm::Value* upper, llvm::Value* increment, llvm::Function* entry, std::function<void(llvm::Value*)> fun) {
    auto head = llvm::BasicBlock::Create(context_, "head", entry);
    auto body = llvm::BasicBlock::Create(context_, "body", entry);
    auto exit = llvm::BasicBlock::Create(context_, "exit", entry);
    // create loop phi and connect init value
    auto loop_counter = llvm::PHINode::Create(irbuilder_.getInt32Ty(), 2U, "parallel_loop_phi", head);
    loop_counter->addIncoming(lower, irbuilder_.GetInsertBlock());
    // connect head
    irbuilder_.CreateBr(head);
    irbuilder_.SetInsertPoint(head);
    auto cond = irbuilder_.CreateICmpSLT(loop_counter, upper);
    irbuilder_.CreateCondBr(cond, body, exit);
    irbuilder_.SetInsertPoint(body);

    // add instructions to the loop body
    fun(loop_counter);

    // inc loop counter
    loop_counter->addIncoming(irbuilder_.CreateAdd(loop_counter, increment), body);
    irbuilder_.CreateBr(head);
    irbuilder_.SetInsertPoint(exit);
}

//------------------------------------------------------------------------------

void emit_llvm(World& world, int opt, bool debug) {
    World cuda(world.name());
    World nvvm(world.name());
    World spir(world.name());
    World opencl(world.name());

    // determine different parts of the world which need to be compiled differently
    Scope::for_each(world, [&] (const Scope& scope) {
        auto lambda = scope.entry();
        Lambda* imported = nullptr;
        if (lambda->is_passed_to_intrinsic(Intrinsic::CUDA))
            imported = import(cuda, lambda)->as_lambda();
        else if (lambda->is_passed_to_intrinsic(Intrinsic::NVVM))
            imported = import(nvvm, lambda)->as_lambda();
        else if (lambda->is_passed_to_intrinsic(Intrinsic::SPIR))
            imported = import(spir, lambda)->as_lambda();
        else if (lambda->is_passed_to_intrinsic(Intrinsic::OpenCL))
            imported = import(opencl, lambda)->as_lambda();
        else
            return;

        imported->name = lambda->unique_name();
        imported->make_external();
        lambda->name = lambda->unique_name();
        lambda->destroy_body();

        for (size_t i = 0, e = lambda->num_params(); i != e; ++i)
            imported->param(i)->name = lambda->param(i)->unique_name();
    });

    if (!cuda.empty() || !nvvm.empty() || !spir.empty() || !opencl.empty())
        world.cleanup();

    CPUCodeGen(world).emit(opt, debug);
    if (!cuda.  empty()) CUDACodeGen(cuda).emit(/*opt,*/ debug);
    if (!nvvm.  empty()) NVVMCodeGen(nvvm).emit(opt, debug);
    if (!spir.  empty()) SPIRCodeGen(spir).emit(opt, debug);
    if (!opencl.empty()) OpenCLCodeGen(opencl).emit(/*opt,*/ debug);
}

//------------------------------------------------------------------------------

}<|MERGE_RESOLUTION|>--- conflicted
+++ resolved
@@ -46,26 +46,16 @@
 
 namespace thorin {
 
-CodeGen::CodeGen(World& world, llvm::GlobalValue::LinkageTypes function_import_linkage, llvm::GlobalValue::LinkageTypes function_export_linkage, llvm::CallingConv::ID function_calling_convention, llvm::CallingConv::ID device_calling_convention, llvm::CallingConv::ID kernel_calling_convention)
+CodeGen::CodeGen(World& world, llvm::CallingConv::ID function_calling_convention, llvm::CallingConv::ID device_calling_convention, llvm::CallingConv::ID kernel_calling_convention)
     : world_(world)
     , context_()
     , module_(new llvm::Module(world.name(), context_))
     , irbuilder_(context_)
     , dibuilder_(*module_.get())
-    , function_import_linkage_(function_import_linkage)
-    , function_export_linkage_(function_export_linkage)
     , function_calling_convention_(function_calling_convention)
     , device_calling_convention_(device_calling_convention)
     , kernel_calling_convention_(kernel_calling_convention)
-<<<<<<< HEAD
-    , runtime_(new GenericRuntime(context_, *module_, irbuilder_))
-    , cuda_runtime_(new CUDARuntime(context_, *module_, irbuilder_))
-    , nvvm_runtime_(new NVVMRuntime(context_, *module_, irbuilder_))
-    , spir_runtime_(new SPIRRuntime(context_, *module_, irbuilder_))
-    , opencl_runtime_(new OpenCLRuntime(context_, *module_, irbuilder_))
-=======
-    , runtime_(new Runtime(context_, module_, irbuilder_))
->>>>>>> 8db6b851
+    , runtime_(new Runtime(context_, *module_.get(), irbuilder_))
 {}
 
 Lambda* CodeGen::emit_intrinsic(Lambda* lambda) {
@@ -128,8 +118,8 @@
     assert(lambda->num_args() == 2 && "required arguments are missing");
     auto type = convert(lambda->type_arg(0));
     auto cont = lambda->arg(1)->as_lambda();
-    auto layout = llvm::DataLayout(module_->getDataLayout());
-    auto call = irbuilder_.getInt32(layout.getTypeAllocSize(type));
+    auto layout = module_->getDataLayout();
+    auto call = irbuilder_.getInt32(layout->getTypeAllocSize(type));
     emit_result_phi(cont->param(1), call);
     return cont;
 }
@@ -188,11 +178,18 @@
     std::string name = (lambda->is_external() || lambda->empty()) ? lambda->name : lambda->unique_name();
     auto f = llvm::cast<llvm::Function>(module_->getOrInsertFunction(name, convert_fn_type(lambda)));
 
+    // set dll storage class on Windows
+    if (!entry_ && llvm::Triple(llvm::sys::getProcessTriple()).isOSWindows()) {
+        if (lambda->empty()) {
+            f->setDLLStorageClass(llvm::GlobalValue::DLLImportStorageClass);
+        } else if (lambda->is_external()) {
+            f->setDLLStorageClass(llvm::GlobalValue::DLLExportStorageClass);
+        }
+    }
+
     // set linkage
-    if (lambda->empty())
-        f->setLinkage(function_import_linkage_);
-    else if (lambda->is_external())
-        f->setLinkage(function_export_linkage_);
+    if (lambda->empty() || lambda->is_external())
+        f->setLinkage(llvm::Function::ExternalLinkage);
     else
         f->setLinkage(llvm::Function::InternalLinkage);
 
@@ -812,13 +809,7 @@
             auto size = irbuilder_.CreateAdd(
                     irbuilder_.getInt64(layout->getTypeAllocSize(alloced_type)),
                     irbuilder_.CreateMul(irbuilder_.CreateIntCast(lookup(alloc->extra()), irbuilder_.getInt64Ty(), false),
-<<<<<<< HEAD
                                          irbuilder_.getInt64(layout->getTypeAllocSize(convert(array->elem_type())))));
-            void_ptr = irbuilder_.CreateCall(llvm_malloc, size);
-        } else
-            void_ptr = irbuilder_.CreateCall(llvm_malloc, irbuilder_.getInt64(layout->getTypeAllocSize(alloced_type)));
-=======
-                                         irbuilder_.getInt64(layout.getTypeAllocSize(convert(array->elem_type())))));
             llvm::Value* malloc_args[] = {
                 irbuilder_.getInt32(0),
                 size
@@ -827,11 +818,10 @@
         } else {
             llvm::Value* malloc_args[] = {
                 irbuilder_.getInt32(0),
-                irbuilder_.getInt64(layout.getTypeAllocSize(alloced_type))
+                irbuilder_.getInt64(layout->getTypeAllocSize(alloced_type))
             };
             void_ptr = irbuilder_.CreateCall(llvm_malloc, malloc_args);
         }
->>>>>>> 8db6b851
 
         return irbuilder_.CreatePointerCast(void_ptr, convert(alloc->out_ptr_type()));
     }
@@ -888,40 +878,6 @@
     return irbuilder_.CreateInBoundsGEP(lookup(lea->ptr()), args);
 }
 
-<<<<<<< HEAD
-llvm::Value* CodeGen::emit_mmap(const Map* mmap) {
-    // emit proper runtime call
-    auto ref_ty = mmap->out_ptr_type()->referenced_type();
-    Type type;
-    if (auto array = ref_ty->is_indefinite())
-        type = array->elem_type();
-    else
-        type = mmap->out_ptr_type()->referenced_type();
-    auto layout = module_->getDataLayout();
-    auto size = irbuilder_.getInt32(layout->getTypeAllocSize(convert(type)));
-    return runtime_->mmap(mmap->device(), (uint32_t)mmap->addr_space(), lookup(mmap->ptr()),
-                          lookup(mmap->mem_offset()), lookup(mmap->mem_size()), size);
-}
-
-llvm::Value* CodeGen::emit_shared_mmap(Def def, bool prefix) {
-    auto mmap = def->as<Map>();
-    assert(entry_ && "shared memory can only be mapped inside kernel");
-    if (mmap->addr_space() != AddressSpace::Shared)
-        WLOG("error: mmap: expected shared / local memory address space at %", mmap->loc());
-    assert(mmap->addr_space() == AddressSpace::Shared && "wrong address space for shared memory");
-    if (!mmap->mem_size()->isa<PrimLit>())
-        WLOG("error: mmap: couldn't extract memory size at %", mmap->mem_size()->loc());
-    auto num_elems = mmap->mem_size()->as<PrimLit>()->ps32_value();
-
-    // construct array type
-    auto elem_type = mmap->out_ptr_type()->referenced_type().as<ArrayType>()->elem_type();
-    auto type = this->convert(mmap->world().definite_array_type(elem_type, num_elems));
-    auto global = emit_global_memory(type, (prefix ? entry_->name + "." : "") + mmap->unique_name(), 3);
-    return global;
-}
-
-=======
->>>>>>> 8db6b851
 llvm::Type* CodeGen::convert(Type type) {
     if (auto ltype = thorin::find(types_, *type.unify()))
         return ltype;
