--- conflicted
+++ resolved
@@ -106,23 +106,9 @@
 
 private:
     Continuation* emit_peinfo(llvm::IRBuilder<>&, Continuation*);
-<<<<<<< HEAD
-    Continuation* emit_intrinsic(llvm::IRBuilder<>&, Continuation*);
-    Continuation* emit_hls(llvm::IRBuilder<>&, Continuation*);
-    Continuation* emit_cgra(llvm::IRBuilder<>&, Continuation*);
-    Continuation* emit_parallel(llvm::IRBuilder<>&, Continuation*);
-    Continuation* emit_fibers(llvm::IRBuilder<>&, Continuation*);
-    Continuation* emit_spawn(llvm::IRBuilder<>&, Continuation*);
-    Continuation* emit_sync(llvm::IRBuilder<>&, Continuation*);
-    Continuation* emit_vectorize_continuation(llvm::IRBuilder<>&, Continuation*);
-    Continuation* emit_atomic(llvm::IRBuilder<>&, Continuation*);
-    Continuation* emit_cmpxchg(llvm::IRBuilder<>&, Continuation*, bool);
-    Continuation* emit_fence(llvm::IRBuilder<>&, Continuation*);
-    Continuation* emit_atomic_load(llvm::IRBuilder<>&, Continuation*);
-    Continuation* emit_atomic_store(llvm::IRBuilder<>&, Continuation*);
-=======
     std::vector<llvm::Value*> emit_intrinsic(llvm::IRBuilder<>&, Continuation*);
     void emit_hls(llvm::IRBuilder<>&, Continuation*);
+    void emit_cgra(llvm::IRBuilder<>&, Continuation*);
     void emit_parallel(llvm::IRBuilder<>&, Continuation*);
     void emit_fibers(llvm::IRBuilder<>&, Continuation*);
     llvm::Value* emit_spawn(llvm::IRBuilder<>&, Continuation*);
@@ -133,7 +119,6 @@
     void emit_fence(llvm::IRBuilder<>&, Continuation*);
     llvm::Value* emit_atomic_load(llvm::IRBuilder<>&, Continuation*);
     void emit_atomic_store(llvm::IRBuilder<>&, Continuation*);
->>>>>>> 174499ee
     llvm::Value* emit_bitcast(llvm::IRBuilder<>&, const Def*, const Type*);
     void emit_vectorize(u32, llvm::Function*, llvm::CallInst*);
     void emit_phi_arg(llvm::IRBuilder<>&, const Param*, llvm::Value*);
