--- conflicted
+++ resolved
@@ -42,13 +42,12 @@
 protected:
     llvm::Type* convert(const Type*);
     llvm::Value* emit(const Def*);
-<<<<<<< HEAD
+    void emit(const Scope&);
+    void emit_epilogue(Continuation*);
+
     llvm::Value* createComplexCast(llvm::Value*, llvm::Type*, size_t);
     llvm::Value* createComplexBackCast(llvm::Value*, llvm::Value*, size_t);
-=======
-    void emit(const Scope&);
-    void emit_epilogue(Continuation*);
->>>>>>> 8b1fed38
+
     llvm::Value* lookup(const Def*);
     llvm::AllocaInst* emit_alloca(llvm::Type*, const std::string&);
     llvm::Value* emit_alloc(const Type*, const Def*);
