#include "thorin/be/llvm/nvvm.h"

#include <sstream>
#include <unordered_map> // TODO don't used std::unordered_*

#include <llvm/ADT/Triple.h>
#include <llvm/IR/Function.h>
#include <llvm/IR/Metadata.h>
#include <llvm/IR/Module.h>
#include <llvm/IR/GlobalValue.h>
#include <llvm/IR/GlobalVariable.h>
#include <llvm/IR/InlineAsm.h>
#include <llvm/IRReader/IRReader.h>
#include <llvm/Support/Host.h>
#include <llvm/Support/SourceMgr.h>

#include "thorin/primop.h"
#include "thorin/world.h"

namespace thorin::llvm {

<<<<<<< HEAD
NVVMCodeGen::NVVMCodeGen(World& world, const Cont2Config& kernel_config, int opt, bool debug)
    : CodeGen(world, llvm::CallingConv::C, llvm::CallingConv::PTX_Device, llvm::CallingConv::PTX_Kernel, opt, debug)
=======
NVVMCodeGen::NVVMCodeGen(Thorin& thorin, const Cont2Config& kernel_config, bool debug)
    : CodeGen(thorin, llvm::CallingConv::C, llvm::CallingConv::PTX_Device, llvm::CallingConv::PTX_Kernel, 0, debug)
>>>>>>> f9b73c43
    , kernel_config_(kernel_config)
{
    auto triple = llvm::Triple(llvm::sys::getDefaultTargetTriple());
    if (triple.isArch32Bit()) {
        module().setDataLayout("e-p:32:32:32-i1:8:8-i8:8:8-i16:16:16-i32:32:32-i64:64:64-f32:32:32-f64:64:64-v16:16:16-v32:32:32-v64:64:64-v128:128:128-n16:32:64");
        module().setTargetTriple("nvptx-nvidia-cuda");
    } else {
        module().setDataLayout("e-p:64:64:64-i1:8:8-i8:8:8-i16:16:16-i32:32:32-i64:64:64-f32:32:32-f64:64:64-v16:16:16-v32:32:32-v64:64:64-v128:128:128-n16:32:64");
        module().setTargetTriple("nvptx64-nvidia-cuda");
    }
    // nvvmir.version
    auto nvvmir_version_md = module().getOrInsertNamedMetadata("nvvmir.version");
    llvm::IRBuilder<> irbuilder(context());
    llvm::Metadata* annotation_values_15[] = {
        llvm::ConstantAsMetadata::get(irbuilder.getInt64(1)),
        llvm::ConstantAsMetadata::get(irbuilder.getInt64(5))
    };
    nvvmir_version_md->addOperand(llvm::MDNode::get(context(), annotation_values_15));
}

//------------------------------------------------------------------------------
// Kernel code
//------------------------------------------------------------------------------

static AddrSpace resolve_addr_space(const Def* def) {
    if (auto ptr = def->type()->isa<PtrType>())
        return ptr->addr_space();
    return AddrSpace::Generic;
}

llvm::FunctionType* NVVMCodeGen::convert_fn_type(Continuation* continuation) {
    // skip non-global address-space parameters
    std::vector<const Type*> types;
    for (auto type : continuation->type()->types()) {
        if (auto ptr = type->isa<PtrType>())
            if (ptr->addr_space() == AddrSpace::Texture)
                continue;
        types.push_back(type);
    }
    return llvm::cast<llvm::FunctionType>(convert(continuation->world().fn_type(types)));
}

void NVVMCodeGen::emit_fun_decl_hook(Continuation* continuation, llvm::Function* f) {
    auto annotation = module().getOrInsertNamedMetadata("nvvm.annotations");
    auto int64_type = llvm::IntegerType::get(context(), 64);

    const auto append_metadata = [&](llvm::Value* target, const std::string& name, const int val) {
        llvm::Metadata* annotation_values[] = {
            llvm::ValueAsMetadata::get(target),
            llvm::MDString::get(context(), name),
            llvm::ConstantAsMetadata::get(llvm::ConstantInt::get(int64_type, val, true))
        };
        llvm::MDNode* result = llvm::MDNode::get(context(), annotation_values);
        annotation->addOperand(result);
        return result;
    };

    const auto emit_texture_kernel_arg = [&](const Param* param) {
        assert(param->type()->as<PtrType>()->addr_space() == AddrSpace::Texture);
        auto global = emit_global_variable(int64_type, param->name(), 1);
        metadata_[param] = append_metadata(global, "texture", 1);
    };

    append_metadata(f, "kernel", 1);

    auto config = kernel_config_.find(continuation);
    if (config != kernel_config_.end()) {
        auto block = config->second->as<GPUKernelConfig>()->block_size();
        if (std::get<0>(block) > 0 && std::get<1>(block) > 0 && std::get<2>(block) > 0) {
            append_metadata(f, "maxntidx", std::get<0>(block));
            append_metadata(f, "maxntidy", std::get<1>(block));
            append_metadata(f, "maxntidz", std::get<2>(block));
        }
    }

    // check signature for texturing memory
    for (auto param : continuation->params()) {
        if (auto ptr = param->type()->isa<PtrType>()) {
            switch (ptr->addr_space()) {
                case AddrSpace::Texture:
                    emit_texture_kernel_arg(param);
                    break;
                default:
                    // ignore this address space
                    break;
            }
        }
    }
}

llvm::Value* NVVMCodeGen::map_param(llvm::Function*, llvm::Argument* arg, const Param* param) {
    if (!param->continuation()->is_exported())
        return arg;
    else if (auto var = resolve_global_variable(param))
        return var;
    return arg;
}

llvm::Function* NVVMCodeGen::get_texture_handle_fun(llvm::IRBuilder<>& irbuilder) {
    // %tex_ref = call i64 @llvm.nvvm.texsurf.handle.p1i64(metadata !{i64 addrspace(1)* @texture, metadata !"texture", i32 1}, i64 addrspace(1)* @texture)
    llvm::Type* types[2] = {
        llvm::Type::getMetadataTy(context()),
        llvm::PointerType::get(irbuilder.getInt64Ty(), 1)
    };
    auto type = llvm::FunctionType::get(irbuilder.getInt64Ty(), types, false);
    return llvm::cast<llvm::Function>(module().getOrInsertFunction("llvm.nvvm.texsurf.handle.p1i64", type).getCallee()->stripPointerCasts());
}

void NVVMCodeGen::prepare(Continuation* cont, llvm::Function* fct) {
    CodeGen::prepare(cont, fct);

    if (cont != entry_ || !cont->is_exported()) return;

    auto& irbuilder = *cont2bb_[cont].second;
    // kernel needs special setup code for the arguments
    auto texture_handle = get_texture_handle_fun(irbuilder);
    for (auto param : cont->params()) {
        if (auto var = resolve_global_variable(param)) {
            auto md = metadata_.find(param);
            assert(md != metadata_.end());
            // require specific handle to be mapped to a parameter
            llvm::Value* args[] = { llvm::MetadataAsValue::get(context(), md->second), var };
            defs_[param] = irbuilder.CreateCall(texture_handle, args);
        }
    }
}

llvm::Value* NVVMCodeGen::emit_global(const Global* global) {
    if (global->is_mutable())
        world().wdef(global, "NVVM: Global variable '{}' will not be synced with host", global);
    return CodeGen::emit_global(global);
}

llvm::Value* NVVMCodeGen::emit_load(llvm::IRBuilder<>& irbuilder, const Load* load) {
    switch (resolve_addr_space(load->ptr())) {
        case AddrSpace::Texture:
            return irbuilder.CreateExtractValue(emit(load->ptr()), { unsigned(0) });
        default:
            // shared address space uses the same load functionality
            return CodeGen::emit_load(irbuilder, load);
    }
}

llvm::Value* NVVMCodeGen::emit_store(llvm::IRBuilder<>& irbuilder, const Store* store) {
    assert(resolve_addr_space(store->ptr()) != AddrSpace::Texture &&
            "Writes to textures are currently not supported");
    return CodeGen::emit_store(irbuilder, store);
}

static std::string get_texture_fetch_command(const Type* type) {
    std::stringstream fun_str;
    fun_str << "tex.1d.v4.";
    switch (type->as<PrimType>()->primtype_tag()) {
        case PrimType_ps8:  case PrimType_qs8:
        case PrimType_pu8:  case PrimType_qu8:  fun_str << "s8";  break;
        case PrimType_ps16: case PrimType_qs16:
        case PrimType_pu16: case PrimType_qu16: fun_str << "s16"; break;
        case PrimType_bool:
        case PrimType_ps32: case PrimType_qs32:
        case PrimType_pu32: case PrimType_qu32: fun_str << "s32"; break;
        case PrimType_ps64: case PrimType_qs64:
        case PrimType_pu64: case PrimType_qu64: fun_str << "s64"; break;
        case PrimType_pf32: case PrimType_qf32: fun_str << "f32"; break;
        case PrimType_pf64: case PrimType_qf64: fun_str << "f64"; break;
        default:
            THORIN_UNREACHABLE;
    }
    fun_str << ".s32 {$0,$1,$2,$3}, [$4, {$5,$6,$7,$8}];";
    return fun_str.str();
}

static std::string get_texture_fetch_constraint(const Type* type) {
    std::stringstream constraint_str;
    char c;
    switch (type->as<PrimType>()->primtype_tag()) {
        case PrimType_ps8:  case PrimType_qs8:
        case PrimType_pu8:  case PrimType_qu8:  c = 'c'; break;
        case PrimType_ps16: case PrimType_qs16:
        case PrimType_pu16: case PrimType_qu16: c = 'h'; break;
        case PrimType_bool:
        case PrimType_ps32: case PrimType_qs32:
        case PrimType_pu32: case PrimType_qu32: c = 'r'; break;
        case PrimType_ps64: case PrimType_qs64:
        case PrimType_pu64: case PrimType_qu64: c = 'l'; break;
        case PrimType_pf32: case PrimType_qf32: c = 'f'; break;
        case PrimType_pf64: case PrimType_qf64: c = 'd'; break;
        default:
            THORIN_UNREACHABLE;
    }
    constraint_str << "=" << c << ",=" << c << ",=" << c << ",=" << c
                   << ",l,r,r,r,r";
    return constraint_str.str();
}

llvm::Value* NVVMCodeGen::emit_lea(llvm::IRBuilder<>& irbuilder, const LEA* lea) {
    switch (resolve_addr_space(lea->ptr())) {
        case AddrSpace::Texture: {
            // sample for i32:
            // %tex_fetch = call { i32, i32, i32, i32 } asm sideeffect "tex.1d.v4.s32.s32 {$0,$1,$2,$3}, [$4, {$5,$6,$7,$8}];",
            // "=r,=r,=r,=r,l,r,r,r,r" (i64 %tex_ref, i32 %add, i32 0, i32 0, i32 0)
            auto ptr_ty = lea->type();
            auto llvm_ptr_ty = convert(ptr_ty->pointee());
            llvm::Type* struct_types[] = { llvm_ptr_ty, llvm_ptr_ty, llvm_ptr_ty, llvm_ptr_ty };
            auto ret_type = llvm::StructType::create(struct_types);
            llvm::Type* args[] = {
                irbuilder.getInt64Ty(),
                irbuilder.getInt32Ty(), irbuilder.getInt32Ty(), irbuilder.getInt32Ty(), irbuilder.getInt32Ty() };
            auto type = llvm::FunctionType::get(ret_type, args, false);
            auto fetch_command = get_texture_fetch_command(ptr_ty->pointee());
            auto fetch_constraint = get_texture_fetch_constraint(ptr_ty->pointee());
            auto get_call = llvm::InlineAsm::get(type, fetch_command, fetch_constraint, false);
            llvm::Value* values[] = {
                emit(lea->ptr()), emit(lea->index()),
                irbuilder.getInt32(0), irbuilder.getInt32(0), irbuilder.getInt32(0) };
            return irbuilder.CreateCall(get_call, values);
        }
        default:
            return CodeGen::emit_lea(irbuilder, lea);
    }
}

llvm::Value* NVVMCodeGen::emit_reserve(llvm::IRBuilder<>& irbuilder, const Continuation* continuation) {
    return emit_reserve_shared(irbuilder, continuation);
}

llvm::Value* NVVMCodeGen::emit_mathop(llvm::IRBuilder<>& irbuilder, const MathOp* mathop) {
    auto make_key = [] (MathOpTag tag, unsigned bitwidth) { return (static_cast<unsigned>(tag) << 16) | bitwidth; };
    static const std::unordered_map<unsigned, std::string> libdevice_functions = {
#define MATH_FUNCTION(name) \
        { make_key(MathOp_##name, 32), "__nv_" #name "f" }, \
        { make_key(MathOp_##name, 64), "__nv_" #name },
        MATH_FUNCTION(fabs)
        MATH_FUNCTION(copysign)
        MATH_FUNCTION(round)
        MATH_FUNCTION(floor)
        MATH_FUNCTION(ceil)
        MATH_FUNCTION(fmin)
        MATH_FUNCTION(fmax)
        MATH_FUNCTION(cos)
        MATH_FUNCTION(sin)
        MATH_FUNCTION(tan)
        MATH_FUNCTION(acos)
        MATH_FUNCTION(asin)
        MATH_FUNCTION(atan)
        MATH_FUNCTION(atan2)
        MATH_FUNCTION(sqrt)
        MATH_FUNCTION(cbrt)
        MATH_FUNCTION(pow)
        MATH_FUNCTION(exp)
        MATH_FUNCTION(exp2)
        MATH_FUNCTION(log)
        MATH_FUNCTION(log2)
        MATH_FUNCTION(log10)
#undef MATH_FUNCTION
    };
    auto key = make_key(mathop->mathop_tag(), num_bits(mathop->type()->primtype_tag()));
    auto call = call_math_function(irbuilder, mathop, libdevice_functions.at(key));
    llvm::cast<llvm::CallInst>(call)->setCallingConv(function_calling_convention_);
    return call;
}

llvm::GlobalVariable* NVVMCodeGen::resolve_global_variable(const Param* param) {
    if (resolve_addr_space(param) != AddrSpace::Global)
        return module().getGlobalVariable(param->name(), true);
    return nullptr;
}

}<|MERGE_RESOLUTION|>--- conflicted
+++ resolved
@@ -19,13 +19,8 @@
 
 namespace thorin::llvm {
 
-<<<<<<< HEAD
-NVVMCodeGen::NVVMCodeGen(World& world, const Cont2Config& kernel_config, int opt, bool debug)
-    : CodeGen(world, llvm::CallingConv::C, llvm::CallingConv::PTX_Device, llvm::CallingConv::PTX_Kernel, opt, debug)
-=======
-NVVMCodeGen::NVVMCodeGen(Thorin& thorin, const Cont2Config& kernel_config, bool debug)
+NVVMCodeGen::NVVMCodeGen(Thorin& thorin, const Cont2Config& kernel_config, int opt, bool debug)
     : CodeGen(thorin, llvm::CallingConv::C, llvm::CallingConv::PTX_Device, llvm::CallingConv::PTX_Kernel, 0, debug)
->>>>>>> f9b73c43
     , kernel_config_(kernel_config)
 {
     auto triple = llvm::Triple(llvm::sys::getDefaultTargetTriple());
