--- conflicted
+++ resolved
@@ -14,20 +14,6 @@
 class NVVMCodeGen : public CodeGen {
 public:
     NVVMCodeGen(World& world, const Cont2Config&, bool debug); // NVVM-specific optimizations are run in the runtime
-<<<<<<< HEAD
-
-protected:
-    virtual void emit_function_decl_hook(Continuation*, llvm::Function*) override;
-    virtual llvm::FunctionType* convert_fn_type(Continuation*) override;
-    virtual llvm::Value* map_param(llvm::Function*, llvm::Argument*, const Param*) override;
-    virtual void emit_function_start(llvm::BasicBlock*, Continuation*) override;
-    virtual llvm::Value* emit_global(const Global*) override;
-    virtual llvm::Value* emit_load(const Load*) override;
-    virtual llvm::Value* emit_store(const Store*) override;
-    virtual llvm::Value* emit_lea(const LEA*) override;
-    virtual Continuation* emit_reserve(const Continuation*) override;
-    virtual std::string get_alloc_name() const override { return "malloc"; }
-=======
 
     const char* file_ext() const override { return ".nvvm"; }
 
@@ -47,7 +33,6 @@
     llvm::Value* emit_global(const Global*) override;
 
     std::string get_alloc_name() const override { return "malloc"; }
->>>>>>> 7ef12bee
 
 private:
     llvm::Function* get_texture_handle_fun(llvm::IRBuilder<>&);
