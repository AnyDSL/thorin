--- conflicted
+++ resolved
@@ -19,19 +19,11 @@
     emit_unsafe(body->arg(PAR_ARG_MEM));
 
     // arguments
-<<<<<<< HEAD
     assert(body->num_args() >= PAR_NUM_ARGS && "required arguments are missing");
     auto num_threads = emit(body->arg(PAR_ARG_NUMTHREADS));
     auto lower = emit(body->arg(PAR_ARG_LOWER));
     auto upper = emit(body->arg(PAR_ARG_UPPER));
-    auto kernel = body->arg(PAR_ARG_BODY)->as<Global>()->init()->as_continuation();
-=======
-    assert(continuation->num_args() >= PAR_NUM_ARGS && "required arguments are missing");
-    auto num_threads = emit(continuation->arg(PAR_ARG_NUMTHREADS));
-    auto lower = emit(continuation->arg(PAR_ARG_LOWER));
-    auto upper = emit(continuation->arg(PAR_ARG_UPPER));
-    auto kernel = continuation->arg(PAR_ARG_BODY)->as<Global>()->init()->as_nom<Continuation>();
->>>>>>> d0bbcebc
+    auto kernel = body->arg(PAR_ARG_BODY)->as<Global>()->init()->as_nom<Continuation>();
 
     const size_t num_kernel_args = body->num_args() - PAR_NUM_ARGS;
 
@@ -99,11 +91,7 @@
     // restore old insert point
     irbuilder.SetInsertPoint(old_bb);
 
-<<<<<<< HEAD
-    return body->arg(PAR_ARG_RETURN)->as_continuation();
-=======
-    return continuation->arg(PAR_ARG_RETURN)->as_nom<Continuation>();
->>>>>>> d0bbcebc
+    return body->arg(PAR_ARG_RETURN)->as_nom<Continuation>();
 }
 
 enum {
@@ -123,19 +111,11 @@
     emit_unsafe(body->arg(FIB_ARG_MEM));
 
     // arguments
-<<<<<<< HEAD
     assert(body->num_args() >= FIB_NUM_ARGS && "required arguments are missing");
     auto num_threads = emit(body->arg(FIB_ARG_NUMTHREADS));
     auto num_blocks = emit(body->arg(FIB_ARG_NUMBLOCKS));
     auto num_warps = emit(body->arg(FIB_ARG_NUMWARPS));
-    auto kernel = body->arg(FIB_ARG_BODY)->as<Global>()->init()->as_continuation();
-=======
-    assert(continuation->num_args() >= FIB_NUM_ARGS && "required arguments are missing");
-    auto num_threads = emit(continuation->arg(FIB_ARG_NUMTHREADS));
-    auto num_blocks = emit(continuation->arg(FIB_ARG_NUMBLOCKS));
-    auto num_warps = emit(continuation->arg(FIB_ARG_NUMWARPS));
-    auto kernel = continuation->arg(FIB_ARG_BODY)->as<Global>()->init()->as_nom<Continuation>();
->>>>>>> d0bbcebc
+    auto kernel = body->arg(FIB_ARG_BODY)->as<Global>()->init()->as_nom<Continuation>();
 
     const size_t num_kernel_args = body->num_args() - FIB_NUM_ARGS;
 
@@ -202,11 +182,7 @@
     // restore old insert point
     irbuilder.SetInsertPoint(old_bb);
 
-<<<<<<< HEAD
-    return body->arg(FIB_ARG_RETURN)->as_continuation();
-=======
-    return continuation->arg(FIB_ARG_RETURN)->as_nom<Continuation>();
->>>>>>> d0bbcebc
+    return body->arg(FIB_ARG_RETURN)->as_nom<Continuation>();
 }
 
 enum {
@@ -224,13 +200,8 @@
     // Emit memory dependencies up to this point
     emit_unsafe(body->arg(FIB_ARG_MEM));
 
-<<<<<<< HEAD
-    auto kernel = body->arg(SPAWN_ARG_BODY)->as<Global>()->init()->as_continuation();
+    auto kernel = body->arg(SPAWN_ARG_BODY)->as<Global>()->init()->as_nom<Continuation>();
     const size_t num_kernel_args = body->num_args() - SPAWN_NUM_ARGS;
-=======
-    auto kernel = continuation->arg(SPAWN_ARG_BODY)->as<Global>()->init()->as_nom<Continuation>();
-    const size_t num_kernel_args = continuation->num_args() - SPAWN_NUM_ARGS;
->>>>>>> d0bbcebc
 
     // build parallel-function signature
     Array<llvm::Type*> par_args(num_kernel_args);
@@ -289,11 +260,7 @@
     irbuilder.SetInsertPoint(old_bb);
 
     // bind parameter of continuation to received handle
-<<<<<<< HEAD
-    auto cont = body->arg(SPAWN_ARG_RETURN)->as_continuation();
-=======
-    auto cont = continuation->arg(SPAWN_ARG_RETURN)->as_nom<Continuation>();
->>>>>>> d0bbcebc
+    auto cont = body->arg(SPAWN_ARG_RETURN)->as_nom<Continuation>();
     emit_phi_arg(irbuilder, cont->param(1), call);
     return cont;
 }
@@ -315,11 +282,7 @@
 
     auto id = emit(body->arg(SYNC_ARG_ID));
     runtime_->sync_thread(irbuilder, id);
-<<<<<<< HEAD
-    return body->arg(SYNC_ARG_RETURN)->as_continuation();
-=======
-    return continuation->arg(SYNC_ARG_RETURN)->as_nom<Continuation>();
->>>>>>> d0bbcebc
-}
-
-}
+    return body->arg(SYNC_ARG_RETURN)->as_nom<Continuation>();
+}
+
+}
