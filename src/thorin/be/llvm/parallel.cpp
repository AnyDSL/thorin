#include "thorin/be/llvm/llvm.h"

namespace thorin {

enum {
    PAR_ARG_MEM,
    PAR_ARG_NUMTHREADS,
    PAR_ARG_LOWER,
    PAR_ARG_UPPER,
    PAR_ARG_BODY,
    PAR_ARG_RETURN,
    PAR_NUM_ARGS
};

Lam* CodeGen::emit_parallel(Lam* lam) {
    // arguments
    assert(lam->app()->num_args() >= PAR_NUM_ARGS && "required arguments are missing");
    auto num_threads = lookup(lam->app()->arg(PAR_ARG_NUMTHREADS));
    auto lower = lookup(lam->app()->arg(PAR_ARG_LOWER));
    auto upper = lookup(lam->app()->arg(PAR_ARG_UPPER));
    auto kernel = lam->app()->arg(PAR_ARG_BODY)->as<Global>()->init()->as_lam();

    const size_t num_kernel_args = lam->app()->num_args() - PAR_NUM_ARGS;

    // build parallel-function signature
    Array<llvm::Type*> par_args(num_kernel_args + 1);
    par_args[0] = irbuilder_.getInt32Ty(); // loop index
    for (size_t i = 0; i < num_kernel_args; ++i) {
        auto type = lam->app()->arg(i + PAR_NUM_ARGS)->type();
        par_args[i + 1] = convert(type);
    }

    // fetch values and create a unified struct which contains all values (closure)
    auto closure_type = convert(world_.tuple_type(lam->app()->arg()->type()->as<TupleType>()->ops().skip_front(PAR_NUM_ARGS)));
    llvm::Value* closure = llvm::UndefValue::get(closure_type);
    if (num_kernel_args != 1) {
        for (size_t i = 0; i < num_kernel_args; ++i)
            closure = irbuilder_.CreateInsertValue(closure, lookup(lam->app()->arg(i + PAR_NUM_ARGS)), unsigned(i));
    } else {
        closure = lookup(lam->app()->arg(PAR_NUM_ARGS));
    }

    // allocate closure object and write values into it
    auto ptr = emit_alloca(closure_type, "parallel_closure");
    irbuilder_.CreateStore(closure, ptr, false);

    // create wrapper function and call the runtime
    // wrapper(void* closure, int lower, int upper)
    llvm::Type* wrapper_arg_types[] = { irbuilder_.getInt8PtrTy(0), irbuilder_.getInt32Ty(), irbuilder_.getInt32Ty() };
    auto wrapper_ft = llvm::FunctionType::get(irbuilder_.getVoidTy(), wrapper_arg_types, false);
    auto wrapper_name = kernel->unique_name() + "_parallel_for";
    auto wrapper = (llvm::Function*)module_->getOrInsertFunction(wrapper_name, wrapper_ft).getCallee()->stripPointerCasts();
    runtime_->parallel_for(num_threads, lower, upper, ptr, wrapper);

    // set insert point to the wrapper function
    auto old_bb = irbuilder_.GetInsertBlock();
    auto bb = llvm::BasicBlock::Create(*context_, wrapper_name, wrapper);
    irbuilder_.SetInsertPoint(bb);

    // extract all arguments from the closure
    auto wrapper_args = wrapper->arg_begin();
    auto load_ptr = irbuilder_.CreateBitCast(&*wrapper_args, llvm::PointerType::get(closure_type, 0));
    auto val = irbuilder_.CreateLoad(load_ptr);
    std::vector<llvm::Value*> target_args(num_kernel_args + 1);
    if (num_kernel_args != 1) {
        for (size_t i = 0; i < num_kernel_args; ++i)
            target_args[i + 1] = irbuilder_.CreateExtractValue(val, { unsigned(i) });
    } else {
        target_args[1] = val;
    }

    // create loop iterating over range:
    // for (int i=lower; i<upper; ++i)
    //   body(i, <closure_elems>);
    auto wrapper_lower = &*(++wrapper_args);
    auto wrapper_upper = &*(++wrapper_args);
    create_loop(wrapper_lower, wrapper_upper, irbuilder_.getInt32(1), wrapper, [&](llvm::Value* counter) {
        // call kernel body
        target_args[0] = counter; // loop index
        auto par_type = llvm::FunctionType::get(irbuilder_.getVoidTy(), llvm_ref(par_args), false);
        auto kernel_par_func = (llvm::Function*)module_->getOrInsertFunction(kernel->unique_name(), par_type).getCallee()->stripPointerCasts();
        irbuilder_.CreateCall(kernel_par_func, target_args);
    });
    irbuilder_.CreateRetVoid();

    // restore old insert point
    irbuilder_.SetInsertPoint(old_bb);

    return lam->app()->arg(PAR_ARG_RETURN)->as_lam();
}

enum {
    FIB_ARG_MEM,
    FIB_ARG_NUMTHREADS,
    FIB_ARG_NUMBLOCKS,
    FIB_ARG_NUMWARPS,
    FIB_ARG_BODY,
    FIB_ARG_RETURN,
    FIB_NUM_ARGS
};

Continuation* CodeGen::emit_fibers(Continuation* continuation) {
    // arguments
    assert(continuation->num_args() >= FIB_NUM_ARGS && "required arguments are missing");
    auto num_threads = lookup(continuation->arg(FIB_ARG_NUMTHREADS));
    auto num_blocks = lookup(continuation->arg(FIB_ARG_NUMBLOCKS));
    auto num_warps = lookup(continuation->arg(FIB_ARG_NUMWARPS));
    auto kernel = continuation->arg(FIB_ARG_BODY)->as<Global>()->init()->as_continuation();

    const size_t num_kernel_args = continuation->num_args() - FIB_NUM_ARGS;

    // build fibers-function signature
    Array<llvm::Type*> fib_args(num_kernel_args + 2);
    fib_args[0] = irbuilder_.getInt32Ty(); // block index
    fib_args[1] = irbuilder_.getInt32Ty(); // warp index
    for (size_t i = 0; i < num_kernel_args; ++i) {
        auto type = continuation->arg(i + FIB_NUM_ARGS)->type();
        fib_args[i + 2] = convert(type);
    }

    // fetch values and create a unified struct which contains all values (closure)
    auto closure_type = convert(world_.tuple_type(continuation->arg_fn_type()->ops().skip_front(FIB_NUM_ARGS)));
    llvm::Value* closure = llvm::UndefValue::get(closure_type);
    if (num_kernel_args != 1) {
        for (size_t i = 0; i < num_kernel_args; ++i)
            closure = irbuilder_.CreateInsertValue(closure, lookup(continuation->arg(i + FIB_NUM_ARGS)), unsigned(i));
    } else {
        closure = lookup(continuation->arg(FIB_NUM_ARGS));
    }

    // allocate closure object and write values into it
    auto ptr = emit_alloca(closure_type, "fibers_closure");
    irbuilder_.CreateStore(closure, ptr, false);

    // create wrapper function and call the runtime
    // wrapper(void* closure, int lower, int upper)
    llvm::Type* wrapper_arg_types[] = { irbuilder_.getInt8PtrTy(0), irbuilder_.getInt32Ty(), irbuilder_.getInt32Ty() };
    auto wrapper_ft = llvm::FunctionType::get(irbuilder_.getVoidTy(), wrapper_arg_types, false);
    auto wrapper_name = kernel->unique_name() + "_fibers";
    auto wrapper = (llvm::Function*)module_->getOrInsertFunction(wrapper_name, wrapper_ft).getCallee()->stripPointerCasts();
    runtime_->spawn_fibers(num_threads, num_blocks, num_warps, ptr, wrapper);

    // set insert point to the wrapper function
    auto old_bb = irbuilder_.GetInsertBlock();
    auto bb = llvm::BasicBlock::Create(*context_, wrapper_name, wrapper);
    irbuilder_.SetInsertPoint(bb);

    // extract all arguments from the closure
    auto wrapper_args = wrapper->arg_begin();
    auto load_ptr = irbuilder_.CreateBitCast(&*wrapper_args, llvm::PointerType::get(closure_type, 0));
    auto val = irbuilder_.CreateLoad(load_ptr);
    std::vector<llvm::Value*> target_args(num_kernel_args + 2);
    if (num_kernel_args != 1) {
        for (size_t i = 0; i < num_kernel_args; ++i)
            target_args[i + 2] = irbuilder_.CreateExtractValue(val, { unsigned(i) });
    } else {
        target_args[2] = val;
    }

    auto wrapper_block = &*(++wrapper_args);
    auto wrapper_warp = &*(++wrapper_args);

    target_args[0] = wrapper_block;
    target_args[1] = wrapper_warp;

    // call kernel body
    auto fib_type = llvm::FunctionType::get(irbuilder_.getVoidTy(), llvm_ref(fib_args), false);
    auto kernel_fib_func = (llvm::Function*)module_->getOrInsertFunction(kernel->unique_name(), fib_type).getCallee()->stripPointerCasts();
    irbuilder_.CreateCall(kernel_fib_func, target_args);
    irbuilder_.CreateRetVoid();

    // restore old insert point
    irbuilder_.SetInsertPoint(old_bb);

    return continuation->arg(FIB_ARG_RETURN)->as_continuation();
}

enum {
    SPAWN_ARG_MEM,
    SPAWN_ARG_BODY,
    SPAWN_ARG_RETURN,
    SPAWN_NUM_ARGS
};

Lam* CodeGen::emit_spawn(Lam* lam) {
    assert(lam->app()->num_args() >= SPAWN_NUM_ARGS && "required arguments are missing");
    auto kernel = lam->app()->arg(SPAWN_ARG_BODY)->as<Global>()->init()->as_lam();
    const size_t num_kernel_args = lam->app()->num_args() - SPAWN_NUM_ARGS;

    // build parallel-function signature
    Array<llvm::Type*> par_args(num_kernel_args);
    for (size_t i = 0; i < num_kernel_args; ++i) {
        auto type = lam->app()->arg(i + SPAWN_NUM_ARGS)->type();
        par_args[i] = convert(type);
    }

    // fetch values and create a unified struct which contains all values (closure)
<<<<<<< HEAD
    auto closure_type = convert(world_.tuple_type(lam->app()->arg()->type()->as<TupleType>()->ops().skip_front(SPAWN_NUM_ARGS)));
    llvm::Value* closure = llvm::UndefValue::get(closure_type);
    for (size_t i = 0; i < num_kernel_args; ++i)
        closure = irbuilder_.CreateInsertValue(closure, lookup(lam->app()->arg(i + SPAWN_NUM_ARGS)), unsigned(i));
=======
    auto closure_type = convert(world_.tuple_type(continuation->arg_fn_type()->ops().skip_front(SPAWN_NUM_ARGS)));
    llvm::Value* closure = nullptr;
    if (closure_type->isStructTy()) {
        closure = llvm::UndefValue::get(closure_type);
        for (size_t i = 0; i < num_kernel_args; ++i)
            closure = irbuilder_.CreateInsertValue(closure, lookup(continuation->arg(i + SPAWN_NUM_ARGS)), unsigned(i));
    } else {
        closure = lookup(continuation->arg(0 + SPAWN_NUM_ARGS));
    }
>>>>>>> da7c6630

    // allocate closure object and write values into it
    auto ptr = irbuilder_.CreateAlloca(closure_type, nullptr);
    irbuilder_.CreateStore(closure, ptr, false);

    // create wrapper function and call the runtime
    // wrapper(void* closure)
    llvm::Type* wrapper_arg_types[] = { irbuilder_.getInt8PtrTy(0) };
    auto wrapper_ft = llvm::FunctionType::get(irbuilder_.getVoidTy(), wrapper_arg_types, false);
    auto wrapper_name = kernel->unique_name() + "_spawn_thread";
    auto wrapper = (llvm::Function*)module_->getOrInsertFunction(wrapper_name, wrapper_ft).getCallee()->stripPointerCasts();
    auto call = runtime_->spawn_thread(ptr, wrapper);

    // set insert point to the wrapper function
    auto old_bb = irbuilder_.GetInsertBlock();
    auto bb = llvm::BasicBlock::Create(*context_, wrapper_name, wrapper);
    irbuilder_.SetInsertPoint(bb);

    // extract all arguments from the closure
    auto wrapper_args = wrapper->arg_begin();
    auto load_ptr = irbuilder_.CreateBitCast(&*wrapper_args, llvm::PointerType::get(closure_type, 0));
    auto val = irbuilder_.CreateLoad(load_ptr);
    std::vector<llvm::Value*> target_args(num_kernel_args);
    if (val->getType()->isStructTy()) {
        for (size_t i = 0; i < num_kernel_args; ++i)
            target_args[i] = irbuilder_.CreateExtractValue(val, { unsigned(i) });
    } else {
        target_args[0] = val;
    }

    // call kernel body
    auto par_type = llvm::FunctionType::get(irbuilder_.getVoidTy(), llvm_ref(par_args), false);
    auto kernel_par_func = (llvm::Function*)module_->getOrInsertFunction(kernel->unique_name(), par_type).getCallee()->stripPointerCasts();
    irbuilder_.CreateCall(kernel_par_func, target_args);
    irbuilder_.CreateRetVoid();

    // restore old insert point
    irbuilder_.SetInsertPoint(old_bb);

    // bind parameter of lam to received handle
    auto l = lam->app()->arg(SPAWN_ARG_RETURN)->as_lam();
    emit_result_phi(l->param(1), call);
    return l;
}

enum {
    SYNC_ARG_MEM,
    SYNC_ARG_ID,
    SYNC_ARG_RETURN,
    SYNC_NUM_ARGS
};

Lam* CodeGen::emit_sync(Lam* lam) {
    assert(lam->app()->num_args() == SYNC_NUM_ARGS && "wrong number of arguments");
    auto id = lookup(lam->app()->arg(SYNC_ARG_ID));
    runtime_->sync_thread(id);
    return lam->app()->arg(SYNC_ARG_RETURN)->as_lam();
}

}
<|MERGE_RESOLUTION|>--- conflicted
+++ resolved
@@ -2,42 +2,37 @@
 
 namespace thorin {
 
-enum {
-    PAR_ARG_MEM,
-    PAR_ARG_NUMTHREADS,
-    PAR_ARG_LOWER,
-    PAR_ARG_UPPER,
-    PAR_ARG_BODY,
-    PAR_ARG_RETURN,
-    PAR_NUM_ARGS
-};
-
 Lam* CodeGen::emit_parallel(Lam* lam) {
+    enum ParallelArgs {
+        Mem, NumThreads, Lower, Upper, Body, Return, Last = Return
+    };
+    static constexpr size_t parallel_arg_count = size_t(ParallelArgs::Last) + 1;
+
     // arguments
-    assert(lam->app()->num_args() >= PAR_NUM_ARGS && "required arguments are missing");
-    auto num_threads = lookup(lam->app()->arg(PAR_ARG_NUMTHREADS));
-    auto lower = lookup(lam->app()->arg(PAR_ARG_LOWER));
-    auto upper = lookup(lam->app()->arg(PAR_ARG_UPPER));
-    auto kernel = lam->app()->arg(PAR_ARG_BODY)->as<Global>()->init()->as_lam();
-
-    const size_t num_kernel_args = lam->app()->num_args() - PAR_NUM_ARGS;
+    assert(lam->app()->num_args() >= parallel_arg_count && "required arguments are missing");
+    auto num_threads = lookup(lam->app()->arg(ParallelArgs::NumThreads));
+    auto lower = lookup(lam->app()->arg(ParallelArgs::Lower));
+    auto upper = lookup(lam->app()->arg(ParallelArgs::Upper));
+    auto kernel = lam->app()->arg(ParallelArgs::Body)->as<Global>()->init()->as_lam();
+
+    const size_t num_kernel_args = lam->app()->num_args() - parallel_arg_count;
 
     // build parallel-function signature
     Array<llvm::Type*> par_args(num_kernel_args + 1);
     par_args[0] = irbuilder_.getInt32Ty(); // loop index
     for (size_t i = 0; i < num_kernel_args; ++i) {
-        auto type = lam->app()->arg(i + PAR_NUM_ARGS)->type();
+        auto type = lam->app()->arg(i + parallel_arg_count)->type();
         par_args[i + 1] = convert(type);
     }
 
     // fetch values and create a unified struct which contains all values (closure)
-    auto closure_type = convert(world_.tuple_type(lam->app()->arg()->type()->as<TupleType>()->ops().skip_front(PAR_NUM_ARGS)));
+    auto closure_type = convert(world_.tuple_type(lam->app()->arg()->type()->as<TupleType>()->ops().skip_front(parallel_arg_count)));
     llvm::Value* closure = llvm::UndefValue::get(closure_type);
     if (num_kernel_args != 1) {
         for (size_t i = 0; i < num_kernel_args; ++i)
-            closure = irbuilder_.CreateInsertValue(closure, lookup(lam->app()->arg(i + PAR_NUM_ARGS)), unsigned(i));
-    } else {
-        closure = lookup(lam->app()->arg(PAR_NUM_ARGS));
+            closure = irbuilder_.CreateInsertValue(closure, lookup(lam->app()->arg(i + parallel_arg_count)), unsigned(i));
+    } else {
+        closure = lookup(lam->app()->arg(parallel_arg_count));
     }
 
     // allocate closure object and write values into it
@@ -86,46 +81,41 @@
     // restore old insert point
     irbuilder_.SetInsertPoint(old_bb);
 
-    return lam->app()->arg(PAR_ARG_RETURN)->as_lam();
-}
-
-enum {
-    FIB_ARG_MEM,
-    FIB_ARG_NUMTHREADS,
-    FIB_ARG_NUMBLOCKS,
-    FIB_ARG_NUMWARPS,
-    FIB_ARG_BODY,
-    FIB_ARG_RETURN,
-    FIB_NUM_ARGS
-};
-
-Continuation* CodeGen::emit_fibers(Continuation* continuation) {
+    return lam->app()->arg(ParallelArgs::Return)->as_lam();
+}
+
+Lam* CodeGen::emit_fibers(Lam* lam) {
+    enum FibersArgs {
+        Mem, NumThreads, NumBlocks, NumWarps, Body, Return, Last = Return
+    };
+    static constexpr size_t fibers_arg_count = size_t(FibersArgs::Last) + 1;
+
     // arguments
-    assert(continuation->num_args() >= FIB_NUM_ARGS && "required arguments are missing");
-    auto num_threads = lookup(continuation->arg(FIB_ARG_NUMTHREADS));
-    auto num_blocks = lookup(continuation->arg(FIB_ARG_NUMBLOCKS));
-    auto num_warps = lookup(continuation->arg(FIB_ARG_NUMWARPS));
-    auto kernel = continuation->arg(FIB_ARG_BODY)->as<Global>()->init()->as_continuation();
-
-    const size_t num_kernel_args = continuation->num_args() - FIB_NUM_ARGS;
+    assert(lam->app()->num_args() >= fibers_arg_count && "required arguments are missing");
+    auto num_threads = lookup(lam->app()->arg(FibersArgs::NumThreads));
+    auto num_blocks = lookup(lam->app()->arg(FibersArgs::NumBlocks));
+    auto num_warps = lookup(lam->app()->arg(FibersArgs::NumWarps));
+    auto kernel = lam->app()->arg(FibersArgs::Body)->as<Global>()->init()->as_lam();
+
+    const size_t num_kernel_args = lam->app()->num_args() - fibers_arg_count;
 
     // build fibers-function signature
     Array<llvm::Type*> fib_args(num_kernel_args + 2);
     fib_args[0] = irbuilder_.getInt32Ty(); // block index
     fib_args[1] = irbuilder_.getInt32Ty(); // warp index
     for (size_t i = 0; i < num_kernel_args; ++i) {
-        auto type = continuation->arg(i + FIB_NUM_ARGS)->type();
+        auto type = lam->app()->arg(i + fibers_arg_count)->type();
         fib_args[i + 2] = convert(type);
     }
 
     // fetch values and create a unified struct which contains all values (closure)
-    auto closure_type = convert(world_.tuple_type(continuation->arg_fn_type()->ops().skip_front(FIB_NUM_ARGS)));
+    auto closure_type = convert(world_.tuple_type(lam->app()->arg()->type()->as<TupleType>()->ops().skip_front(fibers_arg_count)));
     llvm::Value* closure = llvm::UndefValue::get(closure_type);
     if (num_kernel_args != 1) {
         for (size_t i = 0; i < num_kernel_args; ++i)
-            closure = irbuilder_.CreateInsertValue(closure, lookup(continuation->arg(i + FIB_NUM_ARGS)), unsigned(i));
-    } else {
-        closure = lookup(continuation->arg(FIB_NUM_ARGS));
+            closure = irbuilder_.CreateInsertValue(closure, lookup(lam->app()->arg(i + fibers_arg_count)), unsigned(i));
+    } else {
+        closure = lookup(lam->app()->arg(fibers_arg_count));
     }
 
     // allocate closure object and write values into it
@@ -172,45 +162,36 @@
     // restore old insert point
     irbuilder_.SetInsertPoint(old_bb);
 
-    return continuation->arg(FIB_ARG_RETURN)->as_continuation();
-}
-
-enum {
-    SPAWN_ARG_MEM,
-    SPAWN_ARG_BODY,
-    SPAWN_ARG_RETURN,
-    SPAWN_NUM_ARGS
-};
+    return lam->app()->arg(FibersArgs::Return)->as_lam();
+}
 
 Lam* CodeGen::emit_spawn(Lam* lam) {
-    assert(lam->app()->num_args() >= SPAWN_NUM_ARGS && "required arguments are missing");
-    auto kernel = lam->app()->arg(SPAWN_ARG_BODY)->as<Global>()->init()->as_lam();
-    const size_t num_kernel_args = lam->app()->num_args() - SPAWN_NUM_ARGS;
+    enum SpawnArgs {
+        Mem, Body, Return, Last = Return
+    };
+    static constexpr size_t spawn_arg_count = size_t(SpawnArgs::Last) + 1;
+
+    assert(lam->app()->num_args() >= spawn_arg_count && "required arguments are missing");
+    auto kernel = lam->app()->arg(SpawnArgs::Body)->as<Global>()->init()->as_lam();
+    const size_t num_kernel_args = lam->app()->num_args() - spawn_arg_count;
 
     // build parallel-function signature
     Array<llvm::Type*> par_args(num_kernel_args);
     for (size_t i = 0; i < num_kernel_args; ++i) {
-        auto type = lam->app()->arg(i + SPAWN_NUM_ARGS)->type();
+        auto type = lam->app()->arg(i + spawn_arg_count)->type();
         par_args[i] = convert(type);
     }
 
     // fetch values and create a unified struct which contains all values (closure)
-<<<<<<< HEAD
-    auto closure_type = convert(world_.tuple_type(lam->app()->arg()->type()->as<TupleType>()->ops().skip_front(SPAWN_NUM_ARGS)));
-    llvm::Value* closure = llvm::UndefValue::get(closure_type);
-    for (size_t i = 0; i < num_kernel_args; ++i)
-        closure = irbuilder_.CreateInsertValue(closure, lookup(lam->app()->arg(i + SPAWN_NUM_ARGS)), unsigned(i));
-=======
-    auto closure_type = convert(world_.tuple_type(continuation->arg_fn_type()->ops().skip_front(SPAWN_NUM_ARGS)));
+    auto closure_type = convert(world_.tuple_type(lam->app()->arg()->type()->as<TupleType>()->ops().skip_front(spawn_arg_count)));
     llvm::Value* closure = nullptr;
     if (closure_type->isStructTy()) {
         closure = llvm::UndefValue::get(closure_type);
         for (size_t i = 0; i < num_kernel_args; ++i)
-            closure = irbuilder_.CreateInsertValue(closure, lookup(continuation->arg(i + SPAWN_NUM_ARGS)), unsigned(i));
-    } else {
-        closure = lookup(continuation->arg(0 + SPAWN_NUM_ARGS));
-    }
->>>>>>> da7c6630
+            closure = irbuilder_.CreateInsertValue(closure, lookup(lam->app()->arg(i + spawn_arg_count)), unsigned(i));
+    } else {
+        closure = lookup(lam->app()->arg(0 + spawn_arg_count));
+    }
 
     // allocate closure object and write values into it
     auto ptr = irbuilder_.CreateAlloca(closure_type, nullptr);
@@ -251,23 +232,22 @@
     irbuilder_.SetInsertPoint(old_bb);
 
     // bind parameter of lam to received handle
-    auto l = lam->app()->arg(SPAWN_ARG_RETURN)->as_lam();
+    auto l = lam->app()->arg(SpawnArgs::Return)->as_lam();
     emit_result_phi(l->param(1), call);
     return l;
 }
 
-enum {
-    SYNC_ARG_MEM,
-    SYNC_ARG_ID,
-    SYNC_ARG_RETURN,
-    SYNC_NUM_ARGS
-};
 
 Lam* CodeGen::emit_sync(Lam* lam) {
-    assert(lam->app()->num_args() == SYNC_NUM_ARGS && "wrong number of arguments");
-    auto id = lookup(lam->app()->arg(SYNC_ARG_ID));
+    enum SyncArgs {
+        Mem, Id, Return, Last = Return
+    };
+    static constexpr size_t sync_arg_count = size_t(SyncArgs::Last) + 1;
+
+    assert(lam->app()->num_args() == sync_arg_count && "wrong number of arguments");
+    auto id = lookup(lam->app()->arg(SyncArgs::Id));
     runtime_->sync_thread(id);
-    return lam->app()->arg(SYNC_ARG_RETURN)->as_lam();
-}
-
-}
+    return lam->app()->arg(SyncArgs::Return)->as_lam();
+}
+
+}
