#include "thorin/be/llvm/llvm.h"

namespace thorin::llvm {

enum {
    PAR_ARG_MEM,
    PAR_ARG_NUMTHREADS,
    PAR_ARG_LOWER,
    PAR_ARG_UPPER,
    PAR_ARG_BODY,
    PAR_ARG_RETURN,
    PAR_NUM_ARGS
};

Continuation* CodeGen::emit_parallel(llvm::IRBuilder<>& irbuilder, Continuation* continuation) {
    assert(continuation->has_body());
    auto body = continuation->body();
    // Emit memory dependencies up to this point
    emit_unsafe(body->arg(PAR_ARG_MEM));

    // arguments
    assert(body->num_args() >= PAR_NUM_ARGS && "required arguments are missing");
    auto num_threads = emit(body->arg(PAR_ARG_NUMTHREADS));
    auto lower = emit(body->arg(PAR_ARG_LOWER));
    auto upper = emit(body->arg(PAR_ARG_UPPER));
    auto kernel = body->arg(PAR_ARG_BODY)->as<Global>()->init()->as_nom<Continuation>();

    const size_t num_kernel_args = body->num_args() - PAR_NUM_ARGS;

    // build parallel-function signature
    Array<llvm::Type*> par_args(num_kernel_args + 1);
    par_args[0] = irbuilder.getInt32Ty(); // loop index
    for (size_t i = 0; i < num_kernel_args; ++i) {
        auto type = body->arg(i + PAR_NUM_ARGS)->type();
        par_args[i + 1] = convert(type);
    }

    // fetch values and create a unified struct which contains all values (closure)
<<<<<<< HEAD
    auto closure_type = convert(world().tuple_type(continuation->arg_fn_type()->types().skip_front(PAR_NUM_ARGS)));
=======
    auto closure_type = convert(world().tuple_type(continuation->body()->callee()->type()->ops().skip_front(PAR_NUM_ARGS)));
>>>>>>> b03cddc6
    llvm::Value* closure = llvm::UndefValue::get(closure_type);
    if (num_kernel_args != 1) {
        for (size_t i = 0; i < num_kernel_args; ++i)
            closure = irbuilder.CreateInsertValue(closure, emit(body->arg(i + PAR_NUM_ARGS)), unsigned(i));
    } else {
        closure = emit(body->arg(PAR_NUM_ARGS));
    }

    // allocate closure object and write values into it
    auto ptr = emit_alloca(irbuilder, closure_type, "parallel_closure");
    irbuilder.CreateStore(closure, ptr, false);

    // create wrapper function and call the runtime
    // wrapper(void* closure, int lower, int upper)
    llvm::Type* wrapper_arg_types[] = { irbuilder.getInt8PtrTy(0), irbuilder.getInt32Ty(), irbuilder.getInt32Ty() };
    auto wrapper_ft = llvm::FunctionType::get(irbuilder.getVoidTy(), wrapper_arg_types, false);
    auto wrapper_name = kernel->unique_name() + "_parallel_for";
    auto wrapper = (llvm::Function*)module_->getOrInsertFunction(wrapper_name, wrapper_ft).getCallee()->stripPointerCasts();
    wrapper->addFnAttr("target-cpu", machine_->getTargetCPU());
    wrapper->addFnAttr("target-features", machine_->getTargetFeatureString());
    runtime_->parallel_for(*this, irbuilder, num_threads, lower, upper, ptr, wrapper);

    // set insert point to the wrapper function
    auto old_bb = irbuilder.GetInsertBlock();
    auto bb = llvm::BasicBlock::Create(*context_, wrapper_name, wrapper);
    irbuilder.SetInsertPoint(bb);

    // extract all arguments from the closure
    auto wrapper_args = wrapper->arg_begin();
    auto load_ptr = irbuilder.CreateBitCast(&*wrapper_args, llvm::PointerType::get(closure_type, 0));
    auto val = irbuilder.CreateLoad(load_ptr->getType()->getPointerElementType(), load_ptr);
    std::vector<llvm::Value*> target_args(num_kernel_args + 1);
    if (num_kernel_args != 1) {
        for (size_t i = 0; i < num_kernel_args; ++i)
            target_args[i + 1] = irbuilder.CreateExtractValue(val, { unsigned(i) });
    } else {
        target_args[1] = val;
    }

    // create loop iterating over range:
    // for (int i=lower; i<upper; ++i)
    //   body(i, <closure_elems>);
    auto wrapper_lower = &*(++wrapper_args);
    auto wrapper_upper = &*(++wrapper_args);
    create_loop(irbuilder, wrapper_lower, wrapper_upper, irbuilder.getInt32(1), wrapper, [&](llvm::Value* counter) {
        // call kernel body
        target_args[0] = counter; // loop index
        auto par_type = llvm::FunctionType::get(irbuilder.getVoidTy(), llvm_ref(par_args), false);
        auto kernel_par_func = (llvm::Function*)module_->getOrInsertFunction(kernel->unique_name(), par_type).getCallee()->stripPointerCasts();
        irbuilder.CreateCall(kernel_par_func, target_args);
    });
    irbuilder.CreateRetVoid();

    // restore old insert point
    irbuilder.SetInsertPoint(old_bb);

    return body->arg(PAR_ARG_RETURN)->as_nom<Continuation>();
}

enum {
    FIB_ARG_MEM,
    FIB_ARG_NUMTHREADS,
    FIB_ARG_NUMBLOCKS,
    FIB_ARG_NUMWARPS,
    FIB_ARG_BODY,
    FIB_ARG_RETURN,
    FIB_NUM_ARGS
};

Continuation* CodeGen::emit_fibers(llvm::IRBuilder<>& irbuilder, Continuation* continuation) {
    assert(continuation->has_body());
    auto body = continuation->body();
    // Emit memory dependencies up to this point
    emit_unsafe(body->arg(FIB_ARG_MEM));

    // arguments
    assert(body->num_args() >= FIB_NUM_ARGS && "required arguments are missing");
    auto num_threads = emit(body->arg(FIB_ARG_NUMTHREADS));
    auto num_blocks = emit(body->arg(FIB_ARG_NUMBLOCKS));
    auto num_warps = emit(body->arg(FIB_ARG_NUMWARPS));
    auto kernel = body->arg(FIB_ARG_BODY)->as<Global>()->init()->as_nom<Continuation>();

    const size_t num_kernel_args = body->num_args() - FIB_NUM_ARGS;

    // build fibers-function signature
    Array<llvm::Type*> fib_args(num_kernel_args + 2);
    fib_args[0] = irbuilder.getInt32Ty(); // block index
    fib_args[1] = irbuilder.getInt32Ty(); // warp index
    for (size_t i = 0; i < num_kernel_args; ++i) {
        auto type = body->arg(i + FIB_NUM_ARGS)->type();
        fib_args[i + 2] = convert(type);
    }

    // fetch values and create a unified struct which contains all values (closure)
<<<<<<< HEAD
    auto closure_type = convert(world().tuple_type(continuation->arg_fn_type()->types().skip_front(FIB_NUM_ARGS)));
=======
    auto closure_type = convert(world().tuple_type(continuation->body()->callee()->type()->ops().skip_front(FIB_NUM_ARGS)));
>>>>>>> b03cddc6
    llvm::Value* closure = llvm::UndefValue::get(closure_type);
    if (num_kernel_args != 1) {
        for (size_t i = 0; i < num_kernel_args; ++i)
            closure = irbuilder.CreateInsertValue(closure, emit(body->arg(i + FIB_NUM_ARGS)), unsigned(i));
    } else {
        closure = emit(body->arg(FIB_NUM_ARGS));
    }

    // allocate closure object and write values into it
    auto ptr = emit_alloca(irbuilder, closure_type, "fibers_closure");
    irbuilder.CreateStore(closure, ptr, false);

    // create wrapper function and call the runtime
    // wrapper(void* closure, int lower, int upper)
    llvm::Type* wrapper_arg_types[] = { irbuilder.getInt8PtrTy(0), irbuilder.getInt32Ty(), irbuilder.getInt32Ty() };
    auto wrapper_ft = llvm::FunctionType::get(irbuilder.getVoidTy(), wrapper_arg_types, false);
    auto wrapper_name = kernel->unique_name() + "_fibers";
    auto wrapper = (llvm::Function*)module_->getOrInsertFunction(wrapper_name, wrapper_ft).getCallee()->stripPointerCasts();
    wrapper->addFnAttr("target-cpu", machine_->getTargetCPU());
    wrapper->addFnAttr("target-features", machine_->getTargetFeatureString());
    runtime_->spawn_fibers(*this, irbuilder, num_threads, num_blocks, num_warps, ptr, wrapper);

    // set insert point to the wrapper function
    auto old_bb = irbuilder.GetInsertBlock();
    auto bb = llvm::BasicBlock::Create(*context_, wrapper_name, wrapper);
    irbuilder.SetInsertPoint(bb);

    // extract all arguments from the closure
    auto wrapper_args = wrapper->arg_begin();
    auto load_ptr = irbuilder.CreateBitCast(&*wrapper_args, llvm::PointerType::get(closure_type, 0));
    auto val = irbuilder.CreateLoad(load_ptr->getType()->getPointerElementType(), load_ptr);
    std::vector<llvm::Value*> target_args(num_kernel_args + 2);
    if (num_kernel_args != 1) {
        for (size_t i = 0; i < num_kernel_args; ++i)
            target_args[i + 2] = irbuilder.CreateExtractValue(val, { unsigned(i) });
    } else {
        target_args[2] = val;
    }

    auto wrapper_block = &*(++wrapper_args);
    auto wrapper_warp = &*(++wrapper_args);

    target_args[0] = wrapper_block;
    target_args[1] = wrapper_warp;

    // call kernel body
    auto fib_type = llvm::FunctionType::get(irbuilder.getVoidTy(), llvm_ref(fib_args), false);
    auto kernel_fib_func = (llvm::Function*)module_->getOrInsertFunction(kernel->unique_name(), fib_type).getCallee()->stripPointerCasts();
    irbuilder.CreateCall(kernel_fib_func, target_args);
    irbuilder.CreateRetVoid();

    // restore old insert point
    irbuilder.SetInsertPoint(old_bb);

    return body->arg(FIB_ARG_RETURN)->as_nom<Continuation>();
}

enum {
    SPAWN_ARG_MEM,
    SPAWN_ARG_BODY,
    SPAWN_ARG_RETURN,
    SPAWN_NUM_ARGS
};

Continuation* CodeGen::emit_spawn(llvm::IRBuilder<>& irbuilder, Continuation* continuation) {
    assert(continuation->has_body());
    auto body = continuation->body();
    assert(body->num_args() >= SPAWN_NUM_ARGS && "required arguments are missing");

    // Emit memory dependencies up to this point
    emit_unsafe(body->arg(FIB_ARG_MEM));

    auto kernel = body->arg(SPAWN_ARG_BODY)->as<Global>()->init()->as_nom<Continuation>();
    const size_t num_kernel_args = body->num_args() - SPAWN_NUM_ARGS;

    // build parallel-function signature
    Array<llvm::Type*> par_args(num_kernel_args);
    for (size_t i = 0; i < num_kernel_args; ++i) {
        auto type = body->arg(i + SPAWN_NUM_ARGS)->type();
        par_args[i] = convert(type);
    }

    // fetch values and create a unified struct which contains all values (closure)
<<<<<<< HEAD
    auto closure_type = convert(world().tuple_type(continuation->arg_fn_type()->types().skip_front(SPAWN_NUM_ARGS)));
=======
    auto closure_type = convert(world().tuple_type(continuation->body()->callee()->type()->ops().skip_front(SPAWN_NUM_ARGS)));
>>>>>>> b03cddc6
    llvm::Value* closure = nullptr;
    if (closure_type->isStructTy()) {
        closure = llvm::UndefValue::get(closure_type);
        for (size_t i = 0; i < num_kernel_args; ++i)
            closure = irbuilder.CreateInsertValue(closure, emit(body->arg(i + SPAWN_NUM_ARGS)), unsigned(i));
    } else {
        closure = emit(body->arg(0 + SPAWN_NUM_ARGS));
    }

    // allocate closure object and write values into it
    auto ptr = irbuilder.CreateAlloca(closure_type, nullptr);
    irbuilder.CreateStore(closure, ptr, false);

    // create wrapper function and call the runtime
    // wrapper(void* closure)
    llvm::Type* wrapper_arg_types[] = { irbuilder.getInt8PtrTy(0) };
    auto wrapper_ft = llvm::FunctionType::get(irbuilder.getVoidTy(), wrapper_arg_types, false);
    auto wrapper_name = kernel->unique_name() + "_spawn_thread";
    auto wrapper = (llvm::Function*)module_->getOrInsertFunction(wrapper_name, wrapper_ft).getCallee()->stripPointerCasts();
    wrapper->addFnAttr("target-cpu", machine_->getTargetCPU());
    wrapper->addFnAttr("target-features", machine_->getTargetFeatureString());
    auto call = runtime_->spawn_thread(*this, irbuilder, ptr, wrapper);

    // set insert point to the wrapper function
    auto old_bb = irbuilder.GetInsertBlock();
    auto bb = llvm::BasicBlock::Create(*context_, wrapper_name, wrapper);
    irbuilder.SetInsertPoint(bb);

    // extract all arguments from the closure
    auto wrapper_args = wrapper->arg_begin();
    auto load_ptr = irbuilder.CreateBitCast(&*wrapper_args, llvm::PointerType::get(closure_type, 0));
    auto val = irbuilder.CreateLoad(load_ptr->getType()->getPointerElementType(), load_ptr);
    std::vector<llvm::Value*> target_args(num_kernel_args);
    if (val->getType()->isStructTy()) {
        for (size_t i = 0; i < num_kernel_args; ++i)
            target_args[i] = irbuilder.CreateExtractValue(val, { unsigned(i) });
    } else {
        target_args[0] = val;
    }

    // call kernel body
    auto par_type = llvm::FunctionType::get(irbuilder.getVoidTy(), llvm_ref(par_args), false);
    auto kernel_par_func = (llvm::Function*)module_->getOrInsertFunction(kernel->unique_name(), par_type).getCallee()->stripPointerCasts();
    irbuilder.CreateCall(kernel_par_func, target_args);
    irbuilder.CreateRetVoid();

    // restore old insert point
    irbuilder.SetInsertPoint(old_bb);

    // bind parameter of continuation to received handle
    auto cont = body->arg(SPAWN_ARG_RETURN)->as_nom<Continuation>();
    emit_phi_arg(irbuilder, cont->param(1), call);
    return cont;
}

enum {
    SYNC_ARG_MEM,
    SYNC_ARG_ID,
    SYNC_ARG_RETURN,
    SYNC_NUM_ARGS
};

Continuation* CodeGen::emit_sync(llvm::IRBuilder<>& irbuilder, Continuation* continuation) {
    assert(continuation->has_body());
    auto body = continuation->body();
    assert(body->num_args() == SYNC_NUM_ARGS && "wrong number of arguments");

    // Emit memory dependencies up to this point
    emit_unsafe(body->arg(FIB_ARG_MEM));

    auto id = emit(body->arg(SYNC_ARG_ID));
    runtime_->sync_thread(*this, irbuilder, id);
    return body->arg(SYNC_ARG_RETURN)->as_nom<Continuation>();
}

}<|MERGE_RESOLUTION|>--- conflicted
+++ resolved
@@ -36,11 +36,7 @@
     }
 
     // fetch values and create a unified struct which contains all values (closure)
-<<<<<<< HEAD
-    auto closure_type = convert(world().tuple_type(continuation->arg_fn_type()->types().skip_front(PAR_NUM_ARGS)));
-=======
-    auto closure_type = convert(world().tuple_type(continuation->body()->callee()->type()->ops().skip_front(PAR_NUM_ARGS)));
->>>>>>> b03cddc6
+    auto closure_type = convert(world().tuple_type(continuation->body()->callee()->type()->as<FnType>()->types().skip_front(PAR_NUM_ARGS)));
     llvm::Value* closure = llvm::UndefValue::get(closure_type);
     if (num_kernel_args != 1) {
         for (size_t i = 0; i < num_kernel_args; ++i)
@@ -135,11 +131,7 @@
     }
 
     // fetch values and create a unified struct which contains all values (closure)
-<<<<<<< HEAD
-    auto closure_type = convert(world().tuple_type(continuation->arg_fn_type()->types().skip_front(FIB_NUM_ARGS)));
-=======
-    auto closure_type = convert(world().tuple_type(continuation->body()->callee()->type()->ops().skip_front(FIB_NUM_ARGS)));
->>>>>>> b03cddc6
+    auto closure_type = convert(world().tuple_type(continuation->body()->callee()->type()->as<FnType>()->types().skip_front(FIB_NUM_ARGS)));
     llvm::Value* closure = llvm::UndefValue::get(closure_type);
     if (num_kernel_args != 1) {
         for (size_t i = 0; i < num_kernel_args; ++i)
@@ -223,11 +215,7 @@
     }
 
     // fetch values and create a unified struct which contains all values (closure)
-<<<<<<< HEAD
-    auto closure_type = convert(world().tuple_type(continuation->arg_fn_type()->types().skip_front(SPAWN_NUM_ARGS)));
-=======
-    auto closure_type = convert(world().tuple_type(continuation->body()->callee()->type()->ops().skip_front(SPAWN_NUM_ARGS)));
->>>>>>> b03cddc6
+    auto closure_type = convert(world().tuple_type(continuation->body()->callee()->type()->as<FnType>()->types().skip_front(SPAWN_NUM_ARGS)));
     llvm::Value* closure = nullptr;
     if (closure_type->isStructTy()) {
         closure = llvm::UndefValue::get(closure_type);
