--- conflicted
+++ resolved
@@ -113,15 +113,10 @@
 
             // check if argument type contains pointers
             if (!contains_ptrtype(target_arg->type()))
-<<<<<<< HEAD
-                WLOG("argument % of aggregate type % at '%' contains pointer (not supported in OpenCL 1.2)\n", target_arg, target_arg->type(), target_arg->location());
+                WLOG("argument {} of aggregate type {} at '{}' contains pointer (not supported in OpenCL 1.2)\n", target_arg, target_arg->type(), target_arg->location());
 
             void_ptr = builder_.CreatePointerCast(alloca, builder_.getInt8PtrTy());
             arg_type = KernelArgType::STRUCT;
-=======
-                WLOG("argument {} of aggregate type {} at '{}' contains pointer (not supported in OpenCL 1.2)\n", target_arg, target_arg->type(), target_arg->location());
-            set_kernel_arg_struct(target_device, i, void_ptr, target_val->getType());
->>>>>>> bbf15dcd
         } else if (target_arg->type()->isa<PtrType>()) {
             auto ptr = target_arg->type()->as<PtrType>();
             auto rtype = ptr->pointee();
