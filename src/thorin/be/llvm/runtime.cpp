--- conflicted
+++ resolved
@@ -67,39 +67,22 @@
     // target(mem, device, (dim.x, dim.y, dim.z), (block.x, block.y, block.z), body, return, free_vars)
     auto target = body->callee()->as_nom<Continuation>();
     assert_unused(target->is_intrinsic());
-<<<<<<< HEAD
-    assert(body->num_args() >= LaunchArgs<GPU>::Num && "required arguments are missing");
+    assert(body->num_args() >= KernelLaunchArgs<GPU>::Num && "required arguments are missing");
 
     // arguments
-    auto target_device_id = code_gen.emit(body->arg(LaunchArgs<GPU>::Device));
+    auto target_device_id = code_gen.emit(body->arg(KernelLaunchArgs<GPU>::Device));
     auto target_platform = builder.getInt32(platform);
     auto target_device = builder.CreateOr(target_platform, builder.CreateShl(target_device_id, builder.getInt32(4)));
 
-    auto it_space = body->arg(LaunchArgs<GPU>::Space);
-    auto it_config = body->arg(LaunchArgs<GPU>::Config);
-    auto kernel = body->arg(LaunchArgs<GPU>::Body)->as<Global>()->init()->as<Continuation>();
-=======
-    assert(body->num_args() >= KernelLaunchArgs::Num && "required arguments are missing");
-
-    // arguments
-    auto target_device_id = code_gen.emit(body->arg(KernelLaunchArgs::Device));
-    auto target_platform = builder.getInt32(platform);
-    auto target_device = builder.CreateOr(target_platform, builder.CreateShl(target_device_id, builder.getInt32(4)));
-
-    auto it_space = body->arg(KernelLaunchArgs::Space);
-    auto it_config = body->arg(KernelLaunchArgs::Config);
-    auto kernel = body->arg(KernelLaunchArgs::Body)->as<Global>()->init()->as<Continuation>();
->>>>>>> 174499ee
+    auto it_space = body->arg(KernelLaunchArgs<GPU>::Space);
+    auto it_config = body->arg(KernelLaunchArgs<GPU>::Config);
+    auto kernel = body->arg(KernelLaunchArgs<GPU>::Body)->as<Global>()->init()->as<Continuation>();
 
     auto& world = continuation->world();
     //auto kernel_name = builder.CreateGlobalStringPtr(kernel->name() == "hls_top" ? kernel->name() : kernel->name());
     auto kernel_name = builder.CreateGlobalStringPtr(kernel->name());
     auto file_name = builder.CreateGlobalStringPtr(world.name() + ext);
-<<<<<<< HEAD
-    const size_t num_kernel_args = body->num_args() - LaunchArgs<GPU>::Num;
-=======
-    const size_t num_kernel_args = body->num_args() - KernelLaunchArgs::Num;
->>>>>>> 174499ee
+    const size_t num_kernel_args = body->num_args() - KernelLaunchArgs<GPU>::Num;
 
     // allocate argument pointers, sizes, and types
     llvm::Value* args   = code_gen.emit_alloca(builder, llvm::ArrayType::get(builder.getPtrTy(),   num_kernel_args), "args");
@@ -110,11 +93,7 @@
 
     // fill array of arguments
     for (size_t i = 0; i < num_kernel_args; ++i) {
-<<<<<<< HEAD
-        auto target_arg = body->arg(i + LaunchArgs<GPU>::Num);
-=======
-        auto target_arg = body->arg(i + KernelLaunchArgs::Num);
->>>>>>> 174499ee
+        auto target_arg = body->arg(i + KernelLaunchArgs<GPU>::Num);
         const auto target_val = code_gen.emit(target_arg);
 
         KernelArgType arg_type;
@@ -205,11 +184,6 @@
                   grid_size, block_size,
                   args, sizes, aligns, allocs, types,
                   builder.getInt32(num_kernel_args));
-<<<<<<< HEAD
-
-    return body->arg(LaunchArgs<GPU>::Return)->as_nom<Continuation>();
-=======
->>>>>>> 174499ee
 }
 
 llvm::Value* Runtime::launch_kernel(
