#include "thorin/be/llvm/runtime.h"

#include <sstream>
#include <stdexcept>

#include <llvm/Bitcode/BitcodeReader.h>
#include <llvm/IR/LLVMContext.h>
#include <llvm/IR/Type.h>
#include <llvm/IRReader/IRReader.h>
#include <llvm/Support/SourceMgr.h>

#include "thorin/primop.h"
#include "thorin/util/log.h"
#include "thorin/be/llvm/llvm.h"
#include "thorin/be/llvm/runtime.inc"

namespace thorin {

Runtime::Runtime(llvm::LLVMContext& context,
                 llvm::Module& target,
                 llvm::IRBuilder<>& builder)
    : target_(target)
    , builder_(builder)
    , layout_(target.getDataLayout())
{
    llvm::SMDiagnostic diag;
    auto mem_buf = llvm::MemoryBuffer::getMemBuffer(runtime_definitions);
    runtime_ = llvm::parseIR(*mem_buf.get(), diag, context);
    if (runtime_ == nullptr)
        throw std::logic_error("runtime could not be loaded");
}

llvm::Function* Runtime::get(const char* name) {
    auto result = llvm::cast<llvm::Function>(target_.getOrInsertFunction(name, runtime_->getFunction(name)->getFunctionType()).getCallee()->stripPointerCasts());
    assert(result != nullptr && "Required runtime function could not be resolved");
    return result;
}

static bool contains_ptrtype(const Type* type) {
    switch (type->tag()) {
        case Node_PtrType:             return false;
        case Node_IndefiniteArrayType: return contains_ptrtype(type->as<ArrayType>()->elem_type());
        case Node_DefiniteArrayType:   return contains_ptrtype(type->as<DefiniteArrayType>()->elem_type());
        case Node_Pi:                  return false;
        case Node_StructType: {
            bool good = true;
            auto struct_type = type->as<StructType>();
            for (size_t i = 0, e = struct_type->num_ops(); i != e; ++i)
                good &= contains_ptrtype(struct_type->op(i));
            return good;
        }
        case Node_TupleType: {
            bool good = true;
            auto tuple = type->as<TupleType>();
            for (size_t i = 0, e = tuple->num_ops(); i != e; ++i)
                good &= contains_ptrtype(tuple->op(i));
            return good;
        }
        default: return true;
    }
}

Lam* Runtime::emit_host_code(CodeGen& code_gen, Platform platform, const std::string& ext, Lam* lam) {
    // to-target is the desired kernel call
    // target(mem, device, (dim.x, dim.y, dim.z), (block.x, block.y, block.z), body, return, free_vars)
    auto target = lam->app()->callee()->as_lam();
    assert_unused(target->is_intrinsic());
    assert(lam->app()->num_args() >= LaunchArgs::Num && "required arguments are missing");

    // arguments
    auto target_device_id = code_gen.lookup(lam->app()->arg(LaunchArgs::Device));
    auto target_platform = builder_.getInt32(platform);
    auto target_device = builder_.CreateOr(target_platform, builder_.CreateShl(target_device_id, builder_.getInt32(4)));
<<<<<<< HEAD
    auto it_space = lam->app()->arg(LaunchArgs::Space)->as<Tuple>();
    auto it_config = lam->app()->arg(LaunchArgs::Config)->as<Tuple>();
    auto kernel = lam->app()->arg(LaunchArgs::Body)->as<Global>()->init()->as<Lam>();
=======

    auto it_space = continuation->arg(LaunchArgs::Space);
    auto it_config = continuation->arg(LaunchArgs::Config);
    auto kernel = continuation->arg(LaunchArgs::Body)->as<Global>()->init()->as<Continuation>();
>>>>>>> da7c6630

    auto& world = continuation->world();
    auto kernel_name = builder_.CreateGlobalStringPtr(kernel->name().str());
<<<<<<< HEAD
    auto file_name = builder_.CreateGlobalStringPtr(lam->world().name() + ext);
    const size_t num_kernel_args = lam->app()->num_args() - LaunchArgs::Num;
=======
    auto file_name = builder_.CreateGlobalStringPtr(world.name() + ext);
    const size_t num_kernel_args = continuation->num_args() - LaunchArgs::Num;
>>>>>>> da7c6630

    // allocate argument pointers, sizes, and types
    llvm::Value* args   = code_gen.emit_alloca(llvm::ArrayType::get(builder_.getInt8PtrTy(), num_kernel_args), "args");
    llvm::Value* sizes  = code_gen.emit_alloca(llvm::ArrayType::get(builder_.getInt32Ty(),   num_kernel_args), "sizes");
    llvm::Value* aligns = code_gen.emit_alloca(llvm::ArrayType::get(builder_.getInt32Ty(),   num_kernel_args), "aligns");
    llvm::Value* allocs = code_gen.emit_alloca(llvm::ArrayType::get(builder_.getInt32Ty(),   num_kernel_args), "allocs");
    llvm::Value* types  = code_gen.emit_alloca(llvm::ArrayType::get(builder_.getInt8Ty(),    num_kernel_args), "types");

    // fill array of arguments
    for (size_t i = 0; i < num_kernel_args; ++i) {
        auto target_arg = lam->app()->arg(i + LaunchArgs::Num);
        const auto target_val = code_gen.lookup(target_arg);

        KernelArgType arg_type;
        llvm::Value*  void_ptr;
        if (target_arg->type()->isa<DefiniteArrayType>() ||
            target_arg->type()->isa<StructType>() ||
            target_arg->type()->isa<TupleType>()) {
            // definite array | struct | tuple
            auto alloca = code_gen.emit_alloca(target_val->getType(), target_arg->name().str());
            builder_.CreateStore(target_val, alloca);

            // check if argument type contains pointers
            if (!contains_ptrtype(target_arg->type()))
                WDEF(target_arg, "argument '{}' of aggregate type '{}' contains pointer (not supported in OpenCL 1.2)", target_arg, target_arg->type());

            void_ptr = builder_.CreatePointerCast(alloca, builder_.getInt8PtrTy());
            arg_type = KernelArgType::Struct;
        } else if (target_arg->type()->isa<PtrType>()) {
            auto ptr = target_arg->type()->as<PtrType>();
            auto rtype = ptr->pointee();

            if (!rtype->isa<ArrayType>())
                EDEF(target_arg, "currently only pointers to arrays supported as kernel argument; argument has different type: {}", ptr);

            auto alloca = code_gen.emit_alloca(builder_.getInt8PtrTy(), target_arg->name().str());
            auto target_ptr = builder_.CreatePointerCast(target_val, builder_.getInt8PtrTy());
            builder_.CreateStore(target_ptr, alloca);
            void_ptr = builder_.CreatePointerCast(alloca, builder_.getInt8PtrTy());
            arg_type = KernelArgType::Ptr;
        } else {
            // normal variable
            auto alloca = code_gen.emit_alloca(target_val->getType(), target_arg->name().str());
            builder_.CreateStore(target_val, alloca);

            void_ptr = builder_.CreatePointerCast(alloca, builder_.getInt8PtrTy());
            arg_type = KernelArgType::Val;
        }

        auto arg_ptr   = builder_.CreateInBoundsGEP(args,   llvm::ArrayRef<llvm::Value*>{builder_.getInt32(0), builder_.getInt32(i)});
        auto size_ptr  = builder_.CreateInBoundsGEP(sizes,  llvm::ArrayRef<llvm::Value*>{builder_.getInt32(0), builder_.getInt32(i)});
        auto align_ptr = builder_.CreateInBoundsGEP(aligns, llvm::ArrayRef<llvm::Value*>{builder_.getInt32(0), builder_.getInt32(i)});
        auto alloc_ptr = builder_.CreateInBoundsGEP(allocs, llvm::ArrayRef<llvm::Value*>{builder_.getInt32(0), builder_.getInt32(i)});
        auto type_ptr  = builder_.CreateInBoundsGEP(types,  llvm::ArrayRef<llvm::Value*>{builder_.getInt32(0), builder_.getInt32(i)});

        auto size = layout_.getTypeStoreSize(target_val->getType()).getFixedSize();
        if (auto struct_type = llvm::dyn_cast<llvm::StructType>(target_val->getType())) {
            // In the case of a structure, do not include the padding at the end in the size
            auto last_elem   = struct_type->getStructNumElements() - 1;
            auto last_offset = layout_.getStructLayout(struct_type)->getElementOffset(last_elem);
            size = last_offset + layout_.getTypeStoreSize(struct_type->getStructElementType(last_elem)).getFixedSize();
        }

        builder_.CreateStore(void_ptr, arg_ptr);
        builder_.CreateStore(builder_.getInt32(size), size_ptr);
        builder_.CreateStore(builder_.getInt32(layout_.getABITypeAlignment(target_val->getType())), align_ptr);
        builder_.CreateStore(builder_.getInt32(layout_.getTypeAllocSize(target_val->getType())), alloc_ptr);
        builder_.CreateStore(builder_.getInt8((uint8_t)arg_type), type_ptr);
    }

    // allocate arrays for the grid and block size
    const auto get_u32 = [&](const Def* def) { return builder_.CreateSExt(code_gen.lookup(def), builder_.getInt32Ty()); };

    llvm::Value* grid_array  = llvm::UndefValue::get(llvm::ArrayType::get(builder_.getInt32Ty(), 3));
    grid_array = builder_.CreateInsertValue(grid_array, get_u32(world.extract(it_space, 0_u32)), 0);
    grid_array = builder_.CreateInsertValue(grid_array, get_u32(world.extract(it_space, 1_u32)), 1);
    grid_array = builder_.CreateInsertValue(grid_array, get_u32(world.extract(it_space, 2_u32)), 2);
    llvm::Value* grid_size = code_gen.emit_alloca(grid_array->getType(), "");
    builder_.CreateStore(grid_array, grid_size);

    llvm::Value* block_array = llvm::UndefValue::get(llvm::ArrayType::get(builder_.getInt32Ty(), 3));
    block_array = builder_.CreateInsertValue(block_array, get_u32(world.extract(it_config, 0_u32)), 0);
    block_array = builder_.CreateInsertValue(block_array, get_u32(world.extract(it_config, 1_u32)), 1);
    block_array = builder_.CreateInsertValue(block_array, get_u32(world.extract(it_config, 2_u32)), 2);
    llvm::Value* block_size = code_gen.emit_alloca(block_array->getType(), "");
    builder_.CreateStore(block_array, block_size);

    std::vector<llvm::Value*> gep_first_elem{builder_.getInt32(0), builder_.getInt32(0)};
    grid_size  = builder_.CreateInBoundsGEP(grid_size,  gep_first_elem);
    block_size = builder_.CreateInBoundsGEP(block_size, gep_first_elem);
    args       = builder_.CreateInBoundsGEP(args,       gep_first_elem);
    sizes      = builder_.CreateInBoundsGEP(sizes,      gep_first_elem);
    aligns     = builder_.CreateInBoundsGEP(aligns,     gep_first_elem);
    allocs     = builder_.CreateInBoundsGEP(allocs,     gep_first_elem);
    types      = builder_.CreateInBoundsGEP(types,      gep_first_elem);

    launch_kernel(target_device,
                  file_name, kernel_name,
                  grid_size, block_size,
                  args, sizes, aligns, allocs, types,
                  builder_.getInt32(num_kernel_args));

    return lam->app()->arg(LaunchArgs::Return)->as_lam();
}

llvm::Value* Runtime::launch_kernel(llvm::Value* device,
                                    llvm::Value* file, llvm::Value* kernel,
                                    llvm::Value* grid, llvm::Value* block,
                                    llvm::Value* args, llvm::Value* sizes, llvm::Value* aligns, llvm::Value* allocs, llvm::Value* types,
                                    llvm::Value* num_args) {
    llvm::Value* launch_args[] = { device, file, kernel, grid, block, args, sizes, aligns, allocs, types, num_args };
    return builder_.CreateCall(get("anydsl_launch_kernel"), launch_args);
}

llvm::Value* Runtime::parallel_for(llvm::Value* num_threads, llvm::Value* lower, llvm::Value* upper,
                                   llvm::Value* closure_ptr, llvm::Value* fun_ptr) {
    llvm::Value* parallel_args[] = {
        num_threads, lower, upper,
        builder_.CreatePointerCast(closure_ptr, builder_.getInt8PtrTy()),
        builder_.CreatePointerCast(fun_ptr, builder_.getInt8PtrTy())
    };
    return builder_.CreateCall(get("anydsl_parallel_for"), parallel_args);
}

llvm::Value* Runtime::spawn_fibers(llvm::Value* num_threads, llvm::Value* num_blocks, llvm::Value* num_warps,
                                   llvm::Value* closure_ptr, llvm::Value* fun_ptr) {
    llvm::Value* fibers_args[] = {
        num_threads, num_blocks, num_warps,
        builder_.CreatePointerCast(closure_ptr, builder_.getInt8PtrTy()),
        builder_.CreatePointerCast(fun_ptr, builder_.getInt8PtrTy())
    };
    return builder_.CreateCall(get("anydsl_fibers_spawn"), fibers_args);
}

llvm::Value* Runtime::spawn_thread(llvm::Value* closure_ptr, llvm::Value* fun_ptr) {
    llvm::Value* spawn_args[] = {
        builder_.CreatePointerCast(closure_ptr, builder_.getInt8PtrTy()),
        builder_.CreatePointerCast(fun_ptr, builder_.getInt8PtrTy())
    };
    return builder_.CreateCall(get("anydsl_spawn_thread"), spawn_args);
}

llvm::Value* Runtime::sync_thread(llvm::Value* id) {
    return builder_.CreateCall(get("anydsl_sync_thread"), id);
}

}<|MERGE_RESOLUTION|>--- conflicted
+++ resolved
@@ -71,26 +71,14 @@
     auto target_device_id = code_gen.lookup(lam->app()->arg(LaunchArgs::Device));
     auto target_platform = builder_.getInt32(platform);
     auto target_device = builder_.CreateOr(target_platform, builder_.CreateShl(target_device_id, builder_.getInt32(4)));
-<<<<<<< HEAD
     auto it_space = lam->app()->arg(LaunchArgs::Space)->as<Tuple>();
     auto it_config = lam->app()->arg(LaunchArgs::Config)->as<Tuple>();
     auto kernel = lam->app()->arg(LaunchArgs::Body)->as<Global>()->init()->as<Lam>();
-=======
-
-    auto it_space = continuation->arg(LaunchArgs::Space);
-    auto it_config = continuation->arg(LaunchArgs::Config);
-    auto kernel = continuation->arg(LaunchArgs::Body)->as<Global>()->init()->as<Continuation>();
->>>>>>> da7c6630
-
-    auto& world = continuation->world();
+
+    auto& world = lam->world();
     auto kernel_name = builder_.CreateGlobalStringPtr(kernel->name().str());
-<<<<<<< HEAD
-    auto file_name = builder_.CreateGlobalStringPtr(lam->world().name() + ext);
+    auto file_name = builder_.CreateGlobalStringPtr(world.name() + ext);
     const size_t num_kernel_args = lam->app()->num_args() - LaunchArgs::Num;
-=======
-    auto file_name = builder_.CreateGlobalStringPtr(world.name() + ext);
-    const size_t num_kernel_args = continuation->num_args() - LaunchArgs::Num;
->>>>>>> da7c6630
 
     // allocate argument pointers, sizes, and types
     llvm::Value* args   = code_gen.emit_alloca(llvm::ArrayType::get(builder_.getInt8PtrTy(), num_kernel_args), "args");
