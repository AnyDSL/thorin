namespace thorin {
<<<<<<< HEAD
    enum class KernelArgType : uint8_t { VAL = 0, PTR, STRUCT };

    static const char* runtime_definitions = R"(
        ; Module anydsl runtime decls
        declare i8* @anydsl_alloc(i32, i64);
        declare i8* @anydsl_alloc_unified(i32, i64);
        declare void @anydsl_release(i32, i8*);
        declare void @anydsl_launch_kernel(i32, i8*, i8*, i32*, i32*, i8**, i32*, i8*, i32);
        declare void @anydsl_synchronize(i32);
        declare void @anydsl_parallel_for(i32, i32, i32, i8*, i8*);
        declare i32  @anydsl_spawn_thread(i8*, i8*);
        declare void @anydsl_sync_thread(i32);
    )";
=======
static const char* runtime_definitions = R"(
    ; Module anydsl runtime decls
    declare noalias [0 x i8]* @anydsl_alloc(i32, i64);
    declare noalias [0 x i8]* @anydsl_alloc_unified(i32, i64);
    declare void @anydsl_release(i32, [0 x i8]* noalias);
    declare void @anydsl_set_block_size(i32, i32, i32, i32);
    declare void @anydsl_set_grid_size(i32, i32, i32, i32);
    declare void @anydsl_set_kernel_arg(i32, i32, i8*, i32);
    declare void @anydsl_set_kernel_arg_ptr(i32, i32, i8*);
    declare void @anydsl_set_kernel_arg_struct(i32, i32, i8*, i32);
    declare void @anydsl_load_kernel(i32, i8*, i8*);
    declare void @anydsl_launch_kernel(i32);
    declare void @anydsl_synchronize(i32);
    declare void @anydsl_parallel_for(i32, i32, i32, i8*, i8*);
    declare i32  @anydsl_spawn_thread(i8*, i8*);
    declare void @anydsl_sync_thread(i32);
)";
>>>>>>> bbf15dcd
}<|MERGE_RESOLUTION|>--- conflicted
+++ resolved
@@ -1,11 +1,10 @@
 namespace thorin {
-<<<<<<< HEAD
     enum class KernelArgType : uint8_t { VAL = 0, PTR, STRUCT };
 
     static const char* runtime_definitions = R"(
         ; Module anydsl runtime decls
-        declare i8* @anydsl_alloc(i32, i64);
-        declare i8* @anydsl_alloc_unified(i32, i64);
+        declare noalias [0 x i8]* i8* @anydsl_alloc(i32, i64);
+        declare noalias [0 x i8]* i8* @anydsl_alloc_unified(i32, i64);
         declare void @anydsl_release(i32, i8*);
         declare void @anydsl_launch_kernel(i32, i8*, i8*, i32*, i32*, i8**, i32*, i8*, i32);
         declare void @anydsl_synchronize(i32);
@@ -13,23 +12,4 @@
         declare i32  @anydsl_spawn_thread(i8*, i8*);
         declare void @anydsl_sync_thread(i32);
     )";
-=======
-static const char* runtime_definitions = R"(
-    ; Module anydsl runtime decls
-    declare noalias [0 x i8]* @anydsl_alloc(i32, i64);
-    declare noalias [0 x i8]* @anydsl_alloc_unified(i32, i64);
-    declare void @anydsl_release(i32, [0 x i8]* noalias);
-    declare void @anydsl_set_block_size(i32, i32, i32, i32);
-    declare void @anydsl_set_grid_size(i32, i32, i32, i32);
-    declare void @anydsl_set_kernel_arg(i32, i32, i8*, i32);
-    declare void @anydsl_set_kernel_arg_ptr(i32, i32, i8*);
-    declare void @anydsl_set_kernel_arg_struct(i32, i32, i8*, i32);
-    declare void @anydsl_load_kernel(i32, i8*, i8*);
-    declare void @anydsl_launch_kernel(i32);
-    declare void @anydsl_synchronize(i32);
-    declare void @anydsl_parallel_for(i32, i32, i32, i8*, i8*);
-    declare i32  @anydsl_spawn_thread(i8*, i8*);
-    declare void @anydsl_sync_thread(i32);
-)";
->>>>>>> bbf15dcd
 }