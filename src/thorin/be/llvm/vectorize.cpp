--- conflicted
+++ resolved
@@ -158,17 +158,8 @@
 }
 
 void CodeGen::emit_vectorize(u32 vector_length, llvm::Function* kernel_func, llvm::CallInst* simd_kernel_call) {
-<<<<<<< HEAD
     assert(false && "Deactivated");
-    bool broken = llvm::verifyModule(*module_.get(), &llvm::errs());
-    if (broken) {
-      module_->print(llvm::errs(), nullptr, false, true);
-      llvm::errs() << "Broken module:\n";
-      abort();
-    }
-=======
     verify();
->>>>>>> 8b1fed38
 
     llvm::PassBuilder PB;
     llvm::LoopAnalysisManager LAM;
