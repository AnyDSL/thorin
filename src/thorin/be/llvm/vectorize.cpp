--- conflicted
+++ resolved
@@ -8,10 +8,7 @@
 #include <llvm/IR/Dominators.h>
 
 #include <rv/rv.h>
-<<<<<<< HEAD
 #include <rv/sleefLibrary.h>
-=======
->>>>>>> f7e635db
 #include <rv/transform/loopExitCanonicalizer.h>
 #include <rv/analysis/maskAnalysis.h>
 
@@ -119,21 +116,13 @@
     TargetLibraryInfo tli = libAnalysis.run(*kernel_func->getParent());
     rv::PlatformInfo platInfo(*module_.get(), &tti, &tli);
 
-<<<<<<< HEAD
-    llvm::TargetIRAnalysis ir_analysis;
-    llvm::TargetTransformInfo tti = ir_analysis.run(*kernel_func);
-    llvm::TargetLibraryAnalysis lib_analysis;
-    llvm::TargetLibraryInfo tli = lib_analysis.run(*kernel_func->getParent());
-    rv::PlatformInfo platform_info(&tti, &tli);
     // TODO: use parameters from command line
     const bool useSSE = false;
     const bool useAVX = true;
     const bool useAVX2 = false;
     const bool impreciseFunctions = false;
-    rv::addSleefMappings(useSSE, useAVX, useAVX2, platform_info, impreciseFunctions);
-=======
+    rv::addSleefMappings(useSSE, useAVX, useAVX2, platInfo, impreciseFunctions);
     rv::VectorizerInterface vectorizer(platInfo);
->>>>>>> f7e635db
 
     llvm::DominatorTree dom_tree(*kernel_func);
     llvm::PostDominatorTree pdom_tree;
@@ -160,13 +149,8 @@
     bool linearize_ok = vectorizer.linearizeCFG(vec_info, *mask_analysis, loop_info, dom_tree);
     assert_unused(linearize_ok);
 
-<<<<<<< HEAD
-    const llvm::DominatorTree new_dom_tree(*vec_info.getMapping().scalarFn); // Control conversion does not preserve the dominance tree
-    bool vectorize_ok = vectorizer.vectorize(platform_info, vec_info, new_dom_tree);
-=======
     llvm::DominatorTree new_dom_tree(*vec_info.getMapping().scalarFn); // Control conversion does not preserve the dominance tree
     bool vectorize_ok = vectorizer.vectorize(vec_info, new_dom_tree);
->>>>>>> f7e635db
     assert_unused(vectorize_ok);
 
     vectorizer.finalize(vec_info);
