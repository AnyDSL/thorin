--- conflicted
+++ resolved
@@ -143,7 +143,6 @@
         rv::lowerIntrinsics(*simd_kernel_func);
     } else {
         // TODO: use parameters from command line
-<<<<<<< HEAD
         rv::VectorISA vec_isa;
         vec_isa.hasSSE = true;
         vec_isa.hasAVX = false; // workaround for intrinsic ISA-precedence bug
@@ -152,26 +151,7 @@
         platform_info.setVectorISA(vec_isa);
 
         rv::addSleefMappings(vec_isa, platform_info, impreciseFunctions);
-=======
-        rv::Config config;
-        config.useSSE = true;
-        config.useAVX = false; // workaround for intrinsic ISA-precedence bug
-        config.useAVX2 = true;
-        config.useSLEEF = true;
-        config.enableIRPolish = true;
-        const bool impreciseFunctions = true;
 
-        rv::addSleefMappings(config, platform_info, impreciseFunctions);
-
-        rv::VectorizerInterface vectorizer(platform_info, config);
->>>>>>> a5c93767
-
-        llvm::DominatorTree dom_tree(*kernel_func);
-        llvm::PostDominatorTree pdom_tree;
-        pdom_tree.recalculate(*kernel_func);
-        llvm::LoopInfo loop_info(dom_tree);
-
-<<<<<<< HEAD
         LoopExitCanonicalizer canonicalizer(loop_info);
         canonicalizer.canonicalize(*kernel_func);
 
@@ -182,33 +162,6 @@
         opt_config.enableFixPoint = true;
         opt_config.enableIRPolish = true;
         session.run(vec_info, opt_config, &vecInstMap);
-=======
-        rv::DFG dfg(dom_tree);
-        dfg.create(*kernel_func);
-
-        rv::CDG cdg(pdom_tree);
-        cdg.create(*kernel_func);
-
-        llvm::ScalarEvolutionAnalysis SEA;
-        auto SE = SEA.run(*kernel_func, FAM);
-
-        llvm::MemoryDependenceAnalysis MDA;
-        auto MD = MDA.run(*kernel_func, FAM);
-
-        LoopExitCanonicalizer canonicalizer(loop_info);
-        canonicalizer.canonicalize(*kernel_func);
-
-        vectorizer.analyze(vec_info, cdg, dfg, loop_info);
-
-        bool lin_ok = vectorizer.linearize(vec_info, cdg, dfg, loop_info, pdom_tree, dom_tree);
-        assert_unused(lin_ok);
-
-        llvm::DominatorTree new_dom_tree(*vec_info.getMapping().scalarFn); // Control conversion does not preserve the dominance tree
-        bool vectorize_ok = vectorizer.vectorize(vec_info, new_dom_tree, loop_info, SE, MD, nullptr);
-        assert_unused(vectorize_ok);
-
-        vectorizer.finalize();
->>>>>>> a5c93767
     }
 
     // inline kernel
