--- conflicted
+++ resolved
@@ -260,7 +260,6 @@
     verify();
 }
 
-<<<<<<< HEAD
 void Continuation::structured_loop_merge(const Continuation* loop_header, ArrayRef<const Continuation*> targets) {
     attributes_.intrinsic = Intrinsic::SCFLoopMerge;
     attributes_.scf_metadata.loop_epilogue.loop_header = loop_header;
@@ -286,12 +285,6 @@
         set_op(x++, target);
 }
 
-void jump_to_dropped_call(Continuation* src, Continuation* dst, const Call& call) {
-    std::vector<const Def*> nargs;
-    for (size_t i = 0, e = src->num_args(); i != e; ++i) {
-        if (!call.arg(i))
-            nargs.push_back(src->arg(i));
-=======
 void Continuation::verify() const {
     if (!has_body())
         assertf(filter()->is_empty(), "continuations with no body should have an empty (no) filter");
@@ -300,7 +293,6 @@
         assert(!dead_); // destroy() should remove the body
         assert(intrinsic() == Intrinsic::None);
         assertf(filter()->is_empty() || num_params() == filter()->size(), "The filter needs to be either empty, or match the param count");
->>>>>>> 6fa217b6
     }
 }
 
