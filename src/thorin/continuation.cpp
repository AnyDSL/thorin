#include "thorin/continuation.h"

#include <iostream>

#include "thorin/type.h"
#include "thorin/world.h"
#include "thorin/analyses/scope.h"
#include "thorin/util/log.h"
#include "thorin/util/queue.h"

namespace thorin {

//------------------------------------------------------------------------------

std::vector<Param::Peek> Param::peek() const {
    std::vector<Peek> peeks;
    for (auto use : continuation()->uses()) {
        if (auto pred = use->isa_continuation()) {
            if (use.index() == 0)
                peeks.emplace_back(pred->arg(index()), pred);
        } else if (auto evalop = use->isa<EvalOp>()) {
            for (auto use : evalop->uses()) {
                if (auto pred = use->isa_continuation()) {
                    if (use.index() == 0)
                        peeks.emplace_back(pred->arg(index()), pred);
                }
            }
        }
    }

    return peeks;
}

//------------------------------------------------------------------------------

const Def* Continuation::callee() const {
    return empty() ? world().bottom(world().fn_type(), Location()) : op(0);
}

Continuation* Continuation::stub(Type2Type&, const std::string& name) const {
    // TODO
    //auto fn_type = type()->reduce(0, type2type)->as<FnType>();
    auto fn_type = type();
    auto result = world().continuation(fn_type, loc(), cc(), intrinsic(), name);
    for (size_t i = 0, e = num_params(); i != e; ++i)
        result->param(i)->name = param(i)->name;

    return result;
}

Array<const Def*> Continuation::params_as_defs() const {
    Array<const Def*> params(num_params());
    for (size_t i = 0, e = num_params(); i != e; ++i)
        params[i] = param(i);
    return params;
}

const Param* Continuation::mem_param() const {
    for (auto param : params()) {
        if (is_mem(param))
            return param;
    }
    return nullptr;
}

Continuation* Continuation::update_op(size_t i, const Def* def) {
    unset_op(i);
    set_op(i, def);
    return this;
}

void Continuation::refresh(Def2Def& old2new) {
    for (auto op : ops()) {
        if (op->is_outdated()) {
            Array<const Def*> nops(num_ops());
            for (size_t i = 0, e = num_ops(); i != e; ++i)
                nops[i] = this->op(i)->rebuild(old2new);
            jump(nops.front(), nops.skip_front(), jump_loc());
            return;
        }
    }
}

void Continuation::destroy_body() {
    unset_ops();
    resize(0);
}

const FnType* Continuation::arg_fn_type() const {
    Array<const Type*> args(num_args());
    for (size_t i = 0, e = num_args(); i != e; ++i)
        args[i] = arg(i)->type();

    return world().fn_type(args);
}

const Param* Continuation::append_param(const Type* param_type, const std::string& name) {
    size_t size = type()->num_ops();
    Array<const Type*> ops(size + 1);
    *std::copy(type()->ops().begin(), type()->ops().end(), ops.begin()) = param_type;
    clear_type();
    set_type(param_type->world().fn_type(ops));               // update type
    auto param = world().param(param_type, this, size, name); // append new param
    params_.push_back(param);

    return param;
}

template<bool direct, bool indirect>
static Continuations preds(const Continuation* continuation) {
    std::vector<Continuation*> preds;
    std::queue<Use> queue;
    DefSet done;

    auto enqueue = [&] (const Def* def) {
        for (auto use : def->uses()) {
            if (done.find(use) == done.end()) {
                queue.push(use);
                done.insert(use);
            }
        }
    };

    done.insert(continuation);
    enqueue(continuation);

    while (!queue.empty()) {
        auto use = pop(queue);
        if (!use->isa<EvalOp>() || use.index() != 1) { // ignore evalop's end
            if (auto continuation = use->isa_continuation()) {
                if ((use.index() == 0 && direct) || (use.index() != 0 && indirect))
                    preds.push_back(continuation);
                continue;
            }

            enqueue(use);
        }
    }

    return preds;
}

template<bool direct, bool indirect>
static Continuations succs(const Continuation* continuation) {
    std::vector<Continuation*> succs;
    std::queue<const Def*> queue;
    DefSet done;

    auto enqueue = [&] (const Def* def) {
        if (done.find(def) == done.end()) {
            queue.push(def);
            done.insert(def);
        }
    };

    done.insert(continuation);
    if (direct && !continuation->empty())
        enqueue(continuation->callee());
    if (indirect) {
        for (auto arg : continuation->args())
            enqueue(arg);
    }

    while (!queue.empty()) {
        auto def = pop(queue);
        if (auto continuation = def->isa_continuation()) {
            succs.push_back(continuation);
            continue;
        }

        if (auto evalop = def->isa<EvalOp>()) { // ignore evalop's end
            enqueue(evalop->begin());
        } else {
            for (auto op : def->ops()) {
                if (op->order() >= 1)
                    enqueue(op);
            }
        }
    }

    return succs;
}

Continuations Continuation::preds() const { return thorin::preds<true, true>(this); }
Continuations Continuation::succs() const { return thorin::succs<true, true>(this); }
Continuations Continuation::direct_preds() const { return thorin::preds<true, false>(this); }
Continuations Continuation::direct_succs() const { return thorin::succs<true, false>(this); }
Continuations Continuation::indirect_preds() const { return thorin::preds<false, true>(this); }
Continuations Continuation::indirect_succs() const { return thorin::succs<false, true>(this); }

void Continuation::make_external() { return world().add_external(this); }
void Continuation::make_internal() { return world().remove_external(this); }
bool Continuation::is_external() const { return world().is_external(this); }
bool Continuation::is_intrinsic() const { return intrinsic_ != Intrinsic::None; }
bool Continuation::is_accelerator() const { return Intrinsic::_Accelerator_Begin <= intrinsic_ && intrinsic_ < Intrinsic::_Accelerator_End; }
void Continuation::set_intrinsic() {
    if      (name == "cuda")           intrinsic_ = Intrinsic::CUDA;
    else if (name == "nvvm")           intrinsic_ = Intrinsic::NVVM;
    else if (name == "spir")           intrinsic_ = Intrinsic::SPIR;
    else if (name == "opencl")         intrinsic_ = Intrinsic::OpenCL;
    else if (name == "parallel")       intrinsic_ = Intrinsic::Parallel;
    else if (name == "spawn")          intrinsic_ = Intrinsic::Spawn;
    else if (name == "sync")           intrinsic_ = Intrinsic::Sync;
    else if (name == "vectorize")      intrinsic_ = Intrinsic::Vectorize;
    else if (name == "reserve_shared") intrinsic_ = Intrinsic::Reserve;
    else if (name == "atomic")         intrinsic_ = Intrinsic::Atomic;
<<<<<<< HEAD
=======
    else if (name == "cmpxchg")        intrinsic_ = Intrinsic::CmpXchg;
    else if (name == "bitcast")        intrinsic_ = Intrinsic::Bitcast;
    else if (name == "select")         intrinsic_ = Intrinsic::Select;
    else if (name == "sizeof")         intrinsic_ = Intrinsic::Sizeof;
    else if (name == "shuffle")        intrinsic_ = Intrinsic::Shuffle;
>>>>>>> 0c96589a
    else assert(false && "unsupported thorin intrinsic");
}

bool Continuation::visit_capturing_intrinsics(std::function<bool(Continuation*)> func) const {
    if (!is_intrinsic()) {
        for (auto use : uses()) {
            if (auto continuation = (use->isa<Global>() ? *use->uses().begin() : use)->isa<Continuation>()) // TODO make more robust
                if (auto callee = continuation->callee()->isa_continuation())
                    if (callee->is_intrinsic() && func(callee))
                        return true;
        }
    }
    return false;
}

bool Continuation::is_basicblock() const { return type()->is_basicblock(); }
bool Continuation::is_returning() const { return type()->is_returning(); }

std::list<Continuation::ScopeInfo>::iterator Continuation::list_iter(const Scope* scope) {
    return std::find_if(scopes_.begin(), scopes_.end(), [&] (const ScopeInfo& info) {
        return info.scope->id() == scope->id();
    });
}

Continuation::ScopeInfo* Continuation::find_scope(const Scope* scope) {
    auto i = list_iter(scope);
    if (i != scopes_.end()) {
        // heuristic: swap found node to front so current scope will be found as first element in list
        if (i != scopes_.begin())
            scopes_.splice(scopes_.begin(), scopes_, i);
        return &scopes_.front();
    } else
        return nullptr;
}

/*
 * terminate
 */

void Continuation::jump(const Def* to, Defs args, const Location& loc) {
    jump_loc_ = loc;
    if (auto continuation = to->isa<Continuation>()) {
        switch (continuation->intrinsic()) {
            case Intrinsic::Branch: {
                assert(args.size() == 3);
                auto cond = args[0], t = args[1], f = args[2];
                if (auto lit = cond->isa<PrimLit>())
                    return jump(lit->value().get_bool() ? t : f, {}, loc);
                if (t == f)
                    return jump(t, {}, loc);
                if (is_not(cond))
                    return branch(cond->as<ArithOp>()->rhs(), f, t, loc);
                break;
            }
            default:
                break;
        }
    }

    unset_ops();
    resize(args.size()+1);
    set_op(0, to);

    size_t x = 1;
    for (auto arg : args)
        set_op(x++, arg);
}

void Continuation::branch(const Def* cond, const Def* t, const Def* f, const Location& loc) {
    return jump(world().branch(), {cond, t, f}, loc);
}

std::pair<Continuation*, const Def*> Continuation::call(const Def* to, Defs args, const Type* ret_type, const Location& loc) {
    if (ret_type == nullptr) {
        jump(to, args, loc);
        return std::make_pair(nullptr, nullptr);
    }

    std::vector<const Type*> cont_args;
    cont_args.push_back(world().mem_type());
    bool pack = false;
    if (auto tuple = ret_type->isa<TupleType>()) {
        pack = true;
        for (auto op : tuple->ops())
            cont_args.push_back(op);
    } else
        cont_args.push_back(ret_type);

    auto next = world().continuation(world().fn_type(cont_args), to->loc(), name);
    next->param(0)->name = "mem";

    // create jump to next
    size_t csize = args.size() + 1;
    Array<const Def*> cargs(csize);
    *std::copy(args.begin(), args.end(), cargs.begin()) = next;
    jump(to, cargs, loc);

    // determine return value
    const Def* ret = nullptr;
    if (pack) {
        Array<const Def*> defs(next->num_params()-1);
        auto p = next->params().skip_front();
        std::copy(p.begin(), p.end(), defs.begin());
        ret = world().tuple(defs, to->loc());

    } else
        ret = next->param(1);
    ret->name = to->name;

    return std::make_pair(next, ret);
}

void jump_to_cached_call(Continuation* src, Continuation* dst, const Call& call) {
    std::vector<const Def*> nargs;
    for (size_t i = 0, e = src->num_args(); i != e; ++i) {
        if (!call.arg(i))
            nargs.push_back(src->arg(i));
    }

    src->jump(dst, nargs, src->jump_loc());
    assert(src->arg_fn_type() == dst->type());
}

/*
 * value numbering
 */

const Def* Continuation::find_def(size_t handle) {
    increase_values(handle);
    return values_[handle];
}

const Def* Continuation::set_mem(const Def* def) { return set_value(0, def); }
const Def* Continuation::get_mem() { return get_value(0, world().mem_type(), "mem"); }

const Def* Continuation::set_value(size_t handle, const Def* def) {
    increase_values(handle);
    return values_[handle] = def;
}

const Def* Continuation::get_value(size_t handle, const Type* type, const char* name) {
    auto result = find_def(handle);
    if (result)
        goto return_result;

    if (parent() != this) { // is a function head?
        if (parent()) {
            result = parent()->get_value(handle, type, name);
            goto return_result;
        }
    } else {
        if (!is_sealed_) {
            auto param = append_param(type, name);
            todos_.emplace_back(handle, param->index(), type, name);
            result = set_value(handle, param);
            goto return_result;
        }

        Continuations preds = this->preds();
        switch (preds.size()) {
            case 0:
                goto return_bottom;
            case 1:
                result = set_value(handle, preds.front()->get_value(handle, type, name));
                goto return_result;
            default: {
                if (is_visited_) {
                    result = set_value(handle, append_param(type, name)); // create param to break cycle
                    goto return_result;
                }

                is_visited_ = true;
                const Def* same = nullptr;
                for (auto pred : preds) {
                    auto def = pred->get_value(handle, type, name);
                    if (same && same != def) {
                        same = (const Def*)-1; // defs from preds are different
                        break;
                    }
                    same = def;
                }
                assert(same != nullptr);
                is_visited_ = false;

                // fix any params which may have been introduced to break the cycle above
                const Def* def = nullptr;
                if (auto found = find_def(handle))
                    def = fix(handle, found->as<Param>()->index(), type, name);

                if (same != (const Def*)-1) {
                    result = same;
                    goto return_result;
                }

                if (def) {
                    result = set_value(handle, def);
                    goto return_result;
                }

                auto param = append_param(type, name);
                set_value(handle, param);
                fix(handle, param->index(), type, name);
                result = param;
                goto return_result;
            }
        }
    }

return_bottom:
    WLOG("'%' may be undefined at '%'", name, this->loc());
    return set_value(handle, world().bottom(type, Location()));

return_result:
    assert(result->type() == type);
    return result;
}

void Continuation::seal() {
    assert(!is_sealed() && "already sealed");
    is_sealed_ = true;

    for (const auto& todo : todos_)
        fix(todo.handle(), todo.index(), todo.type(), todo.name());
    todos_.clear();
}

const Def* Continuation::fix(size_t handle, size_t index, const Type* type, const char* name) {
    auto param = this->param(index);

    assert(is_sealed() && "must be sealed");
    assert(index == param->index());

    for (auto pred : preds()) {
        assert(!pred->empty());
        assert(pred->direct_succs().size() == 1 && "critical edge");
        auto def = pred->get_value(handle, type, name);

        // make potentially room for the new arg
        if (index >= pred->num_args())
            pred->resize(index+2);

        assert(!pred->arg(index) && "already set");
        pred->set_op(index + 1, def);
    }

    return try_remove_trivial_param(param);
}

const Def* Continuation::try_remove_trivial_param(const Param* param) {
    assert(param->continuation() == this);
    assert(is_sealed() && "must be sealed");

    Continuations preds = this->preds();
    size_t index = param->index();

    // find Horspool-like phis
    const Def* same = nullptr;
    for (auto pred : preds) {
        auto def = pred->arg(index);
        if (def == param || same == def)
            continue;
        if (same)
            return param;
        same = def;
    }
    assert(same != nullptr);
    param->replace(same);

    for (auto peek : param->peek())
        peek.from()->update_arg(index, world().bottom(param->type(), param->loc()));

    for (auto use : same->uses()) {
        if (Continuation* continuation = use->isa_continuation()) {
            for (auto succ : continuation->succs()) {
                size_t index = -1;
                for (size_t i = 0, e = succ->num_args(); i != e; ++i) {
                    if (succ->arg(i) == use.def()) {
                        index = i;
                        break;
                    }
                }
                if (index != size_t(-1) && param != succ->param(index))
                    succ->try_remove_trivial_param(succ->param(index));
            }
        }
    }

    return same;
}

std::ostream& Continuation::stream_head(std::ostream& os) const {
    os << unique_name();
    //stream_type_params(os, type());
    stream_list(os, params(), [&](const Param* param) { streamf(os, "% %", param->type(), param); }, "(", ")");
    if (is_external())
        os << " extern ";
    if (cc() == CC::Device)
        os << " device ";
    return os;
}

std::ostream& Continuation::stream_jump(std::ostream& os) const {
    if (!empty()) {
        os << callee();
        os << '(' << stream_list(args(), [&](const Def* def) { os << def; }) << ')';
    }
    return os;
}

void Continuation::dump_head() const { stream_head(std::cout) << endl; }
void Continuation::dump_jump() const { stream_jump(std::cout) << endl; }

void clear_value_numbering_table(World& world) {
    for (auto continuation : world.continuations())
        continuation->clear_value_numbering_table();
}

//------------------------------------------------------------------------------

}<|MERGE_RESOLUTION|>--- conflicted
+++ resolved
@@ -204,14 +204,7 @@
     else if (name == "vectorize")      intrinsic_ = Intrinsic::Vectorize;
     else if (name == "reserve_shared") intrinsic_ = Intrinsic::Reserve;
     else if (name == "atomic")         intrinsic_ = Intrinsic::Atomic;
-<<<<<<< HEAD
-=======
     else if (name == "cmpxchg")        intrinsic_ = Intrinsic::CmpXchg;
-    else if (name == "bitcast")        intrinsic_ = Intrinsic::Bitcast;
-    else if (name == "select")         intrinsic_ = Intrinsic::Select;
-    else if (name == "sizeof")         intrinsic_ = Intrinsic::Sizeof;
-    else if (name == "shuffle")        intrinsic_ = Intrinsic::Shuffle;
->>>>>>> 0c96589a
     else assert(false && "unsupported thorin intrinsic");
 }
 
