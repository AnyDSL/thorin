--- conflicted
+++ resolved
@@ -249,6 +249,12 @@
     return world().filter(conditions, debug());
 }
 
+/// An all-false filter
+const Filter* Continuation::all_false_filter() const {
+    auto conditions = Array<const Def*>(num_params(), [&](size_t) { return world().literal_bool(false, Debug{}); });
+    return world().filter(conditions, debug());
+}
+
 bool Continuation::is_accelerator() const { return Intrinsic::AcceleratorBegin <= intrinsic() && intrinsic() < Intrinsic::AcceleratorEnd; }
 
 bool Continuation::is_offload_intrinsic() const { return Intrinsic::OffloadBegin <= intrinsic() && intrinsic() < Intrinsic::OffloadEnd; }
@@ -257,16 +263,12 @@
     if      (name() == "cuda")           attributes().intrinsic = Intrinsic::CUDA;
     else if (name() == "nvvm")           attributes().intrinsic = Intrinsic::NVVM;
     else if (name() == "opencl")         attributes().intrinsic = Intrinsic::OpenCL;
-<<<<<<< HEAD
-    else if (name() == "amdgpu")         attributes().intrinsic = Intrinsic::AMDGPU;
-    else if (name() == "cgra")           attributes().intrinsic = Intrinsic::CGRA;
-=======
     else if (name() == "opencl_spirv")   attributes().intrinsic = Intrinsic::OpenCL_SPIRV;
     else if (name() == "levelzero")      attributes().intrinsic = Intrinsic::LevelZero_SPIRV;
     else if (name() == "amdgpu_hsa")     attributes().intrinsic = Intrinsic::AMDGPUHSA;
     else if (name() == "amdgpu_pal")     attributes().intrinsic = Intrinsic::AMDGPUPAL;
     else if (name() == "shady_compute")  attributes().intrinsic = Intrinsic::ShadyCompute;
->>>>>>> 174499ee
+    else if (name() == "cgra")           attributes().intrinsic = Intrinsic::CGRA;
     else if (name() == "hls")            attributes().intrinsic = Intrinsic::HLS;
     else if (name() == "parallel")       attributes().intrinsic = Intrinsic::Parallel;
     else if (name() == "fibers")         attributes().intrinsic = Intrinsic::Fibers;
