#include "thorin/continuation.h"

#include <iostream>

#include "thorin/type.h"
#include "thorin/world.h"
#include "thorin/analyses/scope.h"
#include "thorin/util/log.h"
#include "thorin/util/queue.h"

namespace thorin {

//------------------------------------------------------------------------------

std::vector<Param::Peek> Param::peek() const {
    std::vector<Peek> peeks;
    for (auto use : continuation()->uses()) {
        if (auto pred = use->isa_continuation()) {
            if (use.index() == 0)
                peeks.emplace_back(pred->arg(index()), pred);
        } else if (auto evalop = use->isa<EvalOp>()) {
            for (auto use : evalop->uses()) {
                if (auto pred = use->isa_continuation()) {
                    if (use.index() == 0)
                        peeks.emplace_back(pred->arg(index()), pred);
                }
            }
        }
    }

    return peeks;
}

//------------------------------------------------------------------------------

const Def* Continuation::callee() const {
    return empty() ? world().bottom(world().fn_type(), Location()) : op(0);
}

Continuation* Continuation::stub(Type2Type&, const std::string& name) const {
    // TODO
    //auto fn_type = type()->reduce(0, type2type)->as<FnType>();
    auto fn_type = type();
    auto result = world().continuation(fn_type, loc(), cc(), intrinsic(), name);
    for (size_t i = 0, e = num_params(); i != e; ++i)
        result->param(i)->name = param(i)->name;

    return result;
}

Array<const Def*> Continuation::params_as_defs() const {
    Array<const Def*> params(num_params());
    for (size_t i = 0, e = num_params(); i != e; ++i)
        params[i] = param(i);
    return params;
}

const Param* Continuation::mem_param() const {
    for (auto param : params()) {
        if (is_mem(param))
            return param;
    }
    return nullptr;
}

Continuation* Continuation::update_op(size_t i, const Def* def) {
    unset_op(i);
    set_op(i, def);
    return this;
}

<<<<<<< HEAD
void Continuation::refresh(Def2Def& old2new) {
    for (auto op : ops()) {
        if (op->is_outdated()) {
            Array<const Def*> nops(num_ops());
            for (size_t i = 0, e = num_ops(); i != e; ++i)
                nops[i] = this->op(i)->rebuild(old2new);
            jump(nops.front(), nops.skip_front(), jump_loc());
            return;
        }
    }
}

=======
>>>>>>> babdc8a3
void Continuation::destroy_body() {
    unset_ops();
    resize(0);
}

const FnType* Continuation::arg_fn_type() const {
    Array<const Type*> args(num_args());
    for (size_t i = 0, e = num_args(); i != e; ++i)
        args[i] = arg(i)->type();

    return world().fn_type(args);
}

const Param* Continuation::append_param(const Type* param_type, const std::string& name) {
    size_t size = type()->num_ops();
    Array<const Type*> ops(size + 1);
    *std::copy(type()->ops().begin(), type()->ops().end(), ops.begin()) = param_type;
    clear_type();
    set_type(param_type->world().fn_type(ops));               // update type
    auto param = world().param(param_type, this, size, name); // append new param
    params_.push_back(param);

    return param;
}

template<bool direct, bool indirect>
static Continuations preds(const Continuation* continuation) {
    std::vector<Continuation*> preds;
    std::queue<Use> queue;
    DefSet done;

    auto enqueue = [&] (const Def* def) {
        for (auto use : def->uses()) {
            if (done.find(use) == done.end()) {
                queue.push(use);
                done.insert(use);
            }
        }
    };

    done.insert(continuation);
    enqueue(continuation);

    while (!queue.empty()) {
        auto use = pop(queue);
        if (!use->isa<EvalOp>() || use.index() != 1) { // ignore evalop's end
            if (auto continuation = use->isa_continuation()) {
                if ((use.index() == 0 && direct) || (use.index() != 0 && indirect))
                    preds.push_back(continuation);
                continue;
            }

            enqueue(use);
        }
    }

    return preds;
}

template<bool direct, bool indirect>
static Continuations succs(const Continuation* continuation) {
    std::vector<Continuation*> succs;
    std::queue<const Def*> queue;
    DefSet done;

    auto enqueue = [&] (const Def* def) {
        if (done.find(def) == done.end()) {
            queue.push(def);
            done.insert(def);
        }
    };

    done.insert(continuation);
    if (direct && !continuation->empty())
        enqueue(continuation->callee());
    if (indirect) {
        for (auto arg : continuation->args())
            enqueue(arg);
    }

    while (!queue.empty()) {
        auto def = pop(queue);
        if (auto continuation = def->isa_continuation()) {
            succs.push_back(continuation);
            continue;
        }

        if (auto evalop = def->isa<EvalOp>()) { // ignore evalop's end
            enqueue(evalop->begin());
        } else {
            for (auto op : def->ops()) {
                if (op->order() >= 1)
                    enqueue(op);
            }
        }
    }

    return succs;
}

Continuations Continuation::preds() const { return thorin::preds<true, true>(this); }
Continuations Continuation::succs() const { return thorin::succs<true, true>(this); }
Continuations Continuation::direct_preds() const { return thorin::preds<true, false>(this); }
Continuations Continuation::direct_succs() const { return thorin::succs<true, false>(this); }
Continuations Continuation::indirect_preds() const { return thorin::preds<false, true>(this); }
Continuations Continuation::indirect_succs() const { return thorin::succs<false, true>(this); }

void Continuation::make_external() { return world().add_external(this); }
void Continuation::make_internal() { return world().remove_external(this); }
bool Continuation::is_external() const { return world().is_external(this); }
bool Continuation::is_intrinsic() const { return intrinsic_ != Intrinsic::None; }
bool Continuation::is_accelerator() const { return Intrinsic::_Accelerator_Begin <= intrinsic_ && intrinsic_ < Intrinsic::_Accelerator_End; }
void Continuation::set_intrinsic() {
    if      (name == "cuda")           intrinsic_ = Intrinsic::CUDA;
    else if (name == "nvvm")           intrinsic_ = Intrinsic::NVVM;
    else if (name == "spir")           intrinsic_ = Intrinsic::SPIR;
    else if (name == "opencl")         intrinsic_ = Intrinsic::OpenCL;
    else if (name == "parallel")       intrinsic_ = Intrinsic::Parallel;
    else if (name == "spawn")          intrinsic_ = Intrinsic::Spawn;
    else if (name == "sync")           intrinsic_ = Intrinsic::Sync;
    else if (name == "vectorize")      intrinsic_ = Intrinsic::Vectorize;
    else if (name == "reserve_shared") intrinsic_ = Intrinsic::Reserve;
    else if (name == "atomic")         intrinsic_ = Intrinsic::Atomic;
    else if (name == "cmpxchg")        intrinsic_ = Intrinsic::CmpXchg;
    else assert(false && "unsupported thorin intrinsic");
}

bool Continuation::visit_capturing_intrinsics(std::function<bool(Continuation*)> func) const {
    if (!is_intrinsic()) {
        for (auto use : uses()) {
            if (auto continuation = (use->isa<Global>() ? *use->uses().begin() : use)->isa<Continuation>()) // TODO make more robust
                if (auto callee = continuation->callee()->isa_continuation())
                    if (callee->is_intrinsic() && func(callee))
                        return true;
        }
    }
    return false;
}

bool Continuation::is_basicblock() const { return type()->is_basicblock(); }
bool Continuation::is_returning() const { return type()->is_returning(); }

std::list<Continuation::ScopeInfo>::iterator Continuation::list_iter(const Scope* scope) {
    return std::find_if(scopes_.begin(), scopes_.end(), [&] (const ScopeInfo& info) {
        return info.scope->id() == scope->id();
    });
}

Continuation::ScopeInfo* Continuation::find_scope(const Scope* scope) {
    auto i = list_iter(scope);
    if (i != scopes_.end()) {
        // heuristic: swap found node to front so current scope will be found as first element in list
        if (i != scopes_.begin())
            scopes_.splice(scopes_.begin(), scopes_, i);
        return &scopes_.front();
    } else
        return nullptr;
}

/*
 * terminate
 */

void Continuation::jump(const Def* to, Defs args, const Location& loc) {
    jump_loc_ = loc;
    if (auto continuation = to->isa<Continuation>()) {
        switch (continuation->intrinsic()) {
            case Intrinsic::Branch: {
                assert(args.size() == 3);
                auto cond = args[0], t = args[1], f = args[2];
                if (auto lit = cond->isa<PrimLit>())
                    return jump(lit->value().get_bool() ? t : f, {}, loc);
                if (t == f)
                    return jump(t, {}, loc);
                if (is_not(cond))
                    return branch(cond->as<ArithOp>()->rhs(), f, t, loc);
                break;
            }
            default:
                break;
        }
    }

    unset_ops();
    resize(args.size()+1);
    set_op(0, to);

    size_t x = 1;
    for (auto arg : args)
        set_op(x++, arg);
}

void Continuation::branch(const Def* cond, const Def* t, const Def* f, const Location& loc) {
    return jump(world().branch(), {cond, t, f}, loc);
}

std::pair<Continuation*, const Def*> Continuation::call(const Def* to, Defs args, const Type* ret_type, const Location& loc) {
    if (ret_type == nullptr) {
        jump(to, args, loc);
        return std::make_pair(nullptr, nullptr);
    }

    std::vector<const Type*> cont_args;
    cont_args.push_back(world().mem_type());
    bool pack = false;
    if (auto tuple = ret_type->isa<TupleType>()) {
        pack = true;
        for (auto op : tuple->ops())
            cont_args.push_back(op);
    } else
        cont_args.push_back(ret_type);

    auto next = world().continuation(world().fn_type(cont_args), to->loc(), name);
    next->param(0)->name = "mem";

    // create jump to next
    size_t csize = args.size() + 1;
    Array<const Def*> cargs(csize);
    *std::copy(args.begin(), args.end(), cargs.begin()) = next;
    jump(to, cargs, loc);

    // determine return value
    const Def* ret = nullptr;
    if (pack) {
        Array<const Def*> defs(next->num_params()-1);
        auto p = next->params().skip_front();
        std::copy(p.begin(), p.end(), defs.begin());
        ret = world().tuple(defs, to->loc());

    } else
        ret = next->param(1);
    ret->name = to->name;

    return std::make_pair(next, ret);
}

void jump_to_cached_call(Continuation* src, Continuation* dst, const Call& call) {
    std::vector<const Def*> nargs;
    for (size_t i = 0, e = src->num_args(); i != e; ++i) {
        if (!call.arg(i))
            nargs.push_back(src->arg(i));
    }

    src->jump(dst, nargs, src->jump_loc());
    assert(src->arg_fn_type() == dst->type());
}

/*
 * value numbering
 */

const Def* Continuation::find_def(size_t handle) {
    increase_values(handle);
    return values_[handle];
}

const Def* Continuation::set_mem(const Def* def) { return set_value(0, def); }
const Def* Continuation::get_mem() { return get_value(0, world().mem_type(), "mem"); }

const Def* Continuation::set_value(size_t handle, const Def* def) {
    increase_values(handle);
    return values_[handle] = def;
}

const Def* Continuation::get_value(size_t handle, const Type* type, const char* name) {
    auto result = find_def(handle);
    if (result)
        goto return_result;

    if (parent() != this) { // is a function head?
        if (parent()) {
            result = parent()->get_value(handle, type, name);
            goto return_result;
        }
    } else {
        if (!is_sealed_) {
            auto param = append_param(type, name);
            todos_.emplace_back(handle, param->index(), type, name);
            result = set_value(handle, param);
            goto return_result;
        }

        Continuations preds = this->preds();
        switch (preds.size()) {
            case 0:
                goto return_bottom;
            case 1:
                result = set_value(handle, preds.front()->get_value(handle, type, name));
                goto return_result;
            default: {
                if (is_visited_) {
                    result = set_value(handle, append_param(type, name)); // create param to break cycle
                    goto return_result;
                }

                is_visited_ = true;
                const Def* same = nullptr;
                for (auto pred : preds) {
                    auto def = pred->get_value(handle, type, name);
                    if (same && same != def) {
                        same = (const Def*)-1; // defs from preds are different
                        break;
                    }
                    same = def;
                }
                assert(same != nullptr);
                is_visited_ = false;

                // fix any params which may have been introduced to break the cycle above
                const Def* def = nullptr;
                if (auto found = find_def(handle))
                    def = fix(handle, found->as<Param>()->index(), type, name);

                if (same != (const Def*)-1) {
                    result = same;
                    goto return_result;
                }

                if (def) {
                    result = set_value(handle, def);
                    goto return_result;
                }

                auto param = append_param(type, name);
                set_value(handle, param);
                fix(handle, param->index(), type, name);
                result = param;
                goto return_result;
            }
        }
    }

return_bottom:
    WLOG("'%' may be undefined at '%'", name, this->loc());
    return set_value(handle, world().bottom(type, Location()));

return_result:
    assert(result->type() == type);
    return result;
}

void Continuation::seal() {
    assert(!is_sealed() && "already sealed");
    is_sealed_ = true;

    for (const auto& todo : todos_)
        fix(todo.handle(), todo.index(), todo.type(), todo.name());
    todos_.clear();
}

const Def* Continuation::fix(size_t handle, size_t index, const Type* type, const char* name) {
    auto param = this->param(index);

    assert(is_sealed() && "must be sealed");
    assert(index == param->index());

    for (auto pred : preds()) {
        assert(!pred->empty());
        assert(pred->direct_succs().size() == 1 && "critical edge");
        auto def = pred->get_value(handle, type, name);

        // make potentially room for the new arg
        if (index >= pred->num_args())
            pred->resize(index+2);

        assert(!pred->arg(index) && "already set");
        pred->set_op(index + 1, def);
    }

    return try_remove_trivial_param(param);
}

const Def* Continuation::try_remove_trivial_param(const Param* param) {
    assert(param->continuation() == this);
    assert(is_sealed() && "must be sealed");

    Continuations preds = this->preds();
    size_t index = param->index();

    // find Horspool-like phis
    const Def* same = nullptr;
    for (auto pred : preds) {
        auto def = pred->arg(index);
        if (def == param || same == def)
            continue;
        if (same)
            return param;
        same = def;
    }
    assert(same != nullptr);
    param->replace(same);

    for (auto peek : param->peek())
        peek.from()->update_arg(index, world().bottom(param->type(), param->loc()));

    for (auto use : same->uses()) {
        if (Continuation* continuation = use->isa_continuation()) {
            for (auto succ : continuation->succs()) {
                size_t index = -1;
                for (size_t i = 0, e = succ->num_args(); i != e; ++i) {
                    if (succ->arg(i) == use.def()) {
                        index = i;
                        break;
                    }
                }
                if (index != size_t(-1) && param != succ->param(index))
                    succ->try_remove_trivial_param(succ->param(index));
            }
        }
    }

    return same;
}

std::ostream& Continuation::stream_head(std::ostream& os) const {
    os << unique_name();
    //stream_type_params(os, type());
    stream_list(os, params(), [&](const Param* param) { streamf(os, "% %", param->type(), param); }, "(", ")");
    if (is_external())
        os << " extern ";
    if (cc() == CC::Device)
        os << " device ";
    return os;
}

std::ostream& Continuation::stream_jump(std::ostream& os) const {
    if (!empty()) {
        os << callee();
        os << '(' << stream_list(args(), [&](const Def* def) { os << def; }) << ')';
    }
    return os;
}

void Continuation::dump_head() const { stream_head(std::cout) << endl; }
void Continuation::dump_jump() const { stream_jump(std::cout) << endl; }

void clear_value_numbering_table(World& world) {
    for (auto continuation : world.continuations())
        continuation->clear_value_numbering_table();
}

//------------------------------------------------------------------------------

}<|MERGE_RESOLUTION|>--- conflicted
+++ resolved
@@ -69,21 +69,6 @@
     return this;
 }
 
-<<<<<<< HEAD
-void Continuation::refresh(Def2Def& old2new) {
-    for (auto op : ops()) {
-        if (op->is_outdated()) {
-            Array<const Def*> nops(num_ops());
-            for (size_t i = 0, e = num_ops(); i != e; ++i)
-                nops[i] = this->op(i)->rebuild(old2new);
-            jump(nops.front(), nops.skip_front(), jump_loc());
-            return;
-        }
-    }
-}
-
-=======
->>>>>>> babdc8a3
 void Continuation::destroy_body() {
     unset_ops();
     resize(0);
