--- conflicted
+++ resolved
@@ -95,13 +95,9 @@
     CUDA = AcceleratorBegin,    ///< Internal CUDA-Backend.
     NVVM,                       ///< Internal NNVM-Backend.
     OpenCL,                     ///< Internal OpenCL-Backend.
-<<<<<<< HEAD
-    AMDGPU,                     ///< Internal AMDGPU-Backend.
-    ShadyCompute,               ///< Internal Shady Compute Backend.
-=======
     AMDGPUHSA,                  ///< Internal AMDGPU-HSA-Backend.
     AMDGPUPAL,                  ///< Internal AMDGPU-PAL-Backend.
->>>>>>> 1f938b70
+    ShadyCompute,               ///< Internal Shady Compute Backend.
     HLS,                        ///< Internal HLS-Backend.
     Parallel,                   ///< Internal Parallel-CPU-Backend.
     Fibers,                     ///< Internal Parallel-CPU-Backend using resumable fibers.
