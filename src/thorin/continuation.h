#ifndef THORIN_CONTINUATION_H
#define THORIN_CONTINUATION_H

#include <list>
#include <vector>
#include <queue>

#include "thorin/config.h"
#include "thorin/primop.h"
#include "thorin/type.h"

namespace thorin {

class Continuation;
class Scope;

typedef std::vector<Continuation*> Continuations;

//------------------------------------------------------------------------------

/**
 * A parameter of a @p Continuation function.
 * A @p Param knows its @p continuation() it belongs to.
 */
class Param : public Def {
private:
    Param(const Type* type, Continuation* continuation, size_t index, Debug dbg);

public:
    Continuation* continuation() const { return op(0)->as_nom<Continuation>(); }
    size_t index() const { return index_; }

private:
    const size_t index_;

    friend class World;
    friend class Continuation;
};

class Filter : public Def {
private:
    Filter(World& world, const Defs defs, Debug dbg);

public:
    size_t size() const { return num_ops(); }
    const Def* condition(size_t i) const { return op(i); }
    bool is_empty() const { return num_ops() == 0; }
    const Filter* cut(ArrayRef<size_t> indices) const;
    const Def* rebuild(World&, const Type*, Defs ) const override;

    friend class World;
};

class App : public Def {
private:
    App(const Defs ops, Debug dbg);

public:
    const Def* callee() const { return op(0); }
    const Def* arg(size_t i) const { return op(1 + i); }
    size_t num_args() const { return num_ops() - 1; }
    const Defs args() const { return ops().skip_front(); }
    const Def* rebuild(World&, const Type*, Defs) const override;

    Continuations using_continuations() const {
        std::vector<Continuation*> conts;
        for (auto use : uses()) {
            if (auto cont = use->isa_nom<Continuation>())
                conts.push_back(cont);
        }
        return conts;
    }

    void jump(const Def* callee, Defs args, Debug dbg = {});
    void verify() const;

    friend class World;
};

//------------------------------------------------------------------------------

enum class CC : uint8_t {
    C,          ///< C calling convention.
    Device,     ///< Device calling convention. These are special functions only available on a particular device.
};

enum class Intrinsic : uint8_t {
    None,
    AcceleratorBegin,
    CUDA = AcceleratorBegin,    ///< Internal CUDA-Backend.
    NVVM,                       ///< Internal NNVM-Backend.
    OpenCL,                     ///< Internal OpenCL-Backend.
    AMDGPU,                     ///< Internal AMDGPU-Backend.
    HLS,                        ///< Internal HLS-Backend.
    Parallel,                   ///< Internal Parallel-CPU-Backend.
    Fibers,                     ///< Internal Parallel-CPU-Backend using resumable fibers.
    Spawn,                      ///< Internal Parallel-CPU-Backend.
    Sync,                       ///< Internal Parallel-CPU-Backend.
    Vectorize,                  ///< External vectorizer.
    AcceleratorEnd,
    Reserve = AcceleratorEnd,   ///< Intrinsic memory reserve function
    Atomic,                     ///< Intrinsic atomic function
    AtomicLoad,                 ///< Intrinsic atomic load function
    AtomicStore,                ///< Intrinsic atomic store function
    CmpXchg,                    ///< Intrinsic cmpxchg function
    CmpXchgWeak,                ///< Intrinsic cmpxchg weak function
    Fence,                      ///< Intrinsic fence function
    Undef,                      ///< Intrinsic undef function
    PipelineContinue,           ///< Intrinsic loop-pipelining-HLS-Backend
    Pipeline,                   ///< Intrinsic loop-pipelining-HLS-Backend
    Branch,                     ///< branch(cond, T, F).
    Match,                      ///< match(val, otherwise, (case1, cont1), (case2, cont2), ...)
    PeInfo,                     ///< Partial evaluation debug info.
    EndScope                    ///< Dummy function which marks the end of a @p Scope.
};

/**
 * A function abstraction.
 * A @p Continuation is always of function type @p FnTypeNode.
 * Each element of this function type is associated a properly typed @p Param - retrieved via @p params().
 */
class Continuation : public Def {
public:
    struct Attributes {
        Intrinsic intrinsic = Intrinsic::None;
        CC cc = CC::C;

        Attributes(Intrinsic intrinsic) : intrinsic(intrinsic) {}
        Attributes(CC cc = CC::C) : cc(cc) {}
    };

private:
    Continuation(const FnType* fn, const Attributes& attributes, Debug dbg);
    virtual ~Continuation() { for (auto param : params()) delete param; }

public:
    const FnType* type() const { return Def::type()->as<FnType>(); }

    Continuation* stub() const;
    const Param* append_param(const Type* type, Debug dbg = {});
    Continuations preds() const;
    Continuations succs() const;
    ArrayRef<const Param*> params() const { return params_; }
    Array<const Def*> params_as_defs() const;
    const Param* param(size_t i) const { assert(i < num_params()); return params_[i]; }
    const Param* mem_param() const;
    const Param* ret_param() const;
    size_t num_params() const { return params().size(); }

    // TODO only used in parallel.cpp to create a dummy value, should be refactored in something cleaner
    const FnType* arg_fn_type() const;

    Attributes& attributes() { return attributes_; }
    const Attributes& attributes() const { return attributes_; }
    Intrinsic intrinsic() const { return attributes().intrinsic; }
    CC cc() const { return attributes().cc; }
    void set_intrinsic(); ///< Sets @p intrinsic_ derived on this @p Continuation's @p name.
    bool is_basicblock() const;
    bool is_returning() const;
    bool is_intrinsic() const { return attributes().intrinsic != Intrinsic::None; }
<<<<<<< HEAD
    bool is_external() const;
    bool is_imported() const { return is_external() && !has_body(); }
    bool is_exported() const { return is_external() && has_body(); }
=======
    bool is_external() const { return attributes().visibility == Visibility::External; }
    bool is_internal() const { return attributes().visibility == Visibility::Internal; }
    bool is_imported() const { return is_external() && empty(); }
    bool is_exported() const { return is_external() && !empty(); }
    // TODO: probably should be moved to Attributes
    bool is_channel() const { return name().find("channel") != std::string::npos; }
    bool is_pipe() const { return name().find("pipe") != std::string::npos; }
>>>>>>> 91973802
    bool is_accelerator() const;

    const App* body() const { return op(0)->as<App>(); }
    bool has_body() const { return !op(0)->isa<Bottom>(); }
    void set_body(const App* app) {
        unset_op(0);
        set_op(0, app);
    }

    /// Called to kill the continuation
    void destroy(const char*);

    void jump(const Def* callee, Defs args, Debug dbg = {});
    void branch(const Def* cond, const Def* t, const Def* f, Debug dbg = {});
    void match(const Def* val, Continuation* otherwise, Defs patterns, ArrayRef<Continuation*> continuations, Debug dbg = {});
    void verify() const;

    const Filter* filter() const { return op(1)->as<Filter>(); }
    void set_filter(const Filter* f) {
        unset_op(1);
        set_op(1, f);
    }
    void destroy_filter();
    const Filter* all_true_filter() const;

    /// Counts how many time that continuation is truly used, excluding its own Params and counting reused Apps multiple times
    /// We need to count re-used apps multiple times because this function is used to make inlining decisions.
    bool can_be_inlined() const {
        size_t used = 0;
        for (auto use : uses()) {
            if (auto app = use->isa<App>())
                used+= app->num_uses();
            else if (!use->isa<Param>())
                used++;
        }
        return used < 2;
    }

    std::vector<const Param*> params_;
    Attributes attributes_;
    bool dead_ = false;

    friend class Cleaner;
    friend class Scope;
    friend class CFA;
    friend class World;
};

bool visit_uses(Continuation*, std::function<bool(Continuation*)>, bool include_globals);
bool visit_capturing_intrinsics(Continuation*, std::function<bool(Continuation*)>, bool include_globals = true);
bool is_passed_to_accelerator(Continuation*, bool include_globals = true);
bool is_passed_to_intrinsic(Continuation*, Intrinsic, bool include_globals = true);

void jump_to_dropped_call(Continuation* continuation, Continuation* dropped, const Defs call);

//------------------------------------------------------------------------------

template<class To>
using ParamMap    = GIDMap<const Param*, To>;
using ParamSet    = GIDSet<const Param*>;
using Param2Param = ParamMap<const Param*>;

template<class To>
using ContinuationMap           = GIDMap<Continuation*, To>;
using ContinuationSet           = GIDSet<Continuation*>;
using Continuation2Continuation = ContinuationMap<Continuation*>;

//------------------------------------------------------------------------------

}

#endif<|MERGE_RESOLUTION|>--- conflicted
+++ resolved
@@ -158,19 +158,12 @@
     bool is_basicblock() const;
     bool is_returning() const;
     bool is_intrinsic() const { return attributes().intrinsic != Intrinsic::None; }
-<<<<<<< HEAD
     bool is_external() const;
     bool is_imported() const { return is_external() && !has_body(); }
     bool is_exported() const { return is_external() && has_body(); }
-=======
-    bool is_external() const { return attributes().visibility == Visibility::External; }
-    bool is_internal() const { return attributes().visibility == Visibility::Internal; }
-    bool is_imported() const { return is_external() && empty(); }
-    bool is_exported() const { return is_external() && !empty(); }
     // TODO: probably should be moved to Attributes
     bool is_channel() const { return name().find("channel") != std::string::npos; }
     bool is_pipe() const { return name().find("pipe") != std::string::npos; }
->>>>>>> 91973802
     bool is_accelerator() const;
 
     const App* body() const { return op(0)->as<App>(); }
