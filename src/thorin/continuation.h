--- conflicted
+++ resolved
@@ -211,24 +211,15 @@
     void jump(const Def* callee, Defs args, Debug dbg = {});
     void branch(const Def* cond, const Def* t, const Def* f, Debug dbg = {});
     void match(const Def* val, Continuation* otherwise, Defs patterns, ArrayRef<Continuation*> continuations, Debug dbg = {});
-<<<<<<< HEAD
     void structured_loop_merge(const Continuation* loop_header, ArrayRef<const Continuation*> targets);
     void structured_loop_continue(const Continuation* loop_header);
     void structured_loop_header(const Continuation* loop_epilogue, const Continuation* loop_continue, ArrayRef<const Continuation*> targets);
-    void verify() const {
-#if THORIN_ENABLE_CHECKS
-        auto c = callee_fn_type();
-        auto a = arg_fn_type();
-        assertf(c == a, "continuation '{}' calls '{}' of type '{}' but call has type '{}'\n", this, callee(), c, a);
-#endif
-=======
     void verify() const;
 
     const Filter* filter() const { return op(1)->as<Filter>(); }
     void set_filter(const Filter* f) {
         unset_op(1);
         set_op(1, f);
->>>>>>> 6fa217b6
     }
     void destroy_filter();
     const Filter* all_true_filter() const;
