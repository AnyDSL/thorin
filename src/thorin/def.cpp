--- conflicted
+++ resolved
@@ -57,13 +57,8 @@
     ops_[i] = def;
     // A Param/Continuation should not have other bits than its own set.
     // (Right now, Param doesn't have ops, but this will change in the future).
-<<<<<<< HEAD
-    if (!isa_continuation() && !isa<Param>())
+    if (!isa_nom<Continuation>() && !isa<Param>())
         dep_ |= def->dep(); // what about unset op then ? and cascading uses ?
-=======
-    if (!isa_nom<Continuation>() && !isa<Param>())
-        dep_ |= def->dep();
->>>>>>> d0bbcebc
     assert(!def->uses_.contains(Use(i, this)));
     const auto& p = def->uses_.emplace(i, this);
     assert_unused(p.second);
