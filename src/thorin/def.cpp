--- conflicted
+++ resolved
@@ -348,27 +348,15 @@
 }
 
 Kind::Kind(World& world, NodeTag tag)
-<<<<<<< HEAD
-    : Def(tag, world.universe(), Defs{}, {})
+    : Def(tag, rebuild, world.universe(), Defs{}, {})
 {}
 
 PrimType::PrimType(World& world, PrimTypeTag tag)
-    : Def((NodeTag) tag, world.kind_star(), Defs{}, {})
+    : Def((NodeTag) tag, rebuild, world.kind_star(), Defs{}, {})
 {}
 
 MemType::MemType(World& world)
-    : Def(Node_MemType, world.kind_star(), Defs{}, {})
-=======
-    : Def(tag, rebuild, world.universe(), Defs{}, {kind2str(tag)})
-{}
-
-PrimType::PrimType(World& world, PrimTypeTag tag, Debug dbg)
-    : Def((NodeTag) tag, rebuild, world.kind_star(), Defs{}, dbg)
-{}
-
-MemType::MemType(World& world)
-    : Def(Node_MemType, rebuild, world.kind_star(), Defs{}, {"mem"})
->>>>>>> 6d15ae5e
+    : Def(Node_MemType, rebuild, world.kind_star(), Defs{}, {})
 {}
 
 /*
@@ -424,18 +412,10 @@
  * stub
  */
 
-<<<<<<< HEAD
-//TODO
-Axiom*    Axiom   ::stub(World& to, const Def*  ) { return to.lookup_axiom(name()).value(); }
-Lam*      Lam     ::stub(World& to, const Def* t) { assert(isa_nominal()); return to.lam(t->as<Pi>(), cc(), intrinsic(), debug()); }
-Sigma*    Sigma   ::stub(World& to, const Def* t) { assert(isa_nominal()); return to.sigma(t, num_ops(), debug()); }
-Universe* Universe::stub(World& to, const Def*  ) { return const_cast<Universe*>(to.universe()); }
-=======
 Def* Axiom   ::stub(const Def* d, World& to, const Def*  ) { return to.lookup_axiom(d->name()).value(); }
 Def* Lam     ::stub(const Def* d, World& to, const Def* t) { assert(d->isa_nominal()); return to.lam(t->as<Pi>(), d->as<Lam>()->cc(), d->as<Lam>()->intrinsic(), d->debug()); }
 Def* Sigma   ::stub(const Def* d, World& to, const Def* t) { assert(d->isa_nominal()); return to.sigma(t, d->num_ops(), d->debug()); }
 Def* Universe::stub(const Def*  , World& to, const Def*  ) { return const_cast<Universe*>(to.universe()); }
->>>>>>> 6d15ae5e
 
 /*
  * stream
