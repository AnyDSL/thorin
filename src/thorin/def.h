--- conflicted
+++ resolved
@@ -160,13 +160,6 @@
     unsigned order() const { /*TODO assertion*/return order_; }
     const Def* arity() const;
     u64 lit_arity() const;
-<<<<<<< HEAD
-    bool is_value() const; ///< Anything that cannot appear as a type such as @c 23 or @c (int, bool).
-    bool is_type() const;  ///< Anything that can be the @p type of a value (see @p is_value).
-    bool is_kind() const;  ///< Anything that can be the @p type of a type (see @p is_type).
-=======
-    u64 lit_tuple_arity() const;
->>>>>>> 5d4777b8
     //@}
     /// @name ops
     //@{
@@ -824,55 +817,6 @@
     friend class World;
 };
 
-<<<<<<< HEAD
-=======
-class Union : public Def {
-private:
-    /// Constructor for a @em structural Union.
-    Union(const Def* type, Defs ops, const Def* dbg)
-        : Def(Node, type, ops, 0, dbg)
-    {}
-    /// Constructor for a @em nominal Union.
-    Union(const Def* type, size_t size, const Def* dbg)
-        : Def(Node, type, size, 0, dbg)
-    {}
-
-public:
-    /// @name virtual methods
-    //@{
-    const Def* rebuild(World&, const Def*, Defs, const Def*) const override;
-    Union* stub(World&, const Def*, const Def*) override;
-    bool is_value() const override;
-    bool is_type()  const override;
-    //@}
-
-    static constexpr auto Node = Node::Union;
-    friend class World;
-};
-
-class Which : public Def {
-private:
-    Which(const Def* type, const Def* value, const Def* dbg)
-        : Def(Node, type, {value}, 0, dbg)
-    {}
-
-public:
-    /// @name ops
-    //@{
-    const Def* value() const { return op(0); }
-    //@}
-    /// @name virtual methods
-    //@{
-    const Def* rebuild(World&, const Def*, Defs, const Def*) const override;
-    bool is_value() const override;
-    bool is_type()  const override;
-    //@}
-
-    static constexpr auto Node = Node::Which;
-    friend class World;
-};
-
->>>>>>> 5d4777b8
 class Arr : public Def {
 private:
     Arr(const Def* type, const Def* domain, const Def* codomain, const Def* dbg)
@@ -1003,18 +947,20 @@
 private:
     /// Constructor for a @em structural Union.
     Union(const Def* type, Defs ops, const Def* dbg)
-        : Def(Node, rebuild, type, ops, 0, dbg)
+        : Def(Node, type, ops, 0, dbg)
     {}
     /// Constructor for a @em nominal Union.
     Union(const Def* type, size_t size, const Def* dbg)
-        : Def(Node, stub, type, size, 0, dbg)
-    {}
-
-public:
-    /// @name rewrite
-    //@{
-    static const Def* rebuild(const Def*, World&, const Def*, Defs, const Def*);
-    static Def* stub(const Def*, World&, const Def*, const Def*);
+        : Def(Node, type, size, 0, dbg)
+    {}
+
+public:
+    /// @name virtual methods
+    //@{
+    const Def* rebuild(World&, const Def*, Defs, const Def*) const override;
+    Union* stub(World&, const Def*, const Def*) override;
+    bool is_value() const override;
+    bool is_type()  const override;
     //@}
 
     static constexpr auto Node = Node::Union;
@@ -1024,13 +970,21 @@
 class Variant : public Def {
 private:
     Variant(const Def* type, const Def* value, const Def* dbg)
-        : Def(Node, rebuild, type, {value}, 0, dbg)
-    {}
-
-public:
+        : Def(Node, type, {value}, 0, dbg)
+    {}
+
+public:
+    /// @name ops
+    //@{
     const Def* value() const { return op(0); }
-
-    static const Def* rebuild(const Def*, World&, const Def*, Defs, const Def*);
+    //@}
+    /// @name virtual methods
+    //@{
+    const Def* rebuild(World&, const Def*, Defs, const Def*) const override;
+    bool is_value() const override;
+    bool is_type()  const override;
+    //@}
+
     static constexpr auto Node = Node::Variant;
     friend class World;
 };
@@ -1038,13 +992,19 @@
 class Choose : public Def {
 private:
     Choose(const Def* type, const Def* value, const Def* dbg)
-        : Def(Node, rebuild, type, {value}, 0, dbg)
-    {}
-
-public:
+        : Def(Node, type, {value}, 0, dbg)
+    {}
+
+public:
+    /// @name ops
+    //@{
     const Def* value() const { return op(0); }
-
-    static const Def* rebuild(const Def*, World&, const Def*, Defs, const Def*);
+    //@}
+    /// @name virtual methods
+    //@{
+    const Def* rebuild(World&, const Def*, Defs, const Def*) const override;
+    //@}
+
     static constexpr auto Node = Node::Choose;
     friend class World;
 };
@@ -1052,13 +1012,21 @@
 class Which : public Def {
 private:
     Which(const Def* type, const Def* value, const Def* dbg)
-        : Def(Node, rebuild, type, {value}, 0, dbg)
-    {}
-
-public:
+        : Def(Node, type, {value}, 0, dbg)
+    {}
+
+public:
+    /// @name ops
+    //@{
     const Def* value() const { return op(0); }
-
-    static const Def* rebuild(const Def*, World&, const Def*, Defs, const Def*);
+    //@}
+    /// @name virtual methods
+    //@{
+    const Def* rebuild(World&, const Def*, Defs, const Def*) const override;
+    bool is_value() const override;
+    bool is_type()  const override;
+    //@}
+
     static constexpr auto Node = Node::Which;
     friend class World;
 };
