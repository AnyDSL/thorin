#ifndef HENK_TABLE_NAME
#error "please define the type table name HENK_TABLE_NAME"
#endif

#ifndef HENK_TABLE_TYPE
#error "please define the type table type HENK_TABLE_TYPE"
#endif

<<<<<<< HEAD
#ifndef HENK_STRUCT_EXTRA_TYPE
#error "please define the type to unify StructTypes HENK_STRUCT_EXTRA_TYPE"
#endif

#ifndef HENK_STRUCT_EXTRA_NAME
#error "please define the name for HENK_STRUCT_EXTRA_TYPE: HENK_STRUCT_EXTRA_NAME"
#endif

#define HENK_UNDERSCORE(N) N##_
#define HENK_TABLE_NAME_          HENK_UNDERSCORE(HENK_TABLE_NAME)
#define HENK_STRUCT_EXTRA_NAME_ HENK_UNDERSCORE(HENK_STRUCT_EXTRA_NAME)
=======
#define HENK_UNDERSCORE(N) THORIN_PASTER(N,_)
#define HENK_TABLE_NAME_ HENK_UNDERSCORE(HENK_TABLE_NAME)
>>>>>>> babdc8a3

//------------------------------------------------------------------------------

class Type;
class Var;
class HENK_TABLE_TYPE;

template<class T>
struct GIDHash {
    uint64_t operator()(T n) const { return n->gid(); }
};

template<class Key, class Value>
using GIDMap    = thorin::HashMap<const Key*, Value, GIDHash<const Key*>>;
template<class Key>
using GIDSet    = thorin::HashSet<const Key*, GIDHash<const Key*>>;

template<class To>
using TypeMap      = GIDMap<Type, To>;
using TypeSet      = GIDSet<Type>;
using Type2Type    = TypeMap<const Type*>;

typedef thorin::ArrayRef<const Type*> Types;

//------------------------------------------------------------------------------

/// Base class for all \p Type%s.
class Type : public thorin::Streamable, public thorin::MagicCast<Type> {
protected:
    Type(const Type&) = delete;
    Type& operator=(const Type&) = delete;

    Type(HENK_TABLE_TYPE& table, int kind, Types ops)
        : HENK_TABLE_NAME_(table)
        , kind_(kind)
        , ops_(ops.size())
        , gid_(gid_counter_++)
    {
        for (size_t i = 0, e = num_ops(); i != e; ++i) {
            if (auto op = ops[i])
                set(i, op);
        }
    }

    void set(size_t i, const Type* type) {
        ops_[i] = type;
        order_       = std::max(order_, type->order());
        monomorphic_ &= type->is_monomorphic();
        known_       &= type->is_known();
    }

public:
    int kind() const { return kind_; }
    HENK_TABLE_TYPE& HENK_TABLE_NAME() const { return *HENK_TABLE_NAME_; }

    Types ops() const { return ops_; }
    const Type* op(size_t i) const;
    size_t num_ops() const { return ops_.size(); }
    bool empty() const { return ops_.empty(); }

    bool is_nominal() const { return nominal_; }              ///< A nominal @p Type is always different from each other @p Type.
    bool is_hashed()  const { return hashed_; }               ///< This @p Type is already recorded inside of @p HENK_TABLE_TYPE.
    bool is_known()   const { return known_; }                ///< Deos this @p Type depend on any @p UnknownType%s?
    bool is_monomorphic() const { return monomorphic_; }      ///< Does this @p Type not depend on any @p Var%s?.
    bool is_polymorphic() const { return !is_monomorphic(); } ///< Does this @p Type depend on any @p Var%s?.
    int order() const { return order_; }
    size_t gid() const { return gid_; }
    uint64_t hash() const { return is_hashed() ? hash_ : hash_ = vhash(); }
    virtual bool equal(const Type*) const;

    const Type* reduce(int, const Type*, Type2Type&) const;
    const Type* rebuild(HENK_TABLE_TYPE& to, Types ops) const;
    const Type* rebuild(Types ops) const { return rebuild(HENK_TABLE_NAME(), ops); }

    static size_t gid_counter() { return gid_counter_; }

protected:
    virtual uint64_t vhash() const;
    virtual const Type* vreduce(int, const Type*, Type2Type&) const = 0;
    thorin::Array<const Type*> reduce_ops(int, const Type*, Type2Type&) const;

    mutable uint64_t hash_ = 0;
    int order_ = 0;
    mutable bool hashed_      = false;
    mutable bool known_       = true;
    mutable bool monomorphic_ = true;
    mutable bool nominal_     = false;

private:
    virtual const Type* vrebuild(HENK_TABLE_TYPE& to, Types ops) const = 0;

    mutable HENK_TABLE_TYPE* HENK_TABLE_NAME_;
    int kind_;
    thorin::Array<const Type*> ops_;
    mutable size_t gid_;
    static size_t gid_counter_;

    template<class> friend class TypeTableBase;
};

class Lambda : public Type {
private:
    Lambda(HENK_TABLE_TYPE& table, const Type* body, const char* name)
        : Type(table, Node_Lambda, {body})
        , name_(name)
    {}

public:
    const char* name() const { return name_; }
    const Type* body() const { return op(0); }
    virtual std::ostream& stream(std::ostream&) const override;

private:
    virtual const Type* vrebuild(HENK_TABLE_TYPE& to, Types ops) const override;
    virtual const Type* vreduce(int, const Type*, Type2Type&) const override;

    const char* name_;

    template<class> friend class TypeTableBase;
};

class Var : public Type {
private:
    Var(HENK_TABLE_TYPE& table, int depth)
        : Type(table, Node_Var, {})
        , depth_(depth)
    {
        monomorphic_ = false;
    }

public:
    int depth() const { return depth_; }
    virtual std::ostream& stream(std::ostream&) const override;

private:
    virtual uint64_t vhash() const override;
    virtual bool equal(const Type*) const override;
    virtual const Type* vrebuild(HENK_TABLE_TYPE& to, Types ops) const override;
    virtual const Type* vreduce(int, const Type*, Type2Type&) const override;

    int depth_;

    template<class> friend class TypeTableBase;
};

class App : public Type {
private:
    App(HENK_TABLE_TYPE& table, const Type* callee, const Type* arg)
        : Type(table, Node_App, {callee, arg})
    {}

public:
    const Type* callee() const { return Type::op(0); }
    const Type* arg() const { return Type::op(1); }
    virtual std::ostream& stream(std::ostream&) const override;
    virtual const Type* vrebuild(HENK_TABLE_TYPE& to, Types ops) const override;
    virtual const Type* vreduce(int, const Type*, Type2Type&) const override;

private:
    mutable const Type* cache_ = nullptr;
    template<class> friend class TypeTableBase;
};

class TupleType : public Type {
private:
    TupleType(HENK_TABLE_TYPE& table, Types ops)
        : Type(table, Node_TupleType, ops)
    {}

    virtual const Type* vreduce(int, const Type*, Type2Type&) const override;
    virtual const Type* vrebuild(HENK_TABLE_TYPE& to, Types ops) const override;

public:
    virtual std::ostream& stream(std::ostream&) const override;

    template<class> friend class TypeTableBase;
};

class StructType : public Type {
private:
    StructType(HENK_TABLE_TYPE& table, HENK_STRUCT_EXTRA_TYPE HENK_STRUCT_EXTRA_NAME, size_t size)
        : Type(table, Node_StructType, thorin::Array<const Type*>(size))
        , HENK_STRUCT_EXTRA_NAME_(HENK_STRUCT_EXTRA_NAME)
    {
        nominal_ = true;
    }

public:
    HENK_STRUCT_EXTRA_TYPE HENK_STRUCT_EXTRA_NAME() const { return HENK_STRUCT_EXTRA_NAME_; }
    void set(size_t i, const Type* type) const { return const_cast<StructType*>(this)->Type::set(i, type); }

private:
    virtual const Type* vrebuild(HENK_TABLE_TYPE& to, Types ops) const override;
    virtual const Type* vreduce(int, const Type*, Type2Type&) const override;
    virtual std::ostream& stream(std::ostream&) const override;

    HENK_STRUCT_EXTRA_TYPE HENK_STRUCT_EXTRA_NAME_;

    template<class> friend class TypeTableBase;
};

class TypeError : public Type {
private:
    TypeError(HENK_TABLE_TYPE& table)
        : Type(table, Node_TypeError, {})
    {}

public:
    virtual std::ostream& stream(std::ostream&) const override;

private:
    virtual const Type* vrebuild(HENK_TABLE_TYPE& to, Types ops) const override;
    virtual const Type* vreduce(int, const Type*, Type2Type&) const override;

    template<class> friend class TypeTableBase;
};

//------------------------------------------------------------------------------

template<class HENK_TABLE_TYPE>
class TypeTableBase {
private:
    HENK_TABLE_TYPE& HENK_TABLE_NAME() { return *static_cast<HENK_TABLE_TYPE*>(this); }

public:
    struct TypeHash { uint64_t operator()(const Type* t) const { return t->hash(); } };
    struct TypeEqual { bool operator()(const Type* t1, const Type* t2) const { return t2->equal(t1); } };
    typedef thorin::HashSet<const Type*, TypeHash, TypeEqual> TypeSet;

    TypeTableBase& operator=(const TypeTableBase&);
    TypeTableBase(const TypeTableBase&);

    TypeTableBase()
        : unit_(unify(new TupleType(HENK_TABLE_NAME(), Types())))
        , type_error_(unify(new TypeError(HENK_TABLE_NAME())))
    {}
    virtual ~TypeTableBase() { for (auto type : types_) delete type; }

    const Var* var(int depth) { return unify(new Var(HENK_TABLE_NAME(), depth)); }
    const Lambda* lambda(const Type* body, const char* name) { return unify(new Lambda(HENK_TABLE_NAME(), body, name)); }
    const Type* app(const Type* callee, const Type* arg);
    const TupleType* tuple_type(Types ops) { return unify(new TupleType(HENK_TABLE_NAME(), ops)); }
    const TupleType* unit() { return unit_; } ///< Returns unit, i.e., an empty @p TupleType.
    const StructType* struct_type(HENK_STRUCT_EXTRA_TYPE HENK_STRUCT_EXTRA_NAME, size_t size);
    const TypeError* type_error() { return type_error_; }

    const TypeSet& types() const { return types_; }

    friend void swap(TypeTableBase& t1, TypeTableBase& t2) {
        using std::swap;
        swap(t1.types_, t2.types_);
        swap(t1.unit_,  t2.unit_);

        t1.fix();
        t2.fix();
    }

private:
    void fix() {
        for (auto type : types_)
            type->HENK_TABLE_NAME_ = &HENK_TABLE_NAME();
    }

protected:
    const Type* unify_base(const Type* type);
    template<class T> const T* unify(const T* type) { return unify_base(type)->template as<T>(); }
    const Type* insert(const Type*);
    void destroy(const Type*);
    void destroy(const Type*, thorin::HashSet<const Type*>& done);

    TypeSet types_;
    const TupleType* unit_; ///< tuple().
    const TypeError* type_error_;

    friend class Lambda;
};

//------------------------------------------------------------------------------

#undef HENK_STRUCT_EXTRA_NAME
#undef HENK_STRUCT_EXTRA_TYPE
#undef HENK_TABLE_NAME
#undef HENK_TABLE_TYPE<|MERGE_RESOLUTION|>--- conflicted
+++ resolved
@@ -6,7 +6,6 @@
 #error "please define the type table type HENK_TABLE_TYPE"
 #endif
 
-<<<<<<< HEAD
 #ifndef HENK_STRUCT_EXTRA_TYPE
 #error "please define the type to unify StructTypes HENK_STRUCT_EXTRA_TYPE"
 #endif
@@ -15,13 +14,9 @@
 #error "please define the name for HENK_STRUCT_EXTRA_TYPE: HENK_STRUCT_EXTRA_NAME"
 #endif
 
-#define HENK_UNDERSCORE(N) N##_
-#define HENK_TABLE_NAME_          HENK_UNDERSCORE(HENK_TABLE_NAME)
-#define HENK_STRUCT_EXTRA_NAME_ HENK_UNDERSCORE(HENK_STRUCT_EXTRA_NAME)
-=======
 #define HENK_UNDERSCORE(N) THORIN_PASTER(N,_)
 #define HENK_TABLE_NAME_ HENK_UNDERSCORE(HENK_TABLE_NAME)
->>>>>>> babdc8a3
+#define HENK_STRUCT_EXTRA_NAME_ HENK_UNDERSCORE(HENK_STRUCT_EXTRA_NAME)
 
 //------------------------------------------------------------------------------
 
@@ -55,7 +50,7 @@
     Type& operator=(const Type&) = delete;
 
     Type(HENK_TABLE_TYPE& table, int kind, Types ops)
-        : HENK_TABLE_NAME_(table)
+        : HENK_TABLE_NAME_(&table)
         , kind_(kind)
         , ops_(ops.size())
         , gid_(gid_counter_++)
