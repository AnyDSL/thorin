#ifndef THORIN_IRBUILDER_H
#define THORIN_IRBUILDER_H

#include <memory>

#include "thorin/def.h"
#include "thorin/lambda.h"
#include "thorin/util/array.h"

namespace thorin {

class IRBuilder;
class Lambda;
class Slot;
class World;

//------------------------------------------------------------------------------

class Var {
public:
    enum Kind {
        Empty,
        ImmutableValRef,
        MutableValRef,
        PtrRef,
        AggRef,
    };

    Var()
        : kind_(Empty)
        , builder_(nullptr)
        , handle_(-1)
        , type_(nullptr)
        , name_(nullptr)
        , def_(nullptr)
    {}
    Var(const Var& var)
        : kind_   (var.kind())
        , builder_(var.builder_)
        , handle_ (var.handle_)
        , type_   (var.type_)
        , name_   (var.name_)
        , def_    (var.def_)
        , var_    (var.var_ == nullptr ? nullptr : new Var(*var.var_))
    {}
    Var(Var&& var)
        : Var()
    {
        swap(*this, var);
    }

    Var static create_val(IRBuilder&, Def val);
    Var static create_mut(IRBuilder&, size_t handle, Type type, const char* name);
    Var static create_ptr(IRBuilder&, Def ptr);
    Var static create_agg(Var var, Def offset);

    Kind kind() const { return kind_; }
    IRBuilder* builder() const { return builder_; }
    World& world() const;
    Def load(const Location& loc) const;
    void store(Def val, const Location& loc) const;
    Def def() const { return def_; }
    operator bool() { return kind() != Empty; }
    bool use_lea() const;

    Var& operator= (Var other) { swap(*this, other); return *this; }
    friend void swap(Var& v1, Var& v2) {
        using std::swap;
        swap(v1.kind_,    v2.kind_);
        swap(v1.builder_, v2.builder_);
        swap(v1.handle_,  v2.handle_);
        swap(v1.type_,    v2.type_);
        swap(v1.name_,    v2.name_);
        swap(v1.def_,     v2.def_);
        swap(v1.var_,     v2.var_);
    }

private:
    Kind kind_;
    IRBuilder* builder_;
    size_t handle_;
    const TypeNode* type_;
    const char* name_;
    const DefNode* def_;
    std::unique_ptr<Var> var_;
};

//------------------------------------------------------------------------------

class JumpTarget {
public:
    JumpTarget(const char* name = "")
        : lambda_(nullptr)
        , first_(false)
        , name_(name)
    {}
#ifndef NDEBUG
#else
    ~JumpTarget();
#endif

    World& world() const { assert(lambda_); return lambda_->world(); }
    void seal() { assert(lambda_); lambda_->seal(); }

private:
<<<<<<< HEAD
    Lambda* branch_to(World& world);
=======
    void jump_from(Lambda* bb);
    Lambda* branch_to(World& world, const Location& loc);
>>>>>>> e926b4b1
    Lambda* untangle();
    Lambda* enter();
    Lambda* enter_unsealed(World& world, const Location& loc);

    Lambda* lambda_;
    bool first_;
    const char* name_;

    friend void Lambda::jump(JumpTarget&);
    friend class IRBuilder;
};

//------------------------------------------------------------------------------

class IRBuilder {
public:
    IRBuilder(World& world)
        : cur_bb(nullptr)
        , world_(world)
    {}

    World& world() const { return world_; }
    bool is_reachable() const { return cur_bb != nullptr; }
    void set_unreachable() { cur_bb = nullptr; }
    Def create_frame(const Location& loc);
    Def alloc(Type type, Def extra, const Location& loc, const std::string& name = "");
    Def load(Def ptr, const Location& loc, const std::string& name = "");
    Def extract(Def agg, Def index, const Location& loc, const std::string& name = "");
    Def extract(Def agg, u32 index, const Location& loc, const std::string& name = "");
    void store(Def ptr, Def val, const Location& loc, const std::string& name = "");
    Lambda* enter(JumpTarget& jt) { return cur_bb = jt.enter(); }
    Lambda* enter_unsealed(JumpTarget& jt, const Location& loc) { return cur_bb = jt.enter_unsealed(world_, loc); }
    void jump(JumpTarget& jt);
    void branch(Def cond, JumpTarget& t, JumpTarget& f);
    Def call(Def to, ArrayRef<Def> args, Type ret_type);
    Def get_mem();
    void set_mem(Def def);

    Lambda* cur_bb;

protected:
    World& world_;
};

//------------------------------------------------------------------------------

}

#endif<|MERGE_RESOLUTION|>--- conflicted
+++ resolved
@@ -103,12 +103,8 @@
     void seal() { assert(lambda_); lambda_->seal(); }
 
 private:
-<<<<<<< HEAD
-    Lambda* branch_to(World& world);
-=======
     void jump_from(Lambda* bb);
     Lambda* branch_to(World& world, const Location& loc);
->>>>>>> e926b4b1
     Lambda* untangle();
     Lambda* enter();
     Lambda* enter_unsealed(World& world, const Location& loc);
