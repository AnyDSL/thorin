#ifndef THORIN_LAMBDA_H
#define THORIN_LAMBDA_H

#include <vector>

#include "thorin/def.h"
#include "thorin/type.h"
#include "thorin/util/autoptr.h"

namespace thorin {

class GenericMap;
class GenericRef;
class Lambda;
class Pi;

typedef std::vector<Lambda*> Lambdas;
typedef std::vector<const Param*> Params;

//------------------------------------------------------------------------------

class Lambda : public DefNode {
public:
    enum AttrType {
        Extern       = 1 << 0, ///< Is the function visible in other translation units?
        NVVM         = 1 << 1, ///< Flag for the internal NNVM-Backend
        SPIR         = 1 << 2, ///< Flag for the internal SPIR-Backend
        ArrayInit    = 1 << 3, ///< Flag for the external array intialization
        Vectorize    = 1 << 4, ///< Flag for the external vectorizer
        VectorizeTid = 1 << 5, ///< Flag for the external vectorizer (tid getter)
        Intrinsic    = 1 << 6, ///< Flag for intrinsic LLVM function
        Builtin = NVVM | SPIR | Vectorize
    };

    struct Attribute {
        explicit Attribute(uint32_t flags)
            : flags_(flags)
        {}

        uint32_t filter(uint32_t flags) const { return flags_ & flags; }
        bool is(uint32_t flags) const { return filter(flags) != 0; }
        void set(uint32_t flags) { flags_ |=  flags; }
        void clear(uint32_t flags = uint32_t(-1)) { flags_ &= ~flags; }
        void toggle(uint32_t flags) { flags_ ^= flags; }
        uint32_t flags() const { return flags_; }

    private:
        uint32_t flags_;
    };

private:
    Lambda(size_t gid, const Pi* pi, Attribute attribute, bool is_sealed, const std::string& name)
        : DefNode(gid, Node_Lambda, 0, pi, true, name)
        , attribute_(attribute)
        , parent_(this)
        , is_sealed_(is_sealed)
        , is_visited_(false)
    {
        params_.reserve(pi->size());
    }
    virtual ~Lambda() { for (auto param : params()) delete param; }

public:
    Lambda* stub(const GenericMap& generic_map) const { return stub(generic_map, name); }
    Lambda* stub(const GenericMap& generic_map, const std::string& name) const;
    Lambda* update_to(Def def) { return update_op(0, def); }
    Lambda* update_op(size_t i, Def def);
    Lambda* update_arg(size_t i, Def def) { return update_op(i+1, def); }
    const Param* append_param(const Type* type, const std::string& name = "");
<<<<<<< HEAD
    Lambdas direct_succs() const;
    Lambdas indirect_succs() const;
    Lambdas succs() const;
=======
    Lambdas direct_preds() const;
    Lambdas direct_succs() const;
    Lambdas indirect_preds() const;
    Lambdas indirect_succs() const;
>>>>>>> f01ae97b
    Lambdas preds() const;
    Lambdas succs() const;
    const std::vector<const GenericRef*>& generic_refs() const { return generic_refs_; }
    const Params& params() const { return params_; }
    const Param* param(size_t i) const { assert(i < num_params()); return params_[i]; }
    Def to() const { return op(0); };
    ArrayRef<Def> args() const { return empty() ? ArrayRef<Def>(0, 0) : ops().slice_from_begin(1); }
    Def arg(size_t i) const { return args()[i]; }
    const Pi* pi() const;
    const Pi* to_pi() const;
    const Pi* arg_pi() const;
    size_t num_args() const { return args().size(); }
    size_t num_params() const { return params().size(); }
    Attribute& attribute() { return attribute_; }
    const Attribute& attribute() const { return attribute_; }
    /**
     * Is this Lambda part of a call-lambda-cascade? <br>
     * @code
lambda(...) jump (foo, [..., lambda(...) ..., ...]
     * @endcode
     */
    bool is_cascading() const;
    bool is_basicblock() const;
    bool is_returning() const;
    bool is_builtin() const;
    bool is_connected_to_builtin() const;
    bool is_connected_to_builtin(uint32_t flags) const;
    void dump_head() const;
    void dump_jump() const;
    void destroy_body() { unset_ops(); resize(0); }

    // terminate

    void jump(Def to, ArrayRef<Def> args);
    void branch(Def cond, Def tto, Def fto);
    Lambda* call(Def to, ArrayRef<Def> args, const Type* ret_type);
    Lambda* mem_call(Def to, ArrayRef<Def> args, const Type* ret_type);

    // cps construction

    Def set_value(size_t handle, Def def);
    Def get_value(size_t handle, const Type* type, const char* name = "");
    Def set_mem(Def def);
    Def get_mem();
    Lambda* parent() const { return parent_; }            ///< See \ref parent_ for more information.
    void set_parent(Lambda* parent) { parent_ = parent; } ///< See \ref parent_ for more information.
    void seal();
    bool is_sealed() const { return is_sealed_; }
    void unseal() { is_sealed_ = false; }
    void clear() { values_.clear(); }

private:
    class Todo {
    public:
        Todo() {}
        Todo(size_t handle, size_t index, const Type* type, const char* name)
            : handle_(handle)
            , index_(index)
            , type_(type)
            , name_(name)
        {}

        size_t handle() const { return handle_; }
        size_t index() const { return index_; }
        const Type* type() const { return type_; }
        const char* name() const { return name_; }

    private:
        size_t handle_;
        size_t index_;
        const Type* type_;
        const char* name_;
    };

    Def fix(const Todo& todo);
    Def get_value(const Todo& todo) { return get_value(todo.handle(), todo.type(), todo.name()); }
    Def try_remove_trivial_param(const Param*);
    Def find_def(size_t handle);
    void increase_values(size_t handle) { if (handle >= values_.size()) values_.resize(handle+1); }

    Attribute attribute_;
    Params params_;
    /**
     * There exist three cases to distinguish here.
     * - \p parent_ == this: This \p Lambda is considered as a basic block, i.e., 
     *                       SSA construction will propagate value through this \p Lambda's predecessors.
     * - \p parent_ == nullptr: This \p Lambda is considered as top level function, i.e.,
     *                          SSA construction will stop propagate values here.
     *                          Any \p get_value which arrives here without finding a definition will return \p bottom.
     * - otherwise: This \p Lambda is considered as function head nested in \p parent_.
     *              Any \p get_value which arrives here without finding a definition will recursively try to find one in \p parent_.
     */
    Lambda* parent_;
    bool is_sealed_;
    bool is_visited_;
    std::vector<Def> values_;
    typedef std::vector<Todo> Todos;
    Todos todos_;
    mutable std::vector<const GenericRef*> generic_refs_;

    friend class World;
    friend class GenericRef;
};

//------------------------------------------------------------------------------

template<class To> 
using LambdaMap  = GidMap<Lambda*, To>;
using LambdaSet  = GidSet<Lambda*>;
using Lambda2Lambda = GidMap<Lambda*, Lambda*>;

//------------------------------------------------------------------------------

} // namespace thorin

#endif<|MERGE_RESOLUTION|>--- conflicted
+++ resolved
@@ -67,16 +67,10 @@
     Lambda* update_op(size_t i, Def def);
     Lambda* update_arg(size_t i, Def def) { return update_op(i+1, def); }
     const Param* append_param(const Type* type, const std::string& name = "");
-<<<<<<< HEAD
-    Lambdas direct_succs() const;
-    Lambdas indirect_succs() const;
-    Lambdas succs() const;
-=======
     Lambdas direct_preds() const;
     Lambdas direct_succs() const;
     Lambdas indirect_preds() const;
     Lambdas indirect_succs() const;
->>>>>>> f01ae97b
     Lambdas preds() const;
     Lambdas succs() const;
     const std::vector<const GenericRef*>& generic_refs() const { return generic_refs_; }
