#include "thorin/pass/mem2reg.h"

#include "thorin/util.h"

namespace thorin {

static const Def* proxy_type(const Analyze* proxy) { return as<Tag::Ptr>(proxy->type())->arg(0); }
<<<<<<< HEAD
static std::tuple<Lam*, const Analyze*> disassemble_virtual_phi(const Analyze* proxy) { return {proxy->op(0)->as_nominal<Lam>(), proxy->op(1)->as<Analyze>()}; }
=======
static std::tuple<Lam*, int64_t>        split_proxy      (const Analyze* proxy) { return {proxy->op(0)->as_nominal<Lam>(), as_lit<u64>(proxy->op(1))};  }
static std::tuple<Lam*, const Analyze*> split_virtual_phi(const Analyze* proxy) { return {proxy->op(0)->as_nominal<Lam>(), proxy->op(1)->as<Analyze>()}; }
>>>>>>> 369a25a6

const Analyze* Mem2Reg::isa_proxy(const Def* def) {
    if (auto analyze = isa<Analyze>(index(), def); analyze && !analyze->op(1)->isa<Analyze>()) return analyze;
    return nullptr;
}

const Analyze* Mem2Reg::isa_virtual_phi(const Def* def) {
    if (auto analyze = isa<Analyze>(index(), def); analyze && analyze->op(1)->isa<Analyze>()) return analyze;
    return nullptr;
}

const Def* Mem2Reg::rewrite(const Def* def) {
    if (auto slot = isa<Tag::Slot>(def)) {
        auto [out_mem, out_ptr] = slot->split<2>();
        auto orig = original(man().cur_nom<Lam>());
        auto slot_id = lam2info_[orig].num_slots++;
        auto proxy = world().analyze(out_ptr->type(), {orig, world().lit_nat(slot_id)}, index(), slot->debug());
        if (!keep_.contains(proxy)) {
            set_val(proxy, world().bot(proxy_type(proxy)));
            lam2info_[man().cur_nom<Lam>()].writable.emplace(proxy);
            return world().tuple({slot->arg(), proxy});
        }
    } else if (auto load = isa<Tag::Load>(def)) {
        auto [mem, ptr] = load->args<2>();
        if (auto proxy = isa_proxy(ptr))
            return world().tuple({mem, get_val(proxy)});
    } else if (auto store = isa<Tag::Store>(def)) {
        auto [mem, ptr, val] = store->args<3>();
        if (auto proxy = isa_proxy(ptr)) {
            if (lam2info_[man().cur_nom<Lam>()].writable.contains(proxy)) {
                set_val(proxy, val);
                return mem;
            }
        }
    } else if (auto app = def->isa<App>()) {
        if (auto lam = app->callee()->isa_nominal<Lam>()) {
            const auto& info = lam2info_[lam];
            if (auto new_lam = info.new_lam) {
                auto& phis = lam2phis_[lam];
                auto phi = phis.begin();
                Array<const Def*> args(phis.size(), [&](auto) { return get_val(*phi++); });
                return world().app(new_lam, merge_tuple(app->arg(), args));
            }
        }
    }

    return def;
}

void Mem2Reg::inspect(Def* def) {
    if (auto old_lam = def->isa<Lam>()) {
        auto& info = lam2info_[old_lam];
        if (preds_n_.contains(old_lam)) info.lattice = Info::PredsN;
        if (keep_   .contains(old_lam)) info.lattice = Info::Keep;

        if (old_lam->is_external() || old_lam->intrinsic() != Lam::Intrinsic::None) {
            info.lattice = Info::Keep;
        } else if (info.lattice != Info::Keep) {
            auto& info = lam2info_[old_lam];
            auto& phis = lam2phis_ [old_lam];

            if (info.lattice == Info::PredsN && !phis.empty()) {
                std::vector<const Def*> types;
                for (auto i = phis.begin(); i != phis.end();) {
                    auto proxy = *i;
                    if (keep_.contains(proxy)) {
                        i = phis.erase(i);
                    } else {
                        types.emplace_back(proxy_type(proxy));
                        ++i;
                    }
                }
                //Array<const Def*> types(phis.size(), [&](auto) { return proxy_type(*phi++); });
                auto new_domain = merge_sigma(old_lam->domain(), types);
                auto new_lam = world().lam(world().pi(new_domain, old_lam->codomain()), old_lam->debug());
                world().DLOG("new_lam: {} -> {}", old_lam, new_lam);
                new2old_[new_lam] = old_lam;
                info.new_lam = new_lam;
                lam2info_[new_lam].lattice = Info::PredsN;
            }
        }
    }
}

void Mem2Reg::enter(Def* def) {
    if (auto new_lam = def->isa<Lam>()) {
        world().DLOG("enter: {}", new_lam);

        if (auto old_lam_opt = new2old_.lookup(new_lam)) {
            auto old_lam = *old_lam_opt;
            if (!old_lam->is_set()) return;

            auto& phis = lam2phis_[old_lam];

            world().DLOG("enter: {}/{}", old_lam, new_lam);
            size_t n = new_lam->num_params() - phis.size();

            //auto new_param = world().tuple(Array<const Def*>(n, [&](auto i) { return new_lam->param(i); }));
            //man().map(old_lam->param(), new_param);
            new_lam->set(old_lam->ops());

            size_t i = 0;
            for (auto phi : phis)
                set_val(new_lam, phi, new_lam->param(n + i++));
        }
    }
}

const Def* Mem2Reg::get_val(Lam* lam, const Analyze* proxy) {
    const auto& info = lam2info_[lam];
    if (auto val = info.proxy2val.lookup(proxy)) {
        world().DLOG("get_val {} for {}: {}", lam, proxy, *val);
        return *val;
    }

    switch (info.lattice) {
        case Info::Preds0: return world().bot(proxy_type(proxy));
        case Info::Preds1:
                           world().DLOG("get_val pred: {}: {} -> {}", proxy, lam, info.pred);
                           return get_val(info.pred, proxy);
        default: {
            auto old_lam = original(lam);
            world().DLOG("virtual phi: {}/{} for {}", old_lam, lam, proxy);
            return set_val(lam, proxy, world().analyze(proxy_type(proxy), {old_lam, proxy}, index(), {"phi"}));
        }
    }
}

const Def* Mem2Reg::set_val(Lam* lam, const Analyze* proxy, const Def* val) {
    world().DLOG("set_val {} for {}: {}", lam, proxy, val);
    return lam2info_[lam].proxy2val[proxy] = val;
}

bool Mem2Reg::analyze(const Def* def) {
    if (def->isa<Param>()) return true;

    // we need to install a phi in lam next time around
    if (auto phi = isa_virtual_phi(def)) {
<<<<<<< HEAD
        auto [phi_lam, proxy] = disassemble_virtual_phi(phi);
=======
        auto [phi_lam, proxy] = split_virtual_phi(phi);
        auto [proxy_lam, slot_id] = split_proxy(proxy);
>>>>>>> 369a25a6

        auto& phi_info   = lam2info_[phi_lam];
        auto& phis = lam2phis_[phi_lam];

        if (phi_info.lattice == Info::Keep) {
            if (keep_.emplace(proxy).second) {
                world().DLOG("keep: {}", proxy);
                if (auto i = phis.find(proxy); i != phis.end())
                    phis.erase(i);
            }
        } else {
            assert(phi_info.lattice == Info::PredsN);
            assertf(phis.find(proxy) == phis.end(), "already added proxy {} to {}", proxy, phi_lam);
            phis.emplace(proxy);
            world().DLOG("phi needed: {}", phi);
        }
        return false;
    } else if (isa_proxy(def)) {
        return true;
    }

    for (size_t i = 0, e = def->num_ops(); i != e; ++i) {
        auto op = def->op(i);

        if (auto proxy = isa_proxy(op)) {
<<<<<<< HEAD
=======
            auto [proxy_lam, slot_id] = split_proxy(proxy);
            auto& info = lam2info(proxy_lam);
>>>>>>> 369a25a6
            if (keep_.emplace(proxy).second) {
                world().DLOG("keep: {}", proxy);
                return false;
            }
        } else if (auto lam = op->isa_nominal<Lam>()) {
            // TODO optimize
            if (lam->is_basicblock() && lam != man().cur_nom<Lam>())
                lam2info_[lam].writable.insert_range(range(lam2info_[man().cur_nom<Lam>()].writable));
            auto orig = original(lam);
            auto& info = lam2info_[orig];
            auto& phis = lam2phis_[orig];
            auto pred = man().cur_nom<Lam>();

            switch (info.lattice) {
                case Info::Preds0:
                    info.lattice = Info::Preds1;
                    info.pred = pred;
                    assert(phis.empty());
                    break;
                case Info::Preds1:
                    info.lattice = Info::PredsN;
                    preds_n_.emplace(orig);
                    world().DLOG("Preds1 -> PredsN: {}", orig);
                    return false;
                default:
                    break;
            }

            // if lam does not occur as callee and has more than one pred
            if ((!def->isa<App>() || i != 0) && (info.lattice == Info::PredsN )) {
                info.lattice = Info::Keep;
                world().DLOG("keep: {}", lam);
                keep_.emplace(lam);
<<<<<<< HEAD
                for (auto phi : phis) keep_.emplace(phi);
=======
                for (auto phi : phis) {
                    auto [proxy_lam, slot_id] = split_proxy(phi);
                    auto& proxy_info = lam2info(proxy_lam);
                    keep_.emplace(phi);
                    man().undo(info.undo);
                    man().undo(proxy_info.undo);
                }
>>>>>>> 369a25a6
                phis.clear();
                return false;
            }
        }
    }

    return true;
}

}<|MERGE_RESOLUTION|>--- conflicted
+++ resolved
@@ -5,12 +5,7 @@
 namespace thorin {
 
 static const Def* proxy_type(const Analyze* proxy) { return as<Tag::Ptr>(proxy->type())->arg(0); }
-<<<<<<< HEAD
-static std::tuple<Lam*, const Analyze*> disassemble_virtual_phi(const Analyze* proxy) { return {proxy->op(0)->as_nominal<Lam>(), proxy->op(1)->as<Analyze>()}; }
-=======
-static std::tuple<Lam*, int64_t>        split_proxy      (const Analyze* proxy) { return {proxy->op(0)->as_nominal<Lam>(), as_lit<u64>(proxy->op(1))};  }
 static std::tuple<Lam*, const Analyze*> split_virtual_phi(const Analyze* proxy) { return {proxy->op(0)->as_nominal<Lam>(), proxy->op(1)->as<Analyze>()}; }
->>>>>>> 369a25a6
 
 const Analyze* Mem2Reg::isa_proxy(const Def* def) {
     if (auto analyze = isa<Analyze>(index(), def); analyze && !analyze->op(1)->isa<Analyze>()) return analyze;
@@ -23,6 +18,7 @@
 }
 
 const Def* Mem2Reg::rewrite(const Def* def) {
+    world().DLOG("rewrite: {}", def);
     if (auto slot = isa<Tag::Slot>(def)) {
         auto [out_mem, out_ptr] = slot->split<2>();
         auto orig = original(man().cur_nom<Lam>());
@@ -70,7 +66,7 @@
             info.lattice = Info::Keep;
         } else if (info.lattice != Info::Keep) {
             auto& info = lam2info_[old_lam];
-            auto& phis = lam2phis_ [old_lam];
+            auto& phis = lam2phis_[old_lam];
 
             if (info.lattice == Info::PredsN && !phis.empty()) {
                 std::vector<const Def*> types;
@@ -108,8 +104,8 @@
             world().DLOG("enter: {}/{}", old_lam, new_lam);
             size_t n = new_lam->num_params() - phis.size();
 
-            //auto new_param = world().tuple(Array<const Def*>(n, [&](auto i) { return new_lam->param(i); }));
-            //man().map(old_lam->param(), new_param);
+            auto new_param = world().tuple(Array<const Def*>(n, [&](auto i) { return new_lam->param(i); }));
+            man().map(old_lam->param(), new_param);
             new_lam->set(old_lam->ops());
 
             size_t i = 0;
@@ -145,16 +141,12 @@
 }
 
 bool Mem2Reg::analyze(const Def* def) {
+    world().DLOG("analyze: {}", def);
     if (def->isa<Param>()) return true;
 
     // we need to install a phi in lam next time around
     if (auto phi = isa_virtual_phi(def)) {
-<<<<<<< HEAD
-        auto [phi_lam, proxy] = disassemble_virtual_phi(phi);
-=======
         auto [phi_lam, proxy] = split_virtual_phi(phi);
-        auto [proxy_lam, slot_id] = split_proxy(proxy);
->>>>>>> 369a25a6
 
         auto& phi_info   = lam2info_[phi_lam];
         auto& phis = lam2phis_[phi_lam];
@@ -180,11 +172,6 @@
         auto op = def->op(i);
 
         if (auto proxy = isa_proxy(op)) {
-<<<<<<< HEAD
-=======
-            auto [proxy_lam, slot_id] = split_proxy(proxy);
-            auto& info = lam2info(proxy_lam);
->>>>>>> 369a25a6
             if (keep_.emplace(proxy).second) {
                 world().DLOG("keep: {}", proxy);
                 return false;
@@ -218,17 +205,7 @@
                 info.lattice = Info::Keep;
                 world().DLOG("keep: {}", lam);
                 keep_.emplace(lam);
-<<<<<<< HEAD
                 for (auto phi : phis) keep_.emplace(phi);
-=======
-                for (auto phi : phis) {
-                    auto [proxy_lam, slot_id] = split_proxy(phi);
-                    auto& proxy_info = lam2info(proxy_lam);
-                    keep_.emplace(phi);
-                    man().undo(info.undo);
-                    man().undo(proxy_info.undo);
-                }
->>>>>>> 369a25a6
                 phis.clear();
                 return false;
             }
