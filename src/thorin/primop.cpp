#include "thorin/primop.h"
#include "thorin/lam.h"

#include "thorin/config.h"
#include "thorin/type.h"
#include "thorin/world.h"
#include "thorin/util/array.h"

namespace thorin {

//------------------------------------------------------------------------------

/*
 * constructors
 */

PrimLit::PrimLit(World& world, PrimTypeTag tag, Box box, Debug dbg)
    : Literal((NodeTag) tag, world.type(tag), dbg)
    , box_(box)
{}

Cmp::Cmp(CmpTag tag, const Def* lhs, const Def* rhs, Debug dbg)
    : BinOp((NodeTag) tag, lhs->world().type_bool(vector_length(lhs->type())), lhs, rhs, dbg)
{}

DefiniteArray::DefiniteArray(World& world, const Type* elem, Defs args, Debug dbg)
    : Aggregate(Node_DefiniteArray, world.definite_array_type(elem, args.size()), args, dbg)
{
#if THORIN_ENABLE_CHECKS
    for (size_t i = 0, e = num_ops(); i != e; ++i)
        assert(args[i]->type() == type()->elem_type());
#endif
}

IndefiniteArray::IndefiniteArray(World& world, const Type* elem, const Def* dim, Debug dbg)
    : Aggregate(Node_IndefiniteArray, world.indefinite_array_type(elem), {dim}, dbg)
{}

static const Type* infer_tuple_type(World& world, Defs ops) {
    Array<const Type*> elems(ops.size());
    for (size_t i = 0, e = ops.size(); i != e; ++i)
        elems[i] = ops[i]->type();

    return world.tuple_type(elems);
}

Tuple::Tuple(World& world, Defs args, Debug dbg)
    : Aggregate(Node_Tuple, infer_tuple_type(world, args), args, dbg)
{}

static const Type* infer_vector_type(World& world, Defs args) {
    if (auto primtype = args.front()->type()->isa<PrimType>()) {
        assert(primtype->length() == 1);
        return world.type(primtype->primtype_tag(), args.size());
    }

    auto ptr = args.front()->type()->as<PtrType>();
    assert(ptr->length() == 1);
    return world.ptr_type(ptr->pointee(), args.size());
}

Vector::Vector(World& world, Defs args, Debug dbg)
    : Aggregate(Node_Vector, infer_vector_type(world, args), args, dbg)
{}

static const Type* infer_lea_type(World& world, const Def* ptr, const Def* index) {
    auto ptr_type = ptr->type()->as<PtrType>();
    auto ptr_pointee = ptr_type->pointee();

    if (auto tuple = ptr_pointee->isa<TupleType>()) {
        return world.ptr_type(get(tuple->ops(), index), ptr_type->length(), ptr_type->device(), ptr_type->addr_space());
    } else if (auto array = ptr_pointee->isa<ArrayType>()) {
        return world.ptr_type(array->elem_type(), ptr_type->length(), ptr_type->device(), ptr_type->addr_space());
    } else if (auto struct_type = ptr_pointee->isa<StructType>()) {
        return world.ptr_type(get(struct_type->ops(), index));
    } else if (auto prim_type = ptr_pointee->isa<PrimType>()) {
        assert(prim_type->length() > 1);
        return world.ptr_type(world.type(prim_type->primtype_tag()));
    } else {
        THORIN_UNREACHABLE;
    }
}

LEA::LEA(const Def* ptr, const Def* index, Debug dbg)
    : PrimOp(Node_LEA, infer_lea_type(ptr->world(), ptr, index), {ptr, index}, dbg)
{}

Known::Known(const Def* def, Debug dbg)
    : PrimOp(Node_Known, def->world().type_bool(), {def}, dbg)
{}

AlignOf::AlignOf(const Def* def, Debug dbg)
    : PrimOp(Node_AlignOf, def->world().type_qs64(), {def}, dbg)
{}

SizeOf::SizeOf(const Def* def, Debug dbg)
    : PrimOp(Node_SizeOf, def->world().type_qs64(), {def}, dbg)
{}

Slot::Slot(const Type* type, const Def* frame, Debug dbg)
    : PrimOp(Node_Slot, type->table().ptr_type(type), {frame}, dbg)
{
    assert(frame->type()->isa<FrameType>());
}

Global::Global(const Def* init, bool is_mutable, Debug dbg)
    : PrimOp(Node_Global, init->type()->table().ptr_type(init->type()), {init}, dbg)
    , is_mutable_(is_mutable)
{
    assert(is_const(init));
}

Alloc::Alloc(const Type* type, const Def* mem, const Def* extra, Debug dbg)
    : MemOp(Node_Alloc, mem->world().tuple_type({mem->world().mem_type(), mem->world().ptr_type(type)}), {mem, extra}, dbg)
{}

Load::Load(const Def* mem, const Def* ptr, Debug dbg)
    : Access(Node_Load, mem->world().tuple_type({mem->world().mem_type(), ptr->type()->as<PtrType>()->pointee()}), {mem, ptr}, dbg)
{}

Enter::Enter(const Def* mem, Debug dbg)
    : MemOp(Node_Enter, mem->world().tuple_type({mem->world().mem_type(), mem->world().frame_type()}), {mem}, dbg)
{}

Assembly::Assembly(const Type *type, Defs inputs, std::string asm_template, ArrayRef<std::string> output_constraints, ArrayRef<std::string> input_constraints, ArrayRef<std::string> clobbers, Flags flags, Debug dbg)
    : MemOp(Node_Assembly, type, inputs, dbg)
    , asm_template_(asm_template)
    , output_constraints_(output_constraints)
    , input_constraints_(input_constraints)
    , clobbers_(clobbers)
    , flags_(flags)
{}

//------------------------------------------------------------------------------

/*
 * hash
 */

<<<<<<< HEAD
=======
uint64_t PrimOp::vhash() const {
    uint64_t seed = hash_combine(hash_begin(uint8_t(tag())), uint32_t(type()->gid()));
    for (auto op : ops_)
        seed = hash_combine(seed, uint32_t(op->gid()));
    return seed;
}

uint64_t Variant::vhash() const { return hash_combine(PrimOp::vhash(), index()); }
uint64_t VariantExtract::vhash() const { return hash_combine(PrimOp::vhash(), index()); }
>>>>>>> da7c6630
uint64_t PrimLit::vhash() const { return hash_combine(Literal::vhash(), bcast<uint64_t, Box>(value())); }
uint64_t Slot::vhash() const { return hash_combine((int) tag(), gid()); }

//------------------------------------------------------------------------------

/*
 * equal
 */

<<<<<<< HEAD
bool PrimLit::equal(const Def* other) const {
=======
bool PrimOp::equal(const PrimOp* other) const {
    bool result = this->tag() == other->tag() && this->num_ops() == other->num_ops() && this->type() == other->type();
    for (size_t i = 0, e = num_ops(); result && i != e; ++i)
        result &= this->ops_[i] == other->ops_[i];
    return result;
}

bool Variant::equal(const PrimOp* other) const {
    return PrimOp::equal(other) && other->as<Variant>()->index() == index();
}

bool VariantExtract::equal(const PrimOp* other) const {
    return PrimOp::equal(other) && other->as<VariantExtract>()->index() == index();
}

bool PrimLit::equal(const PrimOp* other) const {
>>>>>>> da7c6630
    return Literal::equal(other) ? this->value() == other->as<PrimLit>()->value() : false;
}

bool Slot::equal(const Def* other) const { return this == other; }

//------------------------------------------------------------------------------

/*
 * vrebuild
 */

// do not use any of PrimOp's type getters - during import we need to derive types from 't' in the new world 'to'

<<<<<<< HEAD
const Def* ArithOp::vrebuild(World& to, const Type*  , Defs ops) const { return to.arithop(arithop_tag(), ops[0], ops[1], debug()); }
const Def* Bitcast::vrebuild(World& to, const Type* t, Defs ops) const { return to.bitcast(t, ops[0], debug()); }
const Def* Bottom ::vrebuild(World& to, const Type* t, Defs    ) const { return to.bottom(t, debug()); }
const Def* Top    ::vrebuild(World& to, const Type* t, Defs    ) const { return to.top   (t, debug()); }
const Def* Cast   ::vrebuild(World& to, const Type* t, Defs ops) const { return to.cast(t, ops[0], debug()); }
const Def* Cmp    ::vrebuild(World& to, const Type*  , Defs ops) const { return to.cmp(cmp_tag(), ops[0], ops[1], debug()); }
const Def* Enter  ::vrebuild(World& to, const Type*  , Defs ops) const { return to.enter(ops[0], debug()); }
const Def* Extract::vrebuild(World& to, const Type*  , Defs ops) const { return to.extract(ops[0], ops[1], debug()); }
const Def* Global ::vrebuild(World& to, const Type*  , Defs ops) const { return to.global(ops[0], is_mutable(), debug()); }
const Def* Hlt    ::vrebuild(World& to, const Type*  , Defs ops) const { return to.hlt(ops[0], debug()); }
const Def* Known  ::vrebuild(World& to, const Type*  , Defs ops) const { return to.known(ops[0], debug()); }
const Def* Run    ::vrebuild(World& to, const Type*  , Defs ops) const { return to.run(ops[0], debug()); }
const Def* Insert ::vrebuild(World& to, const Type*  , Defs ops) const { return to.insert(ops[0], ops[1], ops[2], debug()); }
const Def* LEA    ::vrebuild(World& to, const Type*  , Defs ops) const { return to.lea(ops[0], ops[1], debug()); }
const Def* Load   ::vrebuild(World& to, const Type*  , Defs ops) const { return to.load(ops[0], ops[1], debug()); }
const Def* PrimLit::vrebuild(World& to, const Type*  , Defs    ) const { return to.literal(primtype_tag(), value(), debug()); }
const Def* Select ::vrebuild(World& to, const Type*  , Defs ops) const { return to.select(ops[0], ops[1], ops[2], debug()); }
const Def* SizeOf ::vrebuild(World& to, const Type*  , Defs ops) const { return to.size_of(ops[0]->type(), debug()); }
const Def* Slot   ::vrebuild(World& to, const Type* t, Defs ops) const { return to.slot(t->as<PtrType>()->pointee(), ops[0], debug()); }
const Def* Store  ::vrebuild(World& to, const Type*  , Defs ops) const { return to.store(ops[0], ops[1], ops[2], debug()); }
const Def* Tuple  ::vrebuild(World& to, const Type*  , Defs ops) const { return to.tuple(ops, debug()); }
const Def* Variant::vrebuild(World& to, const Type* t, Defs ops) const { return to.variant(t->as<VariantType>(), ops[0], debug()); }
const Def* Vector ::vrebuild(World& to, const Type*  , Defs ops) const { return to.vector(ops, debug()); }

const Def* Alloc::vrebuild(World& to, const Type* t, Defs ops) const {
=======
const Def* ArithOp       ::vrebuild(World& to, Defs ops, const Type*  ) const { return to.arithop(arithop_tag(), ops[0], ops[1], debug()); }
const Def* Bitcast       ::vrebuild(World& to, Defs ops, const Type* t) const { return to.bitcast(t, ops[0], debug()); }
const Def* Bottom        ::vrebuild(World& to, Defs,     const Type* t) const { return to.bottom(t, debug()); }
const Def* Top           ::vrebuild(World& to, Defs,     const Type* t) const { return to.top(t, debug()); }
const Def* Cast          ::vrebuild(World& to, Defs ops, const Type* t) const { return to.cast(t, ops[0], debug()); }
const Def* Cmp           ::vrebuild(World& to, Defs ops, const Type*  ) const { return to.cmp(cmp_tag(), ops[0], ops[1], debug()); }
const Def* Enter         ::vrebuild(World& to, Defs ops, const Type*  ) const { return to.enter(ops[0], debug()); }
const Def* Extract       ::vrebuild(World& to, Defs ops, const Type*  ) const { return to.extract(ops[0], ops[1], debug()); }
const Def* Global        ::vrebuild(World& to, Defs ops, const Type*  ) const { return to.global(ops[0], is_mutable(), debug()); }
const Def* Hlt           ::vrebuild(World& to, Defs ops, const Type*  ) const { return to.hlt(ops[0], debug()); }
const Def* Known         ::vrebuild(World& to, Defs ops, const Type*  ) const { return to.known(ops[0], debug()); }
const Def* Run           ::vrebuild(World& to, Defs ops, const Type*  ) const { return to.run(ops[0], debug()); }
const Def* Insert        ::vrebuild(World& to, Defs ops, const Type*  ) const { return to.insert(ops[0], ops[1], ops[2], debug()); }
const Def* LEA           ::vrebuild(World& to, Defs ops, const Type*  ) const { return to.lea(ops[0], ops[1], debug()); }
const Def* Load          ::vrebuild(World& to, Defs ops, const Type*  ) const { return to.load(ops[0], ops[1], debug()); }
const Def* PrimLit       ::vrebuild(World& to, Defs,     const Type*  ) const { return to.literal(primtype_tag(), value(), debug()); }
const Def* Select        ::vrebuild(World& to, Defs ops, const Type*  ) const { return to.select(ops[0], ops[1], ops[2], debug()); }
const Def* AlignOf       ::vrebuild(World& to, Defs ops, const Type*  ) const { return to.align_of(ops[0]->type(), debug()); }
const Def* SizeOf        ::vrebuild(World& to, Defs ops, const Type*  ) const { return to.size_of(ops[0]->type(), debug()); }
const Def* Slot          ::vrebuild(World& to, Defs ops, const Type* t) const { return to.slot(t->as<PtrType>()->pointee(), ops[0], debug()); }
const Def* Store         ::vrebuild(World& to, Defs ops, const Type*  ) const { return to.store(ops[0], ops[1], ops[2], debug()); }
const Def* Tuple         ::vrebuild(World& to, Defs ops, const Type*  ) const { return to.tuple(ops, debug()); }
const Def* Variant       ::vrebuild(World& to, Defs ops, const Type* t) const { return to.variant(t->as<VariantType>(), ops[0], index(), debug()); }
const Def* VariantIndex  ::vrebuild(World& to, Defs ops, const Type*  ) const { return to.variant_index(ops[0], debug()); }
const Def* VariantExtract::vrebuild(World& to, Defs ops, const Type*  ) const { return to.variant_extract(ops[0], index(), debug()); }
const Def* Closure       ::vrebuild(World& to, Defs ops, const Type* t) const { return to.closure(t->as<ClosureType>(), ops[0], ops[1], debug()); }
const Def* Vector        ::vrebuild(World& to, Defs ops, const Type*  ) const { return to.vector(ops, debug()); }

const Def* Alloc::vrebuild(World& to, Defs ops, const Type* t) const {
>>>>>>> da7c6630
    return to.alloc(t->as<TupleType>()->op(1)->as<PtrType>()->pointee(), ops[0], ops[1], debug());
}

const Def* Assembly::vrebuild(World& to, const Type* t, Defs ops) const {
    return to.assembly(t, ops, asm_template(), output_constraints(), input_constraints(), clobbers(), flags(), debug());
}

const Def* DefiniteArray::vrebuild(World& to, const Type* t, Defs ops) const {
    return to.definite_array(t->as<DefiniteArrayType>()->elem_type(), ops, debug());
}

const Def* StructAgg::vrebuild(World& to, const Type* t, Defs ops) const {
    return to.struct_agg(t->as<StructType>(), ops, debug());
}

const Def* IndefiniteArray::vrebuild(World& to, const Type* t, Defs ops) const {
    return to.indefinite_array(t->as<IndefiniteArrayType>()->elem_type(), ops[0], debug());
}

//------------------------------------------------------------------------------

/*
 * op_name
 */

const char* Def::op_name() const {
    switch (tag()) {
#define THORIN_NODE(op, abbr) case Node_##op: return #abbr;
#include "thorin/tables/nodetable.h"
        default: THORIN_UNREACHABLE;
    }
}

const char* ArithOp::op_name() const {
    switch (tag()) {
#define THORIN_ARITHOP(op) case ArithOp_##op: return #op;
#include "thorin/tables/arithoptable.h"
        default: THORIN_UNREACHABLE;
    }
}

const char* Cmp::op_name() const {
    switch (tag()) {
#define THORIN_CMP(op) case Cmp_##op: return #op;
#include "thorin/tables/cmptable.h"
        default: THORIN_UNREACHABLE;
    }
}

const char* Global::op_name() const { return is_mutable() ? "global_mutable" : "global_immutable"; }

//------------------------------------------------------------------------------

/*
 * stream
 */

std::ostream& PrimOp::stream(std::ostream& os) const {
    if (is_const(this)) {
        if (num_ops() == 0)
            return streamf(os, "{} {}", op_name(), type());
        else
            return streamf(os, "({} {} {})", type(), op_name(), stream_list(ops(), [&](const Def* def) { os << def; }));
    } else
        return os << unique_name();
}

std::ostream& PrimLit::stream(std::ostream& os) const {
    os << type() << ' ';
    auto tag = primtype_tag();

    // print i8 as ints
    switch (tag) {
        case PrimType_qs8: return os << (int) qs8_value();
        case PrimType_ps8: return os << (int) ps8_value();
        case PrimType_qu8: return os << (unsigned) qu8_value();
        case PrimType_pu8: return os << (unsigned) pu8_value();
        default:
            switch (tag) {
#define THORIN_ALL_TYPE(T, M) case PrimType_##T: return os << value().get_##M();
#include "thorin/tables/primtypetable.h"
                default: THORIN_UNREACHABLE;
            }
    }
}

std::ostream& Global::stream(std::ostream& os) const { return os << unique_name(); }

<<<<<<< HEAD
=======
std::ostream& PrimOp::stream_assignment(std::ostream& os) const {
    return streamf(os, "{} {} = {} {}", type(), unique_name(), op_name(), stream_list(ops(), [&] (const Def* def) { os << def; })) << endl;
}

>>>>>>> da7c6630
std::ostream& Assembly::stream_assignment(std::ostream& os) const {
    streamf(os, "{} {} = asm \"{}\"", type(), unique_name(), asm_template());
    stream_list(os, output_constraints(), [&](const auto& output_constraint) { os << output_constraint; }, " : (", ")");
    stream_list(os,  input_constraints(), [&](const auto&  input_constraint) { os <<  input_constraint; }, " : (", ")");
    stream_list(os,           clobbers(), [&](const auto&           clobber) { os <<           clobber; }, " : (", ") ");
    return stream_list(os,         ops(), [&](const Def*                def) { os <<               def; },    "(", ")") << endl;
}

//------------------------------------------------------------------------------

/*
 * misc
 */

const Def* merge_tuple(const Def* a, const Def* b) {
    auto x = a->isa<Tuple>();
    auto y = b->isa<Tuple>();
    auto& w = a->world();

    if ( x &&  y) return w.tuple(concat(x->ops(), y->ops()));
    if ( x && !y) return w.tuple(concat(x->ops(), b       ));
    if (!x &&  y) return w.tuple(concat(a,        y->ops()));

    assert(!x && !y);
    return w.tuple({a, b});
}

std::string DefiniteArray::as_string() const {
    std::string res;
    for (auto op : ops()) {
        auto c = op->as<PrimLit>()->pu8_value();
        if (!c) break;
        res += c;
    }
    return res;
}

const Def* PrimOp::out(size_t i) const {
    assert(i == 0 || i < type()->as<TupleType>()->num_ops());
    return world().extract(this, i, debug());
}

const Type* Extract::extracted_type(const Def* agg, const Def* index) {
    if (auto tuple = agg->type()->isa<TupleType>())
        return get(tuple->ops(), index);
    else if (auto array = agg->type()->isa<ArrayType>())
        return array->elem_type();
    else if (auto vector = agg->type()->isa<VectorType>())
        return vector->scalarize();
    else if (auto struct_type = agg->type()->isa<StructType>())
        return get(struct_type->ops(), index);
    else {
        assert(index->as<PrimLit>()->value().get_u64() == 0);
        return agg->type();
    }
}

bool is_from_branch_or_match(const Def* def) {
    bool from_match = true;
    for (auto& use : def->uses()) {
        if (auto lam = use.def()->isa<Lam>()) {
            if (auto app = lam->body()->isa<App>()) {
                auto callee = app->callee()->isa<Lam>();
                if (callee && (callee->intrinsic() == Intrinsic::Branch || callee->intrinsic() == Intrinsic::Match)) continue;
            }
        }
        from_match = false;
    }
    return from_match;
}

<<<<<<< HEAD
=======
const Type* Closure::environment_type(World& world) {
    // We assume that ptrs are <= 64 bits, if they're not, god help you
    return world.type_qu64();
}

const PtrType* Closure::environment_ptr_type(World& world) {
    return world.ptr_type(world.type_pu8());
}

>>>>>>> da7c6630
//------------------------------------------------------------------------------

}<|MERGE_RESOLUTION|>--- conflicted
+++ resolved
@@ -137,18 +137,8 @@
  * hash
  */
 
-<<<<<<< HEAD
-=======
-uint64_t PrimOp::vhash() const {
-    uint64_t seed = hash_combine(hash_begin(uint8_t(tag())), uint32_t(type()->gid()));
-    for (auto op : ops_)
-        seed = hash_combine(seed, uint32_t(op->gid()));
-    return seed;
-}
-
-uint64_t Variant::vhash() const { return hash_combine(PrimOp::vhash(), index()); }
-uint64_t VariantExtract::vhash() const { return hash_combine(PrimOp::vhash(), index()); }
->>>>>>> da7c6630
+uint64_t Variant::vhash() const { return hash_combine(Def::vhash(), index()); }
+uint64_t VariantExtract::vhash() const { return hash_combine(Def::vhash(), index()); }
 uint64_t PrimLit::vhash() const { return hash_combine(Literal::vhash(), bcast<uint64_t, Box>(value())); }
 uint64_t Slot::vhash() const { return hash_combine((int) tag(), gid()); }
 
@@ -158,26 +148,15 @@
  * equal
  */
 
-<<<<<<< HEAD
+bool Variant::equal(const Def* other) const {
+    return Def::equal(other) && other->as<Variant>()->index() == index();
+}
+
+bool VariantExtract::equal(const Def* other) const {
+    return Def::equal(other) && other->as<VariantExtract>()->index() == index();
+}
+
 bool PrimLit::equal(const Def* other) const {
-=======
-bool PrimOp::equal(const PrimOp* other) const {
-    bool result = this->tag() == other->tag() && this->num_ops() == other->num_ops() && this->type() == other->type();
-    for (size_t i = 0, e = num_ops(); result && i != e; ++i)
-        result &= this->ops_[i] == other->ops_[i];
-    return result;
-}
-
-bool Variant::equal(const PrimOp* other) const {
-    return PrimOp::equal(other) && other->as<Variant>()->index() == index();
-}
-
-bool VariantExtract::equal(const PrimOp* other) const {
-    return PrimOp::equal(other) && other->as<VariantExtract>()->index() == index();
-}
-
-bool PrimLit::equal(const PrimOp* other) const {
->>>>>>> da7c6630
     return Literal::equal(other) ? this->value() == other->as<PrimLit>()->value() : false;
 }
 
@@ -191,63 +170,35 @@
 
 // do not use any of PrimOp's type getters - during import we need to derive types from 't' in the new world 'to'
 
-<<<<<<< HEAD
-const Def* ArithOp::vrebuild(World& to, const Type*  , Defs ops) const { return to.arithop(arithop_tag(), ops[0], ops[1], debug()); }
-const Def* Bitcast::vrebuild(World& to, const Type* t, Defs ops) const { return to.bitcast(t, ops[0], debug()); }
-const Def* Bottom ::vrebuild(World& to, const Type* t, Defs    ) const { return to.bottom(t, debug()); }
-const Def* Top    ::vrebuild(World& to, const Type* t, Defs    ) const { return to.top   (t, debug()); }
-const Def* Cast   ::vrebuild(World& to, const Type* t, Defs ops) const { return to.cast(t, ops[0], debug()); }
-const Def* Cmp    ::vrebuild(World& to, const Type*  , Defs ops) const { return to.cmp(cmp_tag(), ops[0], ops[1], debug()); }
-const Def* Enter  ::vrebuild(World& to, const Type*  , Defs ops) const { return to.enter(ops[0], debug()); }
-const Def* Extract::vrebuild(World& to, const Type*  , Defs ops) const { return to.extract(ops[0], ops[1], debug()); }
-const Def* Global ::vrebuild(World& to, const Type*  , Defs ops) const { return to.global(ops[0], is_mutable(), debug()); }
-const Def* Hlt    ::vrebuild(World& to, const Type*  , Defs ops) const { return to.hlt(ops[0], debug()); }
-const Def* Known  ::vrebuild(World& to, const Type*  , Defs ops) const { return to.known(ops[0], debug()); }
-const Def* Run    ::vrebuild(World& to, const Type*  , Defs ops) const { return to.run(ops[0], debug()); }
-const Def* Insert ::vrebuild(World& to, const Type*  , Defs ops) const { return to.insert(ops[0], ops[1], ops[2], debug()); }
-const Def* LEA    ::vrebuild(World& to, const Type*  , Defs ops) const { return to.lea(ops[0], ops[1], debug()); }
-const Def* Load   ::vrebuild(World& to, const Type*  , Defs ops) const { return to.load(ops[0], ops[1], debug()); }
-const Def* PrimLit::vrebuild(World& to, const Type*  , Defs    ) const { return to.literal(primtype_tag(), value(), debug()); }
-const Def* Select ::vrebuild(World& to, const Type*  , Defs ops) const { return to.select(ops[0], ops[1], ops[2], debug()); }
-const Def* SizeOf ::vrebuild(World& to, const Type*  , Defs ops) const { return to.size_of(ops[0]->type(), debug()); }
-const Def* Slot   ::vrebuild(World& to, const Type* t, Defs ops) const { return to.slot(t->as<PtrType>()->pointee(), ops[0], debug()); }
-const Def* Store  ::vrebuild(World& to, const Type*  , Defs ops) const { return to.store(ops[0], ops[1], ops[2], debug()); }
-const Def* Tuple  ::vrebuild(World& to, const Type*  , Defs ops) const { return to.tuple(ops, debug()); }
-const Def* Variant::vrebuild(World& to, const Type* t, Defs ops) const { return to.variant(t->as<VariantType>(), ops[0], debug()); }
-const Def* Vector ::vrebuild(World& to, const Type*  , Defs ops) const { return to.vector(ops, debug()); }
+const Def* ArithOp       ::vrebuild(World& to, const Type*  , Defs ops) const { return to.arithop(arithop_tag(), ops[0], ops[1], debug()); }
+const Def* Bitcast       ::vrebuild(World& to, const Type* t, Defs ops) const { return to.bitcast(t, ops[0], debug()); }
+const Def* Bottom        ::vrebuild(World& to, const Type* t, Defs    ) const { return to.bottom(t, debug()); }
+const Def* Top           ::vrebuild(World& to, const Type* t, Defs    ) const { return to.top(t, debug()); }
+const Def* Cast          ::vrebuild(World& to, const Type* t, Defs ops) const { return to.cast(t, ops[0], debug()); }
+const Def* Cmp           ::vrebuild(World& to, const Type*  , Defs ops) const { return to.cmp(cmp_tag(), ops[0], ops[1], debug()); }
+const Def* Enter         ::vrebuild(World& to, const Type*  , Defs ops) const { return to.enter(ops[0], debug()); }
+const Def* Extract       ::vrebuild(World& to, const Type*  , Defs ops) const { return to.extract(ops[0], ops[1], debug()); }
+const Def* Global        ::vrebuild(World& to, const Type*  , Defs ops) const { return to.global(ops[0], is_mutable(), debug()); }
+const Def* Hlt           ::vrebuild(World& to, const Type*  , Defs ops) const { return to.hlt(ops[0], debug()); }
+const Def* Known         ::vrebuild(World& to, const Type*  , Defs ops) const { return to.known(ops[0], debug()); }
+const Def* Run           ::vrebuild(World& to, const Type*  , Defs ops) const { return to.run(ops[0], debug()); }
+const Def* Insert        ::vrebuild(World& to, const Type*  , Defs ops) const { return to.insert(ops[0], ops[1], ops[2], debug()); }
+const Def* LEA           ::vrebuild(World& to, const Type*  , Defs ops) const { return to.lea(ops[0], ops[1], debug()); }
+const Def* Load          ::vrebuild(World& to, const Type*  , Defs ops) const { return to.load(ops[0], ops[1], debug()); }
+const Def* PrimLit       ::vrebuild(World& to, const Type*  , Defs    ) const { return to.literal(primtype_tag(), value(), debug()); }
+const Def* Select        ::vrebuild(World& to, const Type*  , Defs ops) const { return to.select(ops[0], ops[1], ops[2], debug()); }
+const Def* AlignOf       ::vrebuild(World& to, const Type*  , Defs ops) const { return to.align_of(ops[0]->type(), debug()); }
+const Def* SizeOf        ::vrebuild(World& to, const Type*  , Defs ops) const { return to.size_of(ops[0]->type(), debug()); }
+const Def* Slot          ::vrebuild(World& to, const Type* t, Defs ops) const { return to.slot(t->as<PtrType>()->pointee(), ops[0], debug()); }
+const Def* Store         ::vrebuild(World& to, const Type*  , Defs ops) const { return to.store(ops[0], ops[1], ops[2], debug()); }
+const Def* Tuple         ::vrebuild(World& to, const Type*  , Defs ops) const { return to.tuple(ops, debug()); }
+const Def* Variant       ::vrebuild(World& to, const Type* t, Defs ops) const { return to.variant(t->as<VariantType>(), ops[0], index(), debug()); }
+const Def* VariantIndex  ::vrebuild(World& to, const Type*  , Defs ops) const { return to.variant_index(ops[0], debug()); }
+const Def* VariantExtract::vrebuild(World& to, const Type*  , Defs ops) const { return to.variant_extract(ops[0], index(), debug()); }
+const Def* Closure       ::vrebuild(World& to, const Type* t, Defs ops) const { return to.closure(t->as<Pi>(), ops[0], ops[1], debug()); }
+const Def* Vector        ::vrebuild(World& to, const Type*  , Defs ops) const { return to.vector(ops, debug()); }
 
 const Def* Alloc::vrebuild(World& to, const Type* t, Defs ops) const {
-=======
-const Def* ArithOp       ::vrebuild(World& to, Defs ops, const Type*  ) const { return to.arithop(arithop_tag(), ops[0], ops[1], debug()); }
-const Def* Bitcast       ::vrebuild(World& to, Defs ops, const Type* t) const { return to.bitcast(t, ops[0], debug()); }
-const Def* Bottom        ::vrebuild(World& to, Defs,     const Type* t) const { return to.bottom(t, debug()); }
-const Def* Top           ::vrebuild(World& to, Defs,     const Type* t) const { return to.top(t, debug()); }
-const Def* Cast          ::vrebuild(World& to, Defs ops, const Type* t) const { return to.cast(t, ops[0], debug()); }
-const Def* Cmp           ::vrebuild(World& to, Defs ops, const Type*  ) const { return to.cmp(cmp_tag(), ops[0], ops[1], debug()); }
-const Def* Enter         ::vrebuild(World& to, Defs ops, const Type*  ) const { return to.enter(ops[0], debug()); }
-const Def* Extract       ::vrebuild(World& to, Defs ops, const Type*  ) const { return to.extract(ops[0], ops[1], debug()); }
-const Def* Global        ::vrebuild(World& to, Defs ops, const Type*  ) const { return to.global(ops[0], is_mutable(), debug()); }
-const Def* Hlt           ::vrebuild(World& to, Defs ops, const Type*  ) const { return to.hlt(ops[0], debug()); }
-const Def* Known         ::vrebuild(World& to, Defs ops, const Type*  ) const { return to.known(ops[0], debug()); }
-const Def* Run           ::vrebuild(World& to, Defs ops, const Type*  ) const { return to.run(ops[0], debug()); }
-const Def* Insert        ::vrebuild(World& to, Defs ops, const Type*  ) const { return to.insert(ops[0], ops[1], ops[2], debug()); }
-const Def* LEA           ::vrebuild(World& to, Defs ops, const Type*  ) const { return to.lea(ops[0], ops[1], debug()); }
-const Def* Load          ::vrebuild(World& to, Defs ops, const Type*  ) const { return to.load(ops[0], ops[1], debug()); }
-const Def* PrimLit       ::vrebuild(World& to, Defs,     const Type*  ) const { return to.literal(primtype_tag(), value(), debug()); }
-const Def* Select        ::vrebuild(World& to, Defs ops, const Type*  ) const { return to.select(ops[0], ops[1], ops[2], debug()); }
-const Def* AlignOf       ::vrebuild(World& to, Defs ops, const Type*  ) const { return to.align_of(ops[0]->type(), debug()); }
-const Def* SizeOf        ::vrebuild(World& to, Defs ops, const Type*  ) const { return to.size_of(ops[0]->type(), debug()); }
-const Def* Slot          ::vrebuild(World& to, Defs ops, const Type* t) const { return to.slot(t->as<PtrType>()->pointee(), ops[0], debug()); }
-const Def* Store         ::vrebuild(World& to, Defs ops, const Type*  ) const { return to.store(ops[0], ops[1], ops[2], debug()); }
-const Def* Tuple         ::vrebuild(World& to, Defs ops, const Type*  ) const { return to.tuple(ops, debug()); }
-const Def* Variant       ::vrebuild(World& to, Defs ops, const Type* t) const { return to.variant(t->as<VariantType>(), ops[0], index(), debug()); }
-const Def* VariantIndex  ::vrebuild(World& to, Defs ops, const Type*  ) const { return to.variant_index(ops[0], debug()); }
-const Def* VariantExtract::vrebuild(World& to, Defs ops, const Type*  ) const { return to.variant_extract(ops[0], index(), debug()); }
-const Def* Closure       ::vrebuild(World& to, Defs ops, const Type* t) const { return to.closure(t->as<ClosureType>(), ops[0], ops[1], debug()); }
-const Def* Vector        ::vrebuild(World& to, Defs ops, const Type*  ) const { return to.vector(ops, debug()); }
-
-const Def* Alloc::vrebuild(World& to, Defs ops, const Type* t) const {
->>>>>>> da7c6630
     return to.alloc(t->as<TupleType>()->op(1)->as<PtrType>()->pointee(), ops[0], ops[1], debug());
 }
 
@@ -336,13 +287,6 @@
 
 std::ostream& Global::stream(std::ostream& os) const { return os << unique_name(); }
 
-<<<<<<< HEAD
-=======
-std::ostream& PrimOp::stream_assignment(std::ostream& os) const {
-    return streamf(os, "{} {} = {} {}", type(), unique_name(), op_name(), stream_list(ops(), [&] (const Def* def) { os << def; })) << endl;
-}
-
->>>>>>> da7c6630
 std::ostream& Assembly::stream_assignment(std::ostream& os) const {
     streamf(os, "{} {} = asm \"{}\"", type(), unique_name(), asm_template());
     stream_list(os, output_constraints(), [&](const auto& output_constraint) { os << output_constraint; }, " : (", ")");
@@ -414,10 +358,8 @@
     return from_match;
 }
 
-<<<<<<< HEAD
-=======
 const Type* Closure::environment_type(World& world) {
-    // We assume that ptrs are <= 64 bits, if they're not, god help you
+    // FIXME: This assumes that ptrs are <= 64 bits
     return world.type_qu64();
 }
 
@@ -425,7 +367,6 @@
     return world.ptr_type(world.type_pu8());
 }
 
->>>>>>> da7c6630
 //------------------------------------------------------------------------------
 
 }