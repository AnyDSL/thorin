--- conflicted
+++ resolved
@@ -57,14 +57,8 @@
 #if 0
     if (auto primtype = args.front()->type()->isa<PrimType>()) {
         assert(primtype->length() == 1);
-<<<<<<< HEAD
-        set_type(world.type(primtype->primtype_tag(), args.size()));
+        set_type(world.prim_type(primtype->primtype_tag(), args.size()));
     } else if (auto ptr = args.front()->type()->as<PtrType>()) {
-=======
-        set_type(world.prim_type(primtype->primtype_tag(), args.size()));
-    } else {
-        auto ptr = args.front()->type()->as<PtrType>();
->>>>>>> d1967b53
         assert(ptr->length() == 1);
         set_type(world.ptr_type(ptr->pointee(), args.size()));
     } else {
@@ -99,11 +93,7 @@
         inner_type = get(struct_type->ops(), index);
     } else if (auto prim_type = ptr_pointee()->isa<PrimType>()) {
         assert(prim_type->length() > 1);
-<<<<<<< HEAD
-        inner_type = world.type(prim_type->primtype_tag());
-=======
-        set_type(world.ptr_type(world.prim_type(prim_type->primtype_tag())));
->>>>>>> d1967b53
+        inner_type = world.prim_type(prim_type->primtype_tag());
     } else {
         THORIN_UNREACHABLE;
     }
