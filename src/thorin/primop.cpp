--- conflicted
+++ resolved
@@ -187,45 +187,7 @@
  * rebuild
  */
 
-<<<<<<< HEAD
-// do not use any of PrimOp's type getters - during import we need to derive types from 't' in the new world 'to'
-
-const Def* ArithOp       ::vrebuild(World& to, Defs ops, const Type*  ) const { return to.arithop(arithop_tag(), ops[0], ops[1], debug()); }
-const Def* Bitcast       ::vrebuild(World& to, Defs ops, const Type* t) const { return to.bitcast(t, ops[0], debug()); }
-const Def* Bottom        ::vrebuild(World& to, Defs,     const Type* t) const { return to.bottom(t, debug()); }
-const Def* Top           ::vrebuild(World& to, Defs,     const Type* t) const { return to.top(t, debug()); }
-const Def* Cast          ::vrebuild(World& to, Defs ops, const Type* t) const { return to.cast(t, ops[0], debug()); }
-const Def* Cmp           ::vrebuild(World& to, Defs ops, const Type*  ) const { return to.cmp(cmp_tag(), ops[0], ops[1], debug()); }
-const Def* MathOp        ::vrebuild(World& to, Defs ops, const Type*  ) const { return to.mathop(mathop_tag(), ops, debug()); }
-const Def* Enter         ::vrebuild(World& to, Defs ops, const Type*  ) const { return to.enter(ops[0], debug()); }
-const Def* Extract       ::vrebuild(World& to, Defs ops, const Type*  ) const { return to.extract(ops[0], ops[1], debug()); }
-const Def* Global        ::vrebuild(World& to, Defs ops, const Type*  ) const { return to.global(ops[0], is_mutable(), debug()); }
-const Def* Hlt           ::vrebuild(World& to, Defs ops, const Type*  ) const { return to.hlt(ops[0], debug()); }
-const Def* Known         ::vrebuild(World& to, Defs ops, const Type*  ) const { return to.known(ops[0], debug()); }
-const Def* Run           ::vrebuild(World& to, Defs ops, const Type*  ) const { return to.run(ops[0], debug()); }
-const Def* Insert        ::vrebuild(World& to, Defs ops, const Type*  ) const { return to.insert(ops[0], ops[1], ops[2], debug()); }
-const Def* LEA           ::vrebuild(World& to, Defs ops, const Type*  ) const { return to.lea(ops[0], ops[1], debug()); }
-const Def* Load          ::vrebuild(World& to, Defs ops, const Type*  ) const { return to.load(ops[0], ops[1], debug()); }
-const Def* PrimLit       ::vrebuild(World& to, Defs,     const Type*  ) const { return to.literal(primtype_tag(), value(), debug()); }
-const Def* Select        ::vrebuild(World& to, Defs ops, const Type*  ) const { return to.select(ops[0], ops[1], ops[2], debug()); }
-const Def* AlignOf       ::vrebuild(World& to, Defs ops, const Type*  ) const { return to.align_of(ops[0]->type(), debug()); }
-const Def* SizeOf        ::vrebuild(World& to, Defs ops, const Type*  ) const { return to.size_of(ops[0]->type(), debug()); }
-const Def* Slot          ::vrebuild(World& to, Defs ops, const Type* t) const { return to.slot(t->as<PtrType>()->pointee(), ops[0], debug()); }
-const Def* Store         ::vrebuild(World& to, Defs ops, const Type*  ) const { return to.store(ops[0], ops[1], ops[2], debug()); }
-const Def* Tuple         ::vrebuild(World& to, Defs ops, const Type*  ) const { return to.tuple(ops, debug()); }
-const Def* Variant       ::vrebuild(World& to, Defs ops, const Type* t) const { return to.variant(t->as<VariantType>(), ops[0], index(), debug()); }
-const Def* VariantIndex  ::vrebuild(World& to, Defs ops, const Type*  ) const { return to.variant_index(ops[0], debug()); }
-const Def* VariantExtract::vrebuild(World& to, Defs ops, const Type*  ) const { return to.variant_extract(ops[0], index(), debug()); }
-const Def* Closure       ::vrebuild(World& to, Defs ops, const Type* t) const { return to.closure(t->as<ClosureType>(), ops[0], ops[1], debug()); }
-const Def* Vector        ::vrebuild(World& to, Defs ops, const Type*  ) const { return to.vector(ops, debug()); }
-const Def* App           ::vrebuild(World& to, Defs ops, const Type*  ) const { return to.app(ops[0], ops.skip_front(), debug()); }
-const Def* Filter        ::vrebuild(World& to, Defs ops, const Type*  ) const { return to.filter(ops, debug()); }
-
-const Def* Alloc::vrebuild(World& to, Defs ops, const Type* t) const {
-    return to.alloc(t->as<TupleType>()->op(1)->as<PtrType>()->pointee(), ops[0], ops[1], debug());
-=======
-// do not use any of PrimOp's type getters - during import we need to derive types from 't' in the new world 'w'
-
+const Def* App           ::rebuild(World& w, const Type*  , Defs o) const { return w.app(o[0], o.skip_front(), debug()); }
 const Def* ArithOp       ::rebuild(World& w, const Type*  , Defs o) const { return w.arithop(arithop_tag(), o[0], o[1], debug()); }
 const Def* Bitcast       ::rebuild(World& w, const Type* t, Defs o) const { return w.bitcast(t, o[0], debug()); }
 const Def* Bottom        ::rebuild(World& w, const Type* t, Defs  ) const { return w.bottom(t, debug()); }
@@ -235,6 +197,7 @@
 const Def* MathOp        ::rebuild(World& w, const Type*  , Defs o) const { return w.mathop(mathop_tag(), o, debug()); }
 const Def* Enter         ::rebuild(World& w, const Type*  , Defs o) const { return w.enter(o[0], debug()); }
 const Def* Extract       ::rebuild(World& w, const Type*  , Defs o) const { return w.extract(o[0], o[1], debug()); }
+const Def* Filter        ::rebuild(World& w, const Type*,   Defs o) const { return w.filter(o, debug()); }
 const Def* Global        ::rebuild(World& w, const Type*  , Defs o) const { return w.global(o[0], is_mutable(), debug()); }
 const Def* Hlt           ::rebuild(World& w, const Type*  , Defs o) const { return w.hlt(o[0], debug()); }
 const Def* Known         ::rebuild(World& w, const Type*  , Defs o) const { return w.known(o[0], debug()); }
@@ -257,7 +220,6 @@
 
 const Def* Alloc::rebuild(World& w, const Type* t, Defs o) const {
     return w.alloc(t->as<TupleType>()->op(1)->as<PtrType>()->pointee(), o[0], o[1], debug());
->>>>>>> e2d6b3c6
 }
 
 const Def* Assembly::rebuild(World& w, const Type* t, Defs o) const {
