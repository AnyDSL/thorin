#include "thorin/primop.h"
#include "thorin/continuation.h"

#include "thorin/config.h"
#include "thorin/type.h"
#include "thorin/world.h"
#include "thorin/util/array.h"

namespace thorin {

//------------------------------------------------------------------------------

/*
 * constructors
 */

PrimLit::PrimLit(World& world, PrimTypeTag tag, Box box, Debug dbg)
    : Literal((NodeTag) tag, world.prim_type(tag), dbg)
    , box_(box)
{}

Cmp::Cmp(CmpTag tag, const Def* lhs, const Def* rhs, Debug dbg)
    : BinOp((NodeTag) tag, lhs->world().type_bool(vector_length(lhs->type())), lhs, rhs, dbg)
{}

DefiniteArray::DefiniteArray(World& world, const Type* elem, Defs args, Debug dbg)
    : Aggregate(Node_DefiniteArray, args, dbg)
{
    set_type(world.definite_array_type(elem, args.size()));
#if THORIN_ENABLE_CHECKS
    for (size_t i = 0, e = num_ops(); i != e; ++i)
        assert(args[i]->type() == type()->elem_type());
#endif
}

IndefiniteArray::IndefiniteArray(World& world, const Type* elem, const Def* dim, Debug dbg)
    : Aggregate(Node_IndefiniteArray, {dim}, dbg)
{
    set_type(world.indefinite_array_type(elem));
}

Tuple::Tuple(World& world, Defs args, Debug dbg)
    : Aggregate(Node_Tuple, args, dbg)
{
    Array<const Type*> elems(num_ops());
    for (size_t i = 0, e = num_ops(); i != e; ++i)
        elems[i] = args[i]->type();

    set_type(world.tuple_type(elems));
}

Vector::Vector(World& world, Defs args, Debug dbg)
    : Aggregate(Node_Vector, args, dbg)
{
    if (auto primtype = args.front()->type()->isa<PrimType>()) {
        assert(primtype->length() == 1);
        set_type(world.prim_type(primtype->primtype_tag(), args.size()));
    } else {
        auto ptr = args.front()->type()->as<PtrType>();
        assert(ptr->length() == 1);
        set_type(world.ptr_type(ptr->pointee(), args.size()));
    }
}

LEA::LEA(const Def* ptr, const Def* index, Debug dbg)
    : PrimOp(Node_LEA, nullptr, {ptr, index}, dbg)
{
    auto& world = index->world();
    auto type = ptr_type();
    if (auto tuple = ptr_pointee()->isa<TupleType>()) {
        set_type(world.ptr_type(get(tuple->ops(), index), type->length(), type->device(), type->addr_space()));
    } else if (auto array = ptr_pointee()->isa<ArrayType>()) {
        set_type(world.ptr_type(array->elem_type(), type->length(), type->device(), type->addr_space()));
    } else if (auto struct_type = ptr_pointee()->isa<StructType>()) {
        set_type(world.ptr_type(get(struct_type->ops(), index), type->length(), type->device(), type->addr_space()));
    } else if (auto prim_type = ptr_pointee()->isa<PrimType>()) {
        assert(prim_type->length() > 1);
<<<<<<< HEAD
        set_type(world.ptr_type(world.prim_type(prim_type->primtype_tag())));
=======
        set_type(world.ptr_type(world.prim_type(prim_type->primtype_tag()), type->length(), type->device(), type->addr_space()));
>>>>>>> 7ef12bee
    } else {
        THORIN_UNREACHABLE;
    }
}

Known::Known(const Def* def, Debug dbg)
    : PrimOp(Node_Known, def->world().type_bool(), {def}, dbg)
{}

AlignOf::AlignOf(const Def* def, Debug dbg)
    : PrimOp(Node_AlignOf, def->world().type_qs64(), {def}, dbg)
{}

SizeOf::SizeOf(const Def* def, Debug dbg)
    : PrimOp(Node_SizeOf, def->world().type_qs64(), {def}, dbg)
{}

Slot::Slot(const Type* type, const Def* frame, Debug dbg)
    : PrimOp(Node_Slot, type->table().ptr_type(type), {frame}, dbg)
{
    assert(frame->type()->isa<FrameType>());
}

Global::Global(const Def* init, bool is_mutable, Debug dbg)
    : PrimOp(Node_Global, init->type()->table().ptr_type(init->type()), {init}, dbg)
    , is_mutable_(is_mutable)
{
    assert(!init->has_dep(Dep::Param));
}

Alloc::Alloc(const Type* type, const Def* mem, const Def* extra, Debug dbg)
    : MemOp(Node_Alloc, nullptr, {mem, extra}, dbg)
{
    World& w = mem->world();
    set_type(w.tuple_type({w.mem_type(), w.ptr_type(type)}));
}

Load::Load(const Def* mem, const Def* ptr, Debug dbg)
    : Access(Node_Load, nullptr, {mem, ptr}, dbg)
{
    World& w = mem->world();
    set_type(w.tuple_type({w.mem_type(), ptr->type()->as<PtrType>()->pointee()}));
}

Enter::Enter(const Def* mem, Debug dbg)
    : MemOp(Node_Enter, nullptr, {mem}, dbg)
{
    World& w = mem->world();
    set_type(w.tuple_type({w.mem_type(), w.frame_type()}));
}

Assembly::Assembly(const Type *type, Defs inputs, std::string asm_template, ArrayRef<std::string> output_constraints, ArrayRef<std::string> input_constraints, ArrayRef<std::string> clobbers, Flags flags, Debug dbg)
    : MemOp(Node_Assembly, type, inputs, dbg)
    , asm_template_(asm_template)
    , output_constraints_(output_constraints)
    , input_constraints_(input_constraints)
    , clobbers_(clobbers)
    , flags_(flags)
{}

//------------------------------------------------------------------------------

/*
 * hash
 */

hash_t PrimOp::vhash() const {
    hash_t seed = hash_combine(hash_begin(uint8_t(tag())), uint32_t(type()->gid()));
    for (auto op : ops_)
        seed = hash_combine(seed, uint32_t(op->gid()));
    return seed;
}

hash_t Variant::vhash() const { return hash_combine(PrimOp::vhash(), index()); }
hash_t VariantExtract::vhash() const { return hash_combine(PrimOp::vhash(), index()); }
hash_t PrimLit::vhash() const { return hash_combine(Literal::vhash(), bitcast<uint64_t, Box>(value())); }
hash_t Slot::vhash() const { return hash_combine((int) tag(), gid()); }

//------------------------------------------------------------------------------

/*
 * equal
 */

bool PrimOp::equal(const PrimOp* other) const {
    bool result = this->tag() == other->tag() && this->num_ops() == other->num_ops() && this->type() == other->type();
    for (size_t i = 0, e = num_ops(); result && i != e; ++i)
        result &= this->ops_[i] == other->ops_[i];
    return result;
}

bool Variant::equal(const PrimOp* other) const {
    return PrimOp::equal(other) && other->as<Variant>()->index() == index();
}

bool VariantExtract::equal(const PrimOp* other) const {
    return PrimOp::equal(other) && other->as<VariantExtract>()->index() == index();
}

bool PrimLit::equal(const PrimOp* other) const {
    return Literal::equal(other) ? this->value() == other->as<PrimLit>()->value() : false;
}

bool Slot::equal(const PrimOp* other) const { return this == other; }

//------------------------------------------------------------------------------

/*
 * rebuild
 */

// do not use any of PrimOp's type getters - during import we need to derive types from 't' in the new world 'w'

const Def* ArithOp       ::rebuild(World& w, const Type*  , Defs o) const { return w.arithop(arithop_tag(), o[0], o[1], debug()); }
const Def* Bitcast       ::rebuild(World& w, const Type* t, Defs o) const { return w.bitcast(t, o[0], debug()); }
const Def* Bottom        ::rebuild(World& w, const Type* t, Defs  ) const { return w.bottom(t, debug()); }
const Def* Top           ::rebuild(World& w, const Type* t, Defs  ) const { return w.top(t, debug()); }
const Def* Cast          ::rebuild(World& w, const Type* t, Defs o) const { return w.cast(t, o[0], debug()); }
const Def* Cmp           ::rebuild(World& w, const Type*  , Defs o) const { return w.cmp(cmp_tag(), o[0], o[1], debug()); }
const Def* MathOp        ::rebuild(World& w, const Type*  , Defs o) const { return w.mathop(mathop_tag(), o, debug()); }
const Def* Enter         ::rebuild(World& w, const Type*  , Defs o) const { return w.enter(o[0], debug()); }
const Def* Extract       ::rebuild(World& w, const Type*  , Defs o) const { return w.extract(o[0], o[1], debug()); }
const Def* Global        ::rebuild(World& w, const Type*  , Defs o) const { return w.global(o[0], is_mutable(), debug()); }
const Def* Hlt           ::rebuild(World& w, const Type*  , Defs o) const { return w.hlt(o[0], debug()); }
const Def* Known         ::rebuild(World& w, const Type*  , Defs o) const { return w.known(o[0], debug()); }
const Def* Run           ::rebuild(World& w, const Type*  , Defs o) const { return w.run(o[0], debug()); }
const Def* Insert        ::rebuild(World& w, const Type*  , Defs o) const { return w.insert(o[0], o[1], o[2], debug()); }
const Def* LEA           ::rebuild(World& w, const Type*  , Defs o) const { return w.lea(o[0], o[1], debug()); }
const Def* Load          ::rebuild(World& w, const Type*  , Defs o) const { return w.load(o[0], o[1], debug()); }
const Def* PrimLit       ::rebuild(World& w, const Type*  , Defs  ) const { return w.literal(primtype_tag(), value(), debug()); }
const Def* Select        ::rebuild(World& w, const Type*  , Defs o) const { return w.select(o[0], o[1], o[2], debug()); }
const Def* AlignOf       ::rebuild(World& w, const Type*  , Defs o) const { return w.align_of(o[0]->type(), debug()); }
const Def* SizeOf        ::rebuild(World& w, const Type*  , Defs o) const { return w.size_of(o[0]->type(), debug()); }
const Def* Slot          ::rebuild(World& w, const Type* t, Defs o) const { return w.slot(t->as<PtrType>()->pointee(), o[0], debug()); }
const Def* Store         ::rebuild(World& w, const Type*  , Defs o) const { return w.store(o[0], o[1], o[2], debug()); }
const Def* Tuple         ::rebuild(World& w, const Type*  , Defs o) const { return w.tuple(o, debug()); }
const Def* Variant       ::rebuild(World& w, const Type* t, Defs o) const { return w.variant(t->as<VariantType>(), o[0], index(), debug()); }
const Def* VariantIndex  ::rebuild(World& w, const Type*  , Defs o) const { return w.variant_index(o[0], debug()); }
const Def* VariantExtract::rebuild(World& w, const Type*  , Defs o) const { return w.variant_extract(o[0], index(), debug()); }
const Def* Closure       ::rebuild(World& w, const Type* t, Defs o) const { return w.closure(t->as<ClosureType>(), o[0], o[1], debug()); }
const Def* Vector        ::rebuild(World& w, const Type*  , Defs o) const { return w.vector(o, debug()); }

const Def* Alloc::rebuild(World& w, const Type* t, Defs o) const {
    return w.alloc(t->as<TupleType>()->op(1)->as<PtrType>()->pointee(), o[0], o[1], debug());
}

const Def* Assembly::rebuild(World& w, const Type* t, Defs o) const {
    return w.assembly(t, o, asm_template(), output_constraints(), input_constraints(), clobbers(), flags(), debug());
}

const Def* DefiniteArray::rebuild(World& w, const Type* t, Defs o) const {
    return w.definite_array(t->as<DefiniteArrayType>()->elem_type(), o, debug());
}

const Def* StructAgg::rebuild(World& w, const Type* t, Defs o) const {
    return w.struct_agg(t->as<StructType>(), o, debug());
}

const Def* IndefiniteArray::rebuild(World& w, const Type* t, Defs o) const {
    return w.indefinite_array(t->as<IndefiniteArrayType>()->elem_type(), o[0], debug());
}

//------------------------------------------------------------------------------

/*
 * op_name
 */

const char* PrimOp::op_name() const {
    switch (tag()) {
#define THORIN_NODE(op, abbr) case Node_##op: return #abbr;
#include "thorin/tables/nodetable.h"
        default: THORIN_UNREACHABLE;
    }
}

const char* ArithOp::op_name() const {
    switch (tag()) {
#define THORIN_ARITHOP(op) case ArithOp_##op: return #op;
#include "thorin/tables/arithoptable.h"
        default: THORIN_UNREACHABLE;
    }
}

const char* Cmp::op_name() const {
    switch (tag()) {
#define THORIN_CMP(op) case Cmp_##op: return #op;
#include "thorin/tables/cmptable.h"
        default: THORIN_UNREACHABLE;
    }
}

const char* MathOp::op_name() const {
    switch (tag()) {
#define THORIN_MATHOP(op) case MathOp_##op: return #op;
#include "thorin/tables/mathoptable.h"
        default: THORIN_UNREACHABLE;
    }
}

const char* Global::op_name() const { return is_mutable() ? "global_mutable" : "global_immutable"; }

//------------------------------------------------------------------------------

/*
 * misc
 */

std::string DefiniteArray::as_string() const {
    std::string res;
    for (auto op : ops()) {
        auto c = op->as<PrimLit>()->pu8_value();
        if (!c) break;
        res += c;
    }
    return res;
}

const Def* PrimOp::out(size_t i) const {
    assert(i == 0 || i < type()->as<TupleType>()->num_ops());
    return world().extract(this, i, debug());
}

const Type* Extract::extracted_type(const Def* agg, const Def* index) {
    if (auto tuple = agg->type()->isa<TupleType>())
        return get(tuple->ops(), index);
    else if (auto array = agg->type()->isa<ArrayType>())
        return array->elem_type();
    else if (auto vector = agg->type()->isa<VectorType>())
        return vector->scalarize();
    else if (auto struct_type = agg->type()->isa<StructType>())
        return get(struct_type->ops(), index);

    THORIN_UNREACHABLE;
}

bool is_from_match(const PrimOp* primop) {
    bool from_match = true;
    for (auto& use : primop->uses()) {
        if (auto continuation = use.def()->isa<Continuation>()) {
            auto callee = continuation->callee()->isa<Continuation>();
            if (callee && callee->intrinsic() == Intrinsic::Match) continue;
        }
        from_match = false;
    }
    return from_match;
}

const Type* Closure::environment_type(World& world) {
    // We assume that ptrs are <= 64 bits, if they're not, god help you
    return world.type_qu64();
}

const PtrType* Closure::environment_ptr_type(World& world) {
    return world.ptr_type(world.type_pu8());
}

//------------------------------------------------------------------------------

}<|MERGE_RESOLUTION|>--- conflicted
+++ resolved
@@ -75,11 +75,7 @@
         set_type(world.ptr_type(get(struct_type->ops(), index), type->length(), type->device(), type->addr_space()));
     } else if (auto prim_type = ptr_pointee()->isa<PrimType>()) {
         assert(prim_type->length() > 1);
-<<<<<<< HEAD
-        set_type(world.ptr_type(world.prim_type(prim_type->primtype_tag())));
-=======
         set_type(world.ptr_type(world.prim_type(prim_type->primtype_tag()), type->length(), type->device(), type->addr_space()));
->>>>>>> 7ef12bee
     } else {
         THORIN_UNREACHABLE;
     }
