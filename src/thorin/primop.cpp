--- conflicted
+++ resolved
@@ -191,10 +191,7 @@
  * rebuild
  */
 
-<<<<<<< HEAD
 const Def* App           ::rebuild(World& w, const Type*  , Defs o) const { return w.app(o[0], o.skip_front(), debug()); }
-=======
->>>>>>> d0bbcebc
 const Def* ArithOp       ::rebuild(World& w, const Type*  , Defs o) const { return w.arithop(arithop_tag(), o[0], o[1], debug()); }
 const Def* Bitcast       ::rebuild(World& w, const Type* t, Defs o) const { return w.bitcast(t, o[0], debug()); }
 const Def* Bottom        ::rebuild(World& w, const Type* t, Defs  ) const { return w.bottom(t, debug()); }
@@ -319,21 +316,6 @@
     THORIN_UNREACHABLE;
 }
 
-<<<<<<< HEAD
-=======
-bool is_from_match(const Def* def) {
-    bool from_match = true;
-    for (auto& use : def->uses()) {
-        if (auto continuation = use.def()->isa<Continuation>()) {
-            auto callee = continuation->callee()->isa<Continuation>();
-            if (callee && callee->intrinsic() == Intrinsic::Match) continue;
-        }
-        from_match = false;
-    }
-    return from_match;
-}
-
->>>>>>> d0bbcebc
 const Type* Closure::environment_type(World& world) {
     // We assume that ptrs are <= 64 bits, if they're not, god help you
     return world.type_qu64();
