#ifndef THORIN_PRIMOP_H
#define THORIN_PRIMOP_H

#include "thorin/def.h"
#include "thorin/enums.h"
#include "thorin/util/hash.h"

namespace thorin {

//------------------------------------------------------------------------------

/// Base class for all @p PrimOp%s.
class PrimOp : public Def {
protected:
    PrimOp(NodeKind kind, const Type* type, Defs args, const Location& loc, const std::string& name)
        : Def(kind, type, args.size(), loc, name)
        , is_outdated_(false)
    {
        for (size_t i = 0, e = size(); i != e; ++i)
            set_op(i, args[i]);
    }

    void set_type(const Type* type) { type_ = type; }

public:
    const Def* out(size_t i) const;
    virtual bool is_outdated() const override { return is_outdated_; }
    virtual const Def* rebuild(Def2Def&) const override;
    const Def* rebuild(World& to, Defs ops, const Type* type) const {
        assert(this->size() == ops.size());
        return vrebuild(to, ops, type);
    }
    const Def* rebuild(Defs ops) const { return rebuild(world(), ops, type()); }
    const Def* rebuild(Defs ops, const Type* type) const { return rebuild(world(), ops, type); }
    virtual bool has_multiple_outs() const { return false; }
    virtual const char* op_name() const;
    virtual std::ostream& stream(std::ostream&) const override;
    std::ostream& stream_assignment(std::ostream&) const;

protected:
    virtual uint64_t vhash() const;
    virtual bool equal(const PrimOp* other) const;
    virtual const Def* vrebuild(World& to, Defs ops, const Type* type) const = 0;
    /// Is @p def the @p i^th result of a @p T @p PrimOp?
    template<int i, class T> inline static const T* is_out(const Def* def);

private:
    uint64_t hash() const { return hash_ == 0 ? hash_ = vhash() : hash_; }

    mutable uint64_t hash_ = 0;
    mutable uint32_t live_ = 0;
    mutable bool is_outdated_ : 1;

    friend struct PrimOpHash;
    friend struct PrimOpEqual;
    friend class World;
    friend class Cleaner;
    friend void Def::replace(const Def*) const;
};

struct PrimOpHash {
    uint64_t operator() (const PrimOp* o) const { return o->hash(); }
};

struct PrimOpEqual {
    bool operator() (const PrimOp* o1, const PrimOp* o2) const { return o1->equal(o2); }
};

//------------------------------------------------------------------------------

/// Base class for all @p PrimOp%s without operands.
class Literal : public PrimOp {
protected:
    Literal(NodeKind kind, const Type* type, const Location& loc, const std::string& name)
        : PrimOp(kind, type, {}, loc, name)
    {}
};

/// This literal represents 'no value'.
class Bottom : public Literal {
private:
    Bottom(const Type* type, const Location& loc, const std::string& name)
        : Literal(Node_Bottom, type, loc, name)
    {}

    virtual const Def* vrebuild(World& to, Defs ops, const Type* type) const override;

    friend class World;
};

/// Data constructor for a @p PrimTypeNode.
class PrimLit : public Literal {
private:
    PrimLit(World& world, PrimTypeKind kind, Box box, const Location& loc, const std::string& name);

public:
    Box value() const { return box_; }
#define THORIN_ALL_TYPE(T, M) T T##_value() const { return value().get_##T(); }
#include "thorin/tables/primtypetable.h"

    const PrimType* type() const { return Literal::type()->as<PrimType>(); }
    PrimTypeKind primtype_kind() const { return type()->primtype_kind(); }

    std::ostream& stream(std::ostream&) const override;

private:
    virtual uint64_t vhash() const override;
    virtual bool equal(const PrimOp* other) const override;
    virtual const Def* vrebuild(World& to, Defs ops, const Type* type) const override;

    Box box_;

    friend class World;
};

template<class T>
T primlit_value(const Def* def) {
    static_assert(std::is_integral<T>::value, "only integral types supported");
    auto lit = def->as<PrimLit>();
    switch (lit->primtype_kind()) {
#define THORIN_I_TYPE(T, M) case PrimType_##T: return lit->value().get_##T();
#include "thorin/tables/primtypetable.h"
        default: THORIN_UNREACHABLE;
    }
}

template<class T>
T get(ArrayRef<T> array, const Def* def) { return array[primlit_value<size_t>(def)]; }


/// Akin to <tt>cond ? tval : fval</tt>.
class Select : public PrimOp {
private:
    Select(const Def* cond, const Def* tval, const Def* fval, const Location& loc, const std::string& name)
        : PrimOp(Node_Select, tval->type(), {cond, tval, fval}, loc, name)
    {
        assert(is_type_bool(cond->type()));
        assert(tval->type() == fval->type() && "types of both values must be equal");
        assert(!tval->type()->isa<FnType>() && "must not be a function");
    }

    virtual const Def* vrebuild(World& to, Defs ops, const Type* type) const override;

public:
    const Def* cond() const { return op(0); }
    const Def* tval() const { return op(1); }
    const Def* fval() const { return op(2); }

    friend class World;
};

/// Base class for all side-effect free binary \p PrimOp%s.
class BinOp : public PrimOp {
protected:
    BinOp(NodeKind kind, const Type* type, const Def* lhs, const Def* rhs, const Location& loc, const std::string& name)
        : PrimOp(kind, type, {lhs, rhs}, loc, name)
    {
        assert(lhs->type() == rhs->type() && "types are not equal");
    }

public:
    const Def* lhs() const { return op(0); }
    const Def* rhs() const { return op(1); }
};

/// One of \p ArithOpKind arithmetic operation.
class ArithOp : public BinOp {
private:
    ArithOp(ArithOpKind kind, const Def* lhs, const Def* rhs, const Location& loc, const std::string& name)
        : BinOp((NodeKind) kind, lhs->type(), lhs, rhs, loc, name)
    {}

    virtual const Def* vrebuild(World& to, Defs ops, const Type* type) const override;

public:
    const PrimType* type() const { return BinOp::type()->as<PrimType>(); }
    ArithOpKind arithop_kind() const { return (ArithOpKind) kind(); }
    virtual const char* op_name() const override;

    friend class World;
};

/// One of \p CmpKind compare.
class Cmp : public BinOp {
private:
    Cmp(CmpKind kind, const Def* lhs, const Def* rhs, const Location& loc, const std::string& name);

    virtual const Def* vrebuild(World& to, Defs ops, const Type* type) const override;

public:
    const PrimType* type() const { return BinOp::type()->as<PrimType>(); }
    CmpKind cmp_kind() const { return (CmpKind) kind(); }
    virtual const char* op_name() const override;

    friend class World;
};

/// Base class for @p Bitcast and @p Cast.
class ConvOp : public PrimOp {
protected:
    ConvOp(NodeKind kind, const Def* from, const Type* to, const Location& loc, const std::string& name)
        : PrimOp(kind, to, {from}, loc, name)
    {}

public:
    const Def* from() const { return op(0); }
};

/// Converts <tt>from</tt> to type <tt>to</tt>.
class Cast : public ConvOp {
private:
    Cast(const Type* to, const Def* from, const Location& loc, const std::string& name)
        : ConvOp(Node_Cast, from, to, loc, name)
    {}

    virtual const Def* vrebuild(World& to, Defs ops, const Type* type) const override;

    friend class World;
};

/// Reinterprets the bits of <tt>from</tt> as type <tt>to</tt>.
class Bitcast : public ConvOp {
private:
    Bitcast(const Type* to, const Def* from, const Location& loc, const std::string& name)
        : ConvOp(Node_Bitcast, from, to, loc, name)
    {}

    virtual const Def* vrebuild(World& to, Defs ops, const Type* type) const override;

    friend class World;
};

/// Base class for all aggregate data constructers.
class Aggregate : public PrimOp {
protected:
    Aggregate(NodeKind kind, Defs args, const Location& loc, const std::string& name)
        : PrimOp(kind, nullptr /*set later*/, args, loc, name)
    {}
};

/// Data constructor for a \p DefiniteArrayTypeNode.
class DefiniteArray : public Aggregate {
private:
    DefiniteArray(World& world, const Type* elem, Defs args, const Location& loc, const std::string& name);

    virtual const Def* vrebuild(World& to, Defs ops, const Type* type) const override;

public:
    const DefiniteArrayType* type() const { return Aggregate::type()->as<DefiniteArrayType>(); }
    const Type* elem_type() const { return type()->elem_type(); }

    friend class World;
};

/// Data constructor for an \p IndefiniteArrayTypeNode.
class IndefiniteArray : public Aggregate {
private:
    IndefiniteArray(World& world, const Type* elem, const Def* dim, const Location& loc, const std::string& name);

    virtual const Def* vrebuild(World& to, Defs ops, const Type* type) const override;

public:
    const IndefiniteArrayType* type() const { return Aggregate::type()->as<IndefiniteArrayType>(); }
    const Type* elem_type() const { return type()->elem_type(); }

    friend class World;
};

/// Data constructor for a @p TupleTypeNode.
class Tuple : public Aggregate {
private:
    Tuple(World& world, Defs args, const Location& loc, const std::string& name);

    virtual const Def* vrebuild(World& to, Defs ops, const Type* type) const override;

public:
    const TupleType* type() const { return Aggregate::type()->as<TupleType>(); }

    friend class World;
};

/// Data constructor for a @p StructAppTypeNode.
class StructAgg : public Aggregate {
private:
    StructAgg(const StructAppType* struct_app_type, Defs args, const Location& loc, const std::string& name)
        : Aggregate(Node_StructAgg, args, loc, name)
    {
#ifndef NDEBUG
        assert(struct_app_type->num_elems() == args.size());
        for (size_t i = 0, e = args.size(); i != e; ++i)
            assert(struct_app_type->elem(i) == args[i]->type());
#endif
        set_type(struct_app_type);
    }

    virtual const Def* vrebuild(World& to, Defs ops, const Type* type) const override;

public:
    const StructAppType* type() const { return Aggregate::type()->as<StructAppType>(); }

    friend class World;
};

/// Data constructor for a vector type.
class Vector : public Aggregate {
private:
    Vector(World& world, Defs args, const Location& loc, const std::string& name);

    virtual const Def* vrebuild(World& to, Defs ops, const Type* type) const override;

    friend class World;
};

/// Base class for functional @p Insert and @p Extract.
class AggOp : public PrimOp {
protected:
    AggOp(NodeKind kind, const Type* type, Defs args, const Location& loc, const std::string& name)
        : PrimOp(kind, type, args, loc, name)
    {}

public:
    const Def* agg() const { return op(0); }
    const Def* index() const { return op(1); }

    friend class World;
};

/// Extracts from aggregate <tt>agg</tt> the element at position <tt>index</tt>.
class Extract : public AggOp {
private:
    Extract(const Def* agg, const Def* index, const Location& loc, const std::string& name)
        : AggOp(Node_Extract, extracted_type(agg, index), {agg, index}, loc, name)
    {}

    virtual const Def* vrebuild(World& to, Defs ops, const Type* type) const override;

public:
    static const Type* extracted_type(const Def* agg, const Def* index);

    friend class World;
};

/**
 * @brief Creates a new aggregate by inserting <tt>value</tt> at position <tt>index</tt> into <tt>agg</tt>.
 *
 * @attention { This is a @em functional insert.
 *              The value <tt>agg</tt> remains untouched.
 *              The \p Insert itself is a \em new aggregate which contains the newly created <tt>value</tt>. }
 */
class Insert : public AggOp {
private:
    Insert(const Def* agg, const Def* index, const Def* value, const Location& loc, const std::string& name)
        : AggOp(Node_Insert, agg->type(), {agg, index, value}, loc, name)
    {}

    virtual const Def* vrebuild(World& to, Defs ops, const Type* type) const override;

public:
    const Def* value() const { return op(2); }

    friend class World;
};

/**
 * @brief Load effective address.
 *
 * Takes a pointer <tt>ptr</tt> to an aggregate as input.
 * Then, the address to the <tt>index</tt>'th element is computed.
 * This yields a pointer to that element.
 */
class LEA : public PrimOp {
private:
    LEA(const Def* ptr, const Def* index, const Location& loc, const std::string& name);

    virtual const Def* vrebuild(World& to, Defs ops, const Type* type) const override;

public:
    const Def* ptr() const { return op(0); }
    const Def* index() const { return op(1); }
    const PtrType* type() const { return PrimOp::type()->as<PtrType>(); }
    const PtrType* ptr_type() const { return ptr()->type()->as<PtrType>(); }           ///< Returns the PtrType from @p ptr().
    const Type* ptr_referenced_type() const { return ptr_type()->referenced_type(); }  ///< Returns the type referenced by @p ptr().

    friend class World;
};

/// Base class for \p Run and \p Hlt.
class EvalOp : public PrimOp {
protected:
<<<<<<< HEAD
    EvalOp(NodeKind kind, Def begin, Def end, const Location& loc, const std::string& name)
        : PrimOp(kind, begin->type(), {begin, end}, loc, name)
    {}

public:
    Def begin() const { return op(0); }
    Def end() const { return op(1); }
=======
    EvalOp(NodeKind kind, const Def* def, const Location& loc, const std::string& name)
        : PrimOp(kind, def->type(), {def}, loc, name)
    {}

public:
    const Def* def() const { return op(0); }
>>>>>>> 5d428a29
};

/// Starts a partial evaluation run.
class Run : public EvalOp {
private:
<<<<<<< HEAD
    Run(Def begin, Def end, const Location& loc, const std::string& name)
        : EvalOp(Node_Run, begin, end, loc, name)
=======
    Run(const Def* def, const Location& loc, const std::string& name)
        : EvalOp(Node_Run, def, loc, name)
>>>>>>> 5d428a29
    {}

    virtual const Def* vrebuild(World& to, Defs ops, const Type* type) const override;

    friend class World;
};

/// Stops a partial evaluation run or hinders partial evaluation from specializing <tt>def</tt>.
class Hlt : public EvalOp {
private:
<<<<<<< HEAD
    Hlt(Def begin, Def end, const Location& loc, const std::string& name)
        : EvalOp(Node_Hlt, begin, end, loc, name)
=======
    Hlt(const Def* def, const Location& loc, const std::string& name)
        : EvalOp(Node_Hlt, def, loc, name)
>>>>>>> 5d428a29
    {}

    virtual const Def* vrebuild(World& to, Defs ops, const Type* type) const override;

    friend class World;
};

/**
 * @brief A slot in a stack frame opend via @p Enter.
 *
 * A @p Slot yields a pointer to the given <tt>type</tt>.
 * Loads from this address yield @p Bottom if the frame has already been closed.
 */
class Slot : public PrimOp {
private:
    Slot(const Type* type, const Def* frame, size_t index, const Location& loc, const std::string& name);

public:
    const Def* frame() const { return op(0); }
    size_t index() const { return index_; }
    const PtrType* type() const { return PrimOp::type()->as<PtrType>(); }
    const Type* alloced_type() const { return type()->referenced_type(); }

private:
    virtual uint64_t vhash() const override;
    virtual bool equal(const PrimOp* other) const override;
    virtual const Def* vrebuild(World& to, Defs ops, const Type* type) const override;

    size_t index_;

    friend class World;
};

/**
 * @brief A global variable in the data segment.
 *
 * A @p Global may be mutable or immutable.
 */
class Global : public PrimOp {
private:
    Global(const Def* init, bool is_mutable, const Location& loc, const std::string& name);

public:
    const Def* init() const { return op(0); }
    bool is_mutable() const { return is_mutable_; }
    const PtrType* type() const { return PrimOp::type()->as<PtrType>(); }
    const Type* alloced_type() const { return type()->referenced_type(); }
    virtual const char* op_name() const override;

    std::ostream& stream(std::ostream&) const override;

private:
    virtual uint64_t vhash() const override { return hash_value(gid()); }
    virtual bool equal(const PrimOp* other) const override { return this == other; }
    virtual const Def* vrebuild(World& to, Defs ops, const Type* type) const override;

    bool is_mutable_;

    friend class World;
};

/// Base class for all \p PrimOp%s taking and producing side-effects.
class MemOp : public PrimOp {
protected:
    MemOp(NodeKind kind, const Type* type, Defs args, const Location& loc, const std::string& name)
        : PrimOp(kind, type, args, loc, name)
    {
        assert(mem()->type()->isa<MemType>());
        assert(args.size() >= 1);
    }

public:
    const Def* mem() const { return op(0); }
    const Def* out_mem() const { return has_multiple_outs() ? out(0) : this; }

private:
    virtual uint64_t vhash() const override { return hash_value(gid()); }
    virtual bool equal(const PrimOp* other) const override { return this == other; }
};

/// Allocates memory on the heap.
class Alloc : public MemOp {
private:
    Alloc(const Type* type, const Def* mem, const Def* extra, const Location& loc, const std::string& name);

public:
    const Def* extra() const { return op(1); }
    virtual bool has_multiple_outs() const override { return true; }
    const Def* out_ptr() const { return out(1); }
    const TupleType* type() const { return MemOp::type()->as<TupleType>(); }
    const PtrType* out_ptr_type() const { return type()->arg(1)->as<PtrType>(); }
    const Type* alloced_type() const { return out_ptr_type()->referenced_type(); }
    static const Alloc* is_out_mem(const Def* def) { return is_out<0, Alloc>(def); }
    static const Alloc* is_out_ptr(const Def* def) { return is_out<1, Alloc>(def); }

private:
    virtual const Def* vrebuild(World& to, Defs ops, const Type* type) const override;

    friend class World;
};

/// Base class for @p Load and @p Store.
class Access : public MemOp {
protected:
    Access(NodeKind kind, const Type* type, Defs args, const Location& loc, const std::string& name)
        : MemOp(kind, type, args, loc, name)
    {
        assert(args.size() >= 2);
    }

public:
    const Def* ptr() const { return op(1); }
};

/// Loads with current effect <tt>mem</tt> from <tt>ptr</tt> to produce a pair of a new effect and the loaded value.
class Load : public Access {
private:
    Load(const Def* mem, const Def* ptr, const Location& loc, const std::string& name);

public:
    virtual bool has_multiple_outs() const override { return true; }
    const Def* out_val() const { return out(1); }
    const TupleType* type() const { return MemOp::type()->as<TupleType>(); }
    const Type* out_val_type() const { return type()->arg(1); }
    static const Load* is_out_mem(const Def* def) { return is_out<0, Load>(def); }
    static const Load* is_out_val(const Def* def) { return is_out<1, Load>(def); }

private:
    virtual const Def* vrebuild(World& to, Defs ops, const Type* type) const override;

    friend class World;
};

/// Stores with current effect <tt>mem</tt> <tt>value</tt> into <tt>ptr</tt> while producing a new effect.
class Store : public Access {
private:
    Store(const Def* mem, const Def* ptr, const Def* value, const Location& loc, const std::string& name)
        : Access(Node_Store, mem->type(), {mem, ptr, value}, loc, name)
    {}

    virtual const Def* vrebuild(World& to, Defs ops, const Type* type) const override;

public:
    const Def* val() const { return op(2); }
    const MemType* type() const { return Access::type()->as<MemType>(); }

    friend class World;
};

/// Creates a stack \p Frame with current effect <tt>mem</tt>.
class Enter : public MemOp {
private:
    Enter(const Def* mem, const Location& loc, const std::string& name);

    virtual const Def* vrebuild(World& to, Defs ops, const Type* type) const override;

public:
    const TupleType* type() const { return MemOp::type()->as<TupleType>(); }
    virtual bool has_multiple_outs() const override { return true; }
    const Def* out_frame() const { return out(1); }
    static const Enter* is_out_mem(const Def* def) { return is_out<0, Enter>(def); }
    static const Enter* is_out_frame(const Def* def) { return is_out<1, Enter>(def); }

    friend class World;
};

//------------------------------------------------------------------------------

template<int i, class T>
const T* PrimOp::is_out(const Def* def) {
    if (auto extract = def->isa<Extract>()) {
        if (extract->index()->is_primlit(i)) {
            if (auto res = extract->agg()->isa<T>())
                return res;
        }
    }
    return nullptr;
}

//------------------------------------------------------------------------------

template<class To>
using PrimOpMap     = HashMap<const PrimOp*, To>;
using PrimOpSet     = HashSet<const PrimOp*>;
using PrimOp2PrimOp = PrimOpMap<const PrimOp*>;

//------------------------------------------------------------------------------

}

#endif<|MERGE_RESOLUTION|>--- conflicted
+++ resolved
@@ -387,34 +387,20 @@
 /// Base class for \p Run and \p Hlt.
 class EvalOp : public PrimOp {
 protected:
-<<<<<<< HEAD
-    EvalOp(NodeKind kind, Def begin, Def end, const Location& loc, const std::string& name)
+    EvalOp(NodeKind kind, const Def* begin, const Def* end, const Location& loc, const std::string& name)
         : PrimOp(kind, begin->type(), {begin, end}, loc, name)
     {}
 
 public:
-    Def begin() const { return op(0); }
-    Def end() const { return op(1); }
-=======
-    EvalOp(NodeKind kind, const Def* def, const Location& loc, const std::string& name)
-        : PrimOp(kind, def->type(), {def}, loc, name)
-    {}
-
-public:
-    const Def* def() const { return op(0); }
->>>>>>> 5d428a29
+    const Def* begin() const { return op(0); }
+    const Def* end() const { return op(1); }
 };
 
 /// Starts a partial evaluation run.
 class Run : public EvalOp {
 private:
-<<<<<<< HEAD
-    Run(Def begin, Def end, const Location& loc, const std::string& name)
+    Run(const Def* begin, const Def* end, const Location& loc, const std::string& name)
         : EvalOp(Node_Run, begin, end, loc, name)
-=======
-    Run(const Def* def, const Location& loc, const std::string& name)
-        : EvalOp(Node_Run, def, loc, name)
->>>>>>> 5d428a29
     {}
 
     virtual const Def* vrebuild(World& to, Defs ops, const Type* type) const override;
@@ -425,13 +411,8 @@
 /// Stops a partial evaluation run or hinders partial evaluation from specializing <tt>def</tt>.
 class Hlt : public EvalOp {
 private:
-<<<<<<< HEAD
-    Hlt(Def begin, Def end, const Location& loc, const std::string& name)
+    Hlt(const Def* begin, const Def* end, const Location& loc, const std::string& name)
         : EvalOp(Node_Hlt, begin, end, loc, name)
-=======
-    Hlt(const Def* def, const Location& loc, const std::string& name)
-        : EvalOp(Node_Hlt, def, loc, name)
->>>>>>> 5d428a29
     {}
 
     virtual const Def* vrebuild(World& to, Defs ops, const Type* type) const override;
