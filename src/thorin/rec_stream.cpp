--- conflicted
+++ resolved
@@ -34,17 +34,11 @@
         }
     }
 
-<<<<<<< HEAD
-    if (auto cont = def->isa_continuation()) {
+    if (auto cont = def->isa_nom<Continuation>()) {
         assert(cont->has_body());
         s.fmt("{}: {} = {}({, })", cont, cont->type(), cont->body()->callee(), cont->body()->args());
         run(cont->body());
     } else if (!def->no_dep() && !def->isa<Param>())
-=======
-    if (auto cont = def->isa_nom<Continuation>())
-        s.fmt("{}: {} = {}({, })", cont, cont->type(), cont->callee(), cont->args());
-    else if (!def->no_dep() && !def->isa<Param>())
->>>>>>> d0bbcebc
         def->stream_let(s);
 }
 
