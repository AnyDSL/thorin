--- conflicted
+++ resolved
@@ -16,13 +16,9 @@
     m(Pi, pi)             m(Lam, lam)           m(App, app)                             \
     m(Sigma, sigma)       m(Tuple, tuple)       m(Extract, extract) m(Insert, insert)   \
     m(Arr, arr)           m(Pack, pack)         m(Succ, succ)                           \
-<<<<<<< HEAD
     m(Union, union_)      m(Variant, variant)                                           \
     m(Case, case_)        m(Ptrn, ptrn)                                                 \
     m(Match, match)                                                                     \
-=======
-    m(Union, union_)      m(Variant_, variant_) m(Match_, match_)                       \
->>>>>>> 46fe3da1
     m(Bot, bot) m(Top, top)                                                             \
     m(CPS2DS, cps2ds) m(DS2CPS, ds2cps)                                                 \
     m(Analyze, analyze)                                                                 \
