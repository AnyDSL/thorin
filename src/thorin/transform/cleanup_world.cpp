#include "thorin/world.h"
#include "thorin/analyses/cfg.h"
#include "thorin/analyses/scope.h"
#include "thorin/analyses/domtree.h"
#include "thorin/analyses/verify.h"
#include "thorin/util/queue.h"

namespace thorin {

class Cleaner {
public:
    Cleaner(World& world)
        : world_(world)
    {}
    ~Cleaner() { ++counter_; }

    World& world() { return world_; }
    void cleanup();
    void merge_lambdas();
    void eliminate_params();
    void unreachable_code_elimination();
    void dead_code_elimination();
    void verify_closedness();
    void within(const DefNode*);
    void set_live(const PrimOp* primop) { nprimops_.insert(primop); primop->live_ = counter_; }
    void set_reachable(Lambda* lambda)  { nlambdas_.insert(lambda); lambda->reachable_ = counter_; }
    static bool is_live(const PrimOp* primop) { return primop->live_ == counter_; }
    static bool is_reachable(Lambda* lambda) { return lambda->reachable_ == counter_; }

private:
    World& world_;
    LambdaSet nlambdas_;
    World::PrimOps nprimops_;
    static uint32_t counter_;
};

uint32_t Cleaner::counter_ = 1;

class Merger {
public:
    Merger(const Scope& scope)
        : scope(scope)
        , cfg(scope.f_cfg())
        , domtree(cfg.domtree())
    {
        merge(domtree.root());
    }

    void merge(const DomNode* n);
    const DomNode* dom_succ(const DomNode* n);
    World& world() { return scope.world(); }

    const Scope& scope;
    const F_CFG& cfg;
    const DomTree& domtree;
};

const DomNode* Merger::dom_succ(const DomNode* n) {
    assert(n->cf_node()->isa<InNode>());

    const auto& succs = cfg.succs(n->cf_node());
    const auto& children = n->children();
    if (succs.size() == 1 && children.size() == 1 && *succs.begin() == (*children.begin())->cf_node()) {
        if (auto in = (*succs.begin())->isa<InNode>()) {
            auto lambda = in->lambda();
            if (lambda->num_uses() == 1 && lambda == n->cf_node()->in_node()->lambda()->to())
                return children.front();
        }
    }
    return nullptr;
}

void Merger::merge(const DomNode* /*n*/) {
#if 0
    const DomNode* cur = n;
    if (n->cf_node()->isa<InNode>()) {
        for (const DomNode* next = dom_succ(cur); next != nullptr; cur = next, next = dom_succ(next)) {
            assert(cur->lambda()->num_args() == next->lambda()->num_params());
            for (size_t i = 0, e = cur->lambda()->num_args(); i != e; ++i)
                Def(next->lambda()->param(i))->replace(cur->lambda()->arg(i));
            cur->lambda()->destroy_body();
        }

        if (cur != n)
            n->lambda()->jump(cur->lambda()->to(), cur->lambda()->args());

    }

    for (auto child : cur->children())
        merge(child);
#endif
}

void Cleaner::merge_lambdas() {
    Scope::for_each(world(), [] (const Scope& scope) { Merger merger(scope); });
}

void Cleaner::eliminate_params() {
    for (auto olambda : world().copy_lambdas()) {
        std::vector<size_t> proxy_idx;
        std::vector<size_t> param_idx;
        size_t i = 0;
        for (auto param : olambda->params()) {
            if (param->is_proxy())
                proxy_idx.push_back(i++);
            else
                param_idx.push_back(i++);
        }

        if (!proxy_idx.empty()) {
            auto nlambda = world().lambda(world().fn_type(olambda->type()->args().cut(proxy_idx)),
                                            olambda->cc(), olambda->intrinsic(), olambda->name);
            size_t j = 0;
            for (auto i : param_idx) {
                olambda->param(i)->replace(nlambda->param(j));
                nlambda->param(j++)->name = olambda->param(i)->name;
            }

<<<<<<< HEAD
            nlambda->jump(olambda->to(), olambda->args());
            olambda->destroy_body();

            for (auto use : olambda->uses()) {
                auto ulambda = use->as_lambda();
                assert(use.index() == 0 && "deleted param of lambda used as argument");
                ulambda->jump(nlambda, ulambda->args().cut(proxy_idx));
=======
            if (!proxy_idx.empty()) {
                auto nlambda = world().lambda(world().fn_type(olambda->type()->args().cut(proxy_idx)),
                                              olambda->cc(), olambda->intrinsic(), olambda->name);
                size_t j = 0;
                for (auto i : param_idx) {
                    olambda->param(i)->replace(nlambda->param(j));
                    nlambda->param(j++)->name = olambda->param(i)->name;
                }

                nlambda->jump(olambda->to(), olambda->args());
                olambda->destroy_body();

                for (auto use : olambda->uses()) {
                    if (auto ulambda = use->isa_lambda()) {
                        assert(use.index() == 0 && "deleted param of lambda used as argument");
                        ulambda->jump(nlambda, ulambda->args().cut(proxy_idx));
                    }
                    // else must be a dead 'select' primop
                }
>>>>>>> ebf8a259
            }
        }
    }
}

void Cleaner::unreachable_code_elimination() {
    std::queue<const Lambda*> queue;
    auto enqueue = [&] (Lambda* lambda) {
        lambda->refresh();
        set_reachable(lambda);
        queue.push(lambda);
    };

    for (auto lambda : world().externals())
        enqueue(lambda);
    enqueue(world().branch());
    enqueue(world().end_scope());

    while (!queue.empty()) {
        auto lambda = pop(queue);
        for (auto succ : lambda->succs()) {
            if (!is_reachable(succ))
                enqueue(succ);
        }
    }

    for (auto lambda : world().lambdas()) {
        if (!is_reachable(lambda))
            lambda->destroy_body();
    }
}

void Cleaner::dead_code_elimination() {
    std::queue<const PrimOp*> queue;
    auto enqueue = [&] (const PrimOp* primop) {
        if (!is_live(primop)) {
            set_live(primop);
            queue.push(primop);
        }
    };

    for (auto lambda : world().lambdas()) {
        for (auto op : lambda->ops()) {
            if (auto primop = op->isa<PrimOp>())
                enqueue(primop);
        }
    }

    while (!queue.empty()) {
        auto primop = pop(queue);
        for (auto op : primop->ops()) {
            if (auto primop = op->isa<PrimOp>())
                enqueue(primop);
        }
    }
}

void Cleaner::verify_closedness() {
    auto check = [&](const DefNode* def) {
        within(def->representative_);
        for (auto op : def->ops())
            within(op.node());
        for (auto use : def->uses_)
            within(use.def().node());
        for (auto r : def->representatives_of_)
            within(r); 
    };

    for (auto primop : world().primops())
        check(primop);
    for (auto lambda : world().lambdas()) {
        check(lambda);
        for (auto param : lambda->params())
            check(param);
    }
}

void Cleaner::within(const DefNode* def) {
    //assert(world.types().find(*def->type()) != world.types().end());
    if (auto primop = def->isa<PrimOp>()) {
        assert(world().primops().find(primop) != world().primops().end());
    } else if (auto lambda = def->isa_lambda())
        assert(world().lambdas().find(lambda) != world().lambdas().end());
    else
        within(def->as<Param>()->lambda());
}

void Cleaner::cleanup() {
    //merge_lambdas();
    eliminate_params();
    unreachable_code_elimination();
    dead_code_elimination();

    // unlink dead primops from the rest
    for (auto primop : world().primops()) {
        if (!is_live(primop)) {
            primop->unregister_uses();
            primop->unlink_representative();
        }
    }

    // unlink unreachable lambdas from the rest
    for (auto lambda : world().lambdas()) {
        if (!is_reachable(lambda)) {
            for (auto param : lambda->params())
                param->unlink_representative();
            lambda->unlink_representative();
        }
    }

    swap(world().primops_, nprimops_);
    swap(world().lambdas_, nlambdas_);
#ifndef NDEBUG
    verify_closedness();
#endif

    // delete dead primops
    for (auto primop : nprimops_) {
        if (!is_live(primop))
            delete primop;
    }

    // delete unreachable lambdas
    for (auto lambda : nlambdas_) {
        if (!is_reachable(lambda))
            delete lambda;
    }

#ifndef NDEBUG
    for (auto primop : world().primops())
        assert(!primop->is_outdated());
#endif

    debug_verify(world());
}

void cleanup_world(World& world) { Cleaner(world).cleanup(); }

}<|MERGE_RESOLUTION|>--- conflicted
+++ resolved
@@ -116,35 +116,15 @@
                 nlambda->param(j++)->name = olambda->param(i)->name;
             }
 
-<<<<<<< HEAD
             nlambda->jump(olambda->to(), olambda->args());
             olambda->destroy_body();
 
             for (auto use : olambda->uses()) {
-                auto ulambda = use->as_lambda();
-                assert(use.index() == 0 && "deleted param of lambda used as argument");
-                ulambda->jump(nlambda, ulambda->args().cut(proxy_idx));
-=======
-            if (!proxy_idx.empty()) {
-                auto nlambda = world().lambda(world().fn_type(olambda->type()->args().cut(proxy_idx)),
-                                              olambda->cc(), olambda->intrinsic(), olambda->name);
-                size_t j = 0;
-                for (auto i : param_idx) {
-                    olambda->param(i)->replace(nlambda->param(j));
-                    nlambda->param(j++)->name = olambda->param(i)->name;
+                if (auto ulambda = use->isa_lambda()) {
+                    assert(use.index() == 0 && "deleted param of lambda used as argument");
+                    ulambda->jump(nlambda, ulambda->args().cut(proxy_idx));
                 }
-
-                nlambda->jump(olambda->to(), olambda->args());
-                olambda->destroy_body();
-
-                for (auto use : olambda->uses()) {
-                    if (auto ulambda = use->isa_lambda()) {
-                        assert(use.index() == 0 && "deleted param of lambda used as argument");
-                        ulambda->jump(nlambda, ulambda->args().cut(proxy_idx));
-                    }
-                    // else must be a dead 'select' primop
-                }
->>>>>>> ebf8a259
+                // else must be a dead 'select' primop
             }
         }
     }
