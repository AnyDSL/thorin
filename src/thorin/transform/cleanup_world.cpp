--- conflicted
+++ resolved
@@ -61,11 +61,7 @@
 
                 for (auto use : entry->uses()) {
                     if (scope.contains(use)) {
-<<<<<<< HEAD
                         auto arg = use->as<App>()->arg(i);
-=======
-                        auto arg = use->as_nom<Continuation>()->arg(i);
->>>>>>> d0bbcebc
                         if (!arg->isa<Bottom>() && arg != args[i]) {
                             args[i] = nullptr;
                             break;
@@ -101,21 +97,13 @@
 void Cleaner::eta_conversion() {
     for (bool todo = true; todo;) {
         todo = false;
-<<<<<<< HEAD
-        for (auto continuation : world().continuations()) {
-            if (!continuation->has_body()) continue;
+        for (auto def : world().copy_defs()) {
+            auto continuation = def->isa_nom<Continuation>();
+            if (!continuation || !continuation->has_body()) continue;
             auto body = continuation->body();
 
             // eat calls to known continuations that are only used once
-            while (auto callee = body->callee()->isa_continuation()) {
-=======
-        for (auto def : world().defs()) {
-            auto continuation = def->isa_nom<Continuation>();
-            if (continuation == nullptr || continuation->empty()) continue;
-
-            // eat calls to known continuations that are only used once
-            while (auto callee = continuation->callee()->isa_nom<Continuation>()) {
->>>>>>> d0bbcebc
+            while (auto callee = body->callee()->isa_nom<Continuation>()) {
                 if (callee == continuation) break;
 
                 if (callee->can_be_inlined() && callee->has_body() && !world().is_external(callee)) {
@@ -168,7 +156,6 @@
                 // for every use of the continuation at a call site,
                 // permute the arguments and call the parameter instead
                 for (auto use : continuation->copy_uses()) {
-<<<<<<< HEAD
                     auto uapp = use->isa<App>();
                     if (uapp && use.index() == 0) {
                         for (auto ucontinuation : uapp->using_continuations()) {
@@ -178,13 +165,6 @@
                             }
                             ucontinuation->jump(param, new_args, ucontinuation->debug()); // TODO debug
                             todo_ = todo = true;
-=======
-                    auto ucontinuation = use->isa_nom<Continuation>();
-                    if (ucontinuation && use.index() == 0) {
-                        Array<const Def*> new_args(perm.size());
-                        for (size_t i = 0, e = perm.size(); i != e; ++i) {
-                            new_args[i] = ucontinuation->arg(perm[i]);
->>>>>>> d0bbcebc
                         }
                     }
                 }
@@ -231,11 +211,7 @@
                 ocontinuation->destroy("cleanup: calls a parameter (permutated)");
 
                 for (auto use : ocontinuation->copy_uses()) {
-<<<<<<< HEAD
                     auto uapp = use->as<App>();
-=======
-                    auto ucontinuation = use->as_nom<Continuation>();
->>>>>>> d0bbcebc
                     assert(use.index() == 0);
                     for (auto ucontinuation : uapp->using_continuations()) {
                         ucontinuation->jump(ncontinuation, uapp->args().cut(proxy_idx), ucontinuation->debug());
@@ -286,18 +262,7 @@
 void Cleaner::within(const Def* def) {
     if (def->isa<Param>()) return; // TODO remove once Params are within World's sea of nodes
     assert(world().types().contains(def->type()));
-<<<<<<< HEAD
-    if (auto primop = def->isa<PrimOp>())
-        assert_unused(world().primops().contains(primop));
-    else if (auto continuation = def->isa_continuation())
-        assert_unused(world().continuations().contains(continuation));
-    else if (def->isa<App>() || def->isa<Filter>())
-        {}
-    else
-        within(def->as<Param>()->continuation());
-=======
     assert_unused(world().defs().contains(def));
->>>>>>> d0bbcebc
 }
 
 void Cleaner::clean_pe_info(std::queue<Continuation*> queue, Continuation* cur) {
@@ -330,19 +295,12 @@
     while (!queue.empty()) {
         auto continuation = pop(queue);
 
-<<<<<<< HEAD
         if (continuation->has_body()) {
             if (auto body = continuation->body()->isa<App>()) {
-                if (auto callee = body->callee()->isa_continuation(); callee && callee->intrinsic() == Intrinsic::PeInfo) {
+                if (auto callee = body->callee()->isa_nom<Continuation>(); callee && callee->intrinsic() == Intrinsic::PeInfo) {
                     clean_pe_info(queue, continuation);
                     continue;
                 }
-=======
-        if (auto callee = continuation->callee()->isa_nom<Continuation>()) {
-            if (callee->intrinsic() == Intrinsic::PeInfo) {
-                clean_pe_info(queue, continuation);
-                continue;
->>>>>>> d0bbcebc
             }
         }
 
