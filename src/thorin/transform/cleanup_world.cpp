#include "thorin/config.h"
#include "thorin/world.h"
#include "thorin/analyses/cfg.h"
#include "thorin/analyses/scope.h"
#include "thorin/analyses/domtree.h"
#include "thorin/analyses/scope.h"
#include "thorin/analyses/verify.h"
#include "thorin/transform/importer.h"
#include "thorin/transform/mangle.h"
#include "thorin/transform/resolve_loads.h"
#include "thorin/transform/partial_evaluation.h"

namespace thorin {

class Cleaner {
public:
    Cleaner(World& world)
        : world_(world)
    {}

    World& world() { return world_; }
    void cleanup();
    void eliminate_tail_rec();
    void eta_conversion();
    void eliminate_params();
    void rebuild();
    void verify_closedness();
    void within(const Def*);
    void clean_pe_infos();

private:
    void cleanup_fix_point();
    void clean_pe_info(std::queue<Continuation*>, Continuation*);
    World& world_;
    bool todo_ = true;
};

void Cleaner::eliminate_tail_rec() {
    Scope::for_each(world_, [&](Scope& scope) {
        auto entry = scope.entry();

        bool only_tail_calls = true;
        bool recursive = false;
        for (auto use : entry->uses()) {
            if (scope.contains(use)) {
                if (use.index() != 0 || !use->isa<Continuation>()) {
                    only_tail_calls = false;
                    break;
                } else {
                    recursive = true;
                }
            }
        }

        if (recursive && only_tail_calls) {
            auto n = entry->num_params();
            Array<const Def*> args(n);

            for (size_t i = 0; i != n; ++i) {
                args[i] = entry->param(i);

                for (auto use : entry->uses()) {
                    if (scope.contains(use)) {
                        auto arg = use->as_continuation()->arg(i);
                        if (!arg->isa<Bottom>() && arg != args[i]) {
                            args[i] = nullptr;
                            break;
                        }
                    }
                }
            }

            std::vector<const Def*> new_args;

            for (size_t i = 0; i != n; ++i) {
                if (args[i] == nullptr) {
                    new_args.emplace_back(entry->param(i));
                    if (entry->param(i)->order() != 0) {
                        // the resulting function wouldn't be of first order so examine next scope
                        return;
                    }
                }
            }

            if (new_args.size() != n) {
                world().DLOG("tail recursive: {}", entry);
                auto dropped = drop(scope, args);

                entry->jump(dropped, new_args);
                todo_ = true;
                scope.update();
            }
        }
    });
}

void Cleaner::eta_conversion() {
    for (bool todo = true; todo;) {
        todo = false;
        for (auto continuation : world().continuations()) {
<<<<<<< HEAD
            if (!continuation->empty()) {
                continuation->dump(1);
                // eat calls to known continuations that are only used once
                while (auto callee = continuation->callee()->isa_continuation()) {
                    if (callee->num_uses() == 1 && !callee->empty() && !callee->is_exported()) {
                        for (size_t i = 0, e = continuation->num_args(); i != e; ++i)
                            callee->param(i)->replace(continuation->arg(i));
                        continuation->jump(callee->callee(), callee->args()); // TODO debug
                        callee->destroy_body();
                        todo_ = todo = true;
                    } else
                        break;
=======
            if (continuation->empty()) continue;

            // eat calls to known continuations that are only used once
            while (auto callee = continuation->callee()->isa_continuation()) {
                if (callee == continuation) break;

                if (callee->num_uses() == 1 && !callee->empty() && !callee->is_exported()) {
                    for (size_t i = 0, e = continuation->num_args(); i != e; ++i)
                        callee->param(i)->replace(continuation->arg(i));
                    continuation->jump(callee->callee(), callee->args(), callee->jump_debug());
                    callee->destroy_body();
                    todo_ = todo = true;
                } else
                    break;
            }

            // try to subsume continuations which call a parameter
            // (that is free within that continuation) with that parameter
            if (auto param = continuation->callee()->isa<Param>()) {
                if (param->continuation() == continuation || continuation->is_exported())
                    continue;

                if (continuation->args() == continuation->params_as_defs()) {
                    continuation->replace(continuation->callee());
                    continuation->destroy_body();
                    todo_ = todo = true;
                    continue;
>>>>>>> 120349df
                }

                // build the permutation of the arguments
                Array<size_t> perm(continuation->num_args());
                bool is_permutation = true;
                for (size_t i = 0, e = continuation->num_args(); i != e; ++i)  {
                    auto param_it = std::find(continuation->params().begin(),
                                                continuation->params().end(),
                                                continuation->arg(i));

                    if (param_it == continuation->params().end()) {
                        is_permutation = false;
                        break;
                    }

                    perm[i] = param_it - continuation->params().begin();
                }

                if (!is_permutation) continue;

<<<<<<< HEAD
                    if (!is_permutation) continue;

                    // for every use of the continuation at a call site,
                    // permute the arguments and call the parameter instead
                    for (auto use : continuation->copy_uses()) {
                        auto ucontinuation = use->isa_continuation();
                        if (ucontinuation && use.index() == 0) {
                            Array<const Def*> new_args(perm.size());
                            for (size_t i = 0, e = perm.size(); i != e; ++i) {
                                new_args[i] = ucontinuation->arg(perm[i]);
                            }
                            ucontinuation->jump(param, new_args); // TODO debug
                            todo_ = todo = true;
=======
                // for every use of the continuation at a call site,
                // permute the arguments and call the parameter instead
                for (auto use : continuation->copy_uses()) {
                    auto ucontinuation = use->isa_continuation();
                    if (ucontinuation && use.index() == 0) {
                        Array<const Def*> new_args(perm.size());
                        for (size_t i = 0, e = perm.size(); i != e; ++i) {
                            new_args[i] = ucontinuation->arg(perm[i]);
>>>>>>> 120349df
                        }
                        ucontinuation->jump(param, new_args, ucontinuation->jump_debug());
                        todo_ = todo = true;
                    }
                }
            }
        }
    }
}

void Cleaner::eliminate_params() {
    for (auto ocontinuation : world().copy_continuations()) {
        std::vector<size_t> proxy_idx;
        std::vector<size_t> param_idx;

        if (!ocontinuation->empty() && !ocontinuation->is_exported()) {
            for (auto use : ocontinuation->uses()) {
                if (use.index() != 0 || !use->isa_continuation())
                    goto next_continuation;
            }

            for (size_t i = 0, e = ocontinuation->num_params(); i != e; ++i) {
                auto param = ocontinuation->param(i);
                if (param->num_uses() == 0)
                    proxy_idx.push_back(i);
                else
                    param_idx.push_back(i);
            }

            if (!proxy_idx.empty()) {
                auto ncontinuation = world().continuation(
                    world().fn_type(ocontinuation->type()->ops().cut(proxy_idx)),
                    ocontinuation->attributes(), ocontinuation->debug_history());
                size_t j = 0;
                for (auto i : param_idx) {
                    ocontinuation->param(i)->replace(ncontinuation->param(j));
                    ncontinuation->param(j++)->set_name(ocontinuation->param(i)->debug_history().name);
                }

                if (!ocontinuation->filter().empty())
                    ncontinuation->set_filter(ocontinuation->filter().cut(proxy_idx));
                ncontinuation->jump(ocontinuation->callee(), ocontinuation->args(), ocontinuation->debug());
                ocontinuation->destroy_body();

                for (auto use : ocontinuation->copy_uses()) {
                    auto ucontinuation = use->as_continuation();
                    assert(use.index() == 0);
                    ucontinuation->jump(ncontinuation, ucontinuation->args().cut(proxy_idx), ucontinuation->debug());
                }

                todo_ = true;
            }
        }
next_continuation:;
    }
}

void Cleaner::rebuild() {
    Importer importer(world_);
    importer.type_old2new_.rehash(world_.types().capacity());
    importer.def_old2new_.rehash(world_.primops().capacity());

    for (auto continuation : world().exported_continuations())
        importer.import(continuation);

    swap(importer.world(), world_);
    todo_ |= importer.todo();
}

void Cleaner::verify_closedness() {
    auto check = [&](const Def* def) {
        size_t i = 0;
        for (auto op : def->ops()) {
            within(op);
            assert_unused(op->uses_.contains(Use(i++, def)) && "can't find def in op's uses");
        }

        for (const auto& use : def->uses_) {
            within(use);
            assert(use->op(use.index()) == def && "use doesn't point to def");
        }
    };

    for (auto primop : world().primops())
        check(primop);
    for (auto continuation : world().continuations()) {
        check(continuation);
        for (auto param : continuation->params())
            check(param);
    }
}

void Cleaner::within(const Def* def) {
    assert(world().types().contains(def->type()));
    if (auto primop = def->isa<PrimOp>())
        assert_unused(world().primops().contains(primop));
    else if (auto continuation = def->isa_continuation())
        assert_unused(world().continuations().contains(continuation));
    else
        within(def->as<Param>()->continuation());
}

void Cleaner::clean_pe_info(std::queue<Continuation*> queue, Continuation* cur) {
    assert(cur->arg(1)->type() == world().ptr_type(world().indefinite_array_type(world().type_pu8())));
    auto next = cur->arg(3);
    auto msg = cur->arg(1)->as<Bitcast>()->from()->as<Global>()->init()->as<DefiniteArray>();

    world_.idef(cur->callee(), "pe_info was not constant: {}: {}", msg->as_string(), cur->arg(2));
    cur->jump(next, {cur->arg(0)}, cur->debug()); // TODO debug
    todo_ = true;

    // always re-insert into queue because we've changed cur's jump
    queue.push(cur);
}

void Cleaner::clean_pe_infos() {
    world_.VLOG("cleaning remaining pe_infos");
    std::queue<Continuation*> queue;
    ContinuationSet done;
    auto enqueue = [&](Continuation* continuation) {
        if (done.emplace(continuation).second)
            queue.push(continuation);
    };

    for (auto continuation : world().exported_continuations())
        enqueue(continuation);

    while (!queue.empty()) {
        auto continuation = pop(queue);

        if (auto callee = continuation->callee()->isa_continuation()) {
            if (callee->intrinsic() == Intrinsic::PeInfo) {
                clean_pe_info(queue, continuation);
                continue;
            }
        }

        for (auto succ : continuation->succs())
            enqueue(succ);
    }
}

void Cleaner::cleanup_fix_point() {
    int i = 0;
    for (; todo_; ++i) {
        world_.VLOG("iteration: {}", i);
        todo_ = false;
        if (world_.is_pe_done())
            eliminate_tail_rec();
        world_.dump();
        eta_conversion();
        eliminate_params();
        rebuild(); // resolve replaced defs before going to resolve_loads
        todo_ |= resolve_loads(world());
        rebuild();
        if (!world().is_pe_done())
            todo_ |= partial_evaluation(world_);
        else
            clean_pe_infos();
    }
}

void Cleaner::cleanup() {
    world_.VLOG("start cleanup");
    cleanup_fix_point();

    if (!world().is_pe_done()) {
        world().mark_pe_done();
        for (auto continuation : world().continuations())
            continuation->destroy_filter();
        todo_ = true;
        cleanup_fix_point();
    }

    world_.VLOG("end cleanup");
#if THORIN_ENABLE_CHECKS
    verify_closedness();
    debug_verify(world());
#endif
}

void cleanup_world(World& world) { Cleaner(world).cleanup(); }

}<|MERGE_RESOLUTION|>--- conflicted
+++ resolved
@@ -98,20 +98,6 @@
     for (bool todo = true; todo;) {
         todo = false;
         for (auto continuation : world().continuations()) {
-<<<<<<< HEAD
-            if (!continuation->empty()) {
-                continuation->dump(1);
-                // eat calls to known continuations that are only used once
-                while (auto callee = continuation->callee()->isa_continuation()) {
-                    if (callee->num_uses() == 1 && !callee->empty() && !callee->is_exported()) {
-                        for (size_t i = 0, e = continuation->num_args(); i != e; ++i)
-                            callee->param(i)->replace(continuation->arg(i));
-                        continuation->jump(callee->callee(), callee->args()); // TODO debug
-                        callee->destroy_body();
-                        todo_ = todo = true;
-                    } else
-                        break;
-=======
             if (continuation->empty()) continue;
 
             // eat calls to known continuations that are only used once
@@ -121,7 +107,7 @@
                 if (callee->num_uses() == 1 && !callee->empty() && !callee->is_exported()) {
                     for (size_t i = 0, e = continuation->num_args(); i != e; ++i)
                         callee->param(i)->replace(continuation->arg(i));
-                    continuation->jump(callee->callee(), callee->args(), callee->jump_debug());
+                    continuation->jump(callee->callee(), callee->args(), callee->debug()); // TODO debug
                     callee->destroy_body();
                     todo_ = todo = true;
                 } else
@@ -139,7 +125,6 @@
                     continuation->destroy_body();
                     todo_ = todo = true;
                     continue;
->>>>>>> 120349df
                 }
 
                 // build the permutation of the arguments
@@ -160,21 +145,6 @@
 
                 if (!is_permutation) continue;
 
-<<<<<<< HEAD
-                    if (!is_permutation) continue;
-
-                    // for every use of the continuation at a call site,
-                    // permute the arguments and call the parameter instead
-                    for (auto use : continuation->copy_uses()) {
-                        auto ucontinuation = use->isa_continuation();
-                        if (ucontinuation && use.index() == 0) {
-                            Array<const Def*> new_args(perm.size());
-                            for (size_t i = 0, e = perm.size(); i != e; ++i) {
-                                new_args[i] = ucontinuation->arg(perm[i]);
-                            }
-                            ucontinuation->jump(param, new_args); // TODO debug
-                            todo_ = todo = true;
-=======
                 // for every use of the continuation at a call site,
                 // permute the arguments and call the parameter instead
                 for (auto use : continuation->copy_uses()) {
@@ -183,9 +153,8 @@
                         Array<const Def*> new_args(perm.size());
                         for (size_t i = 0, e = perm.size(); i != e; ++i) {
                             new_args[i] = ucontinuation->arg(perm[i]);
->>>>>>> 120349df
                         }
-                        ucontinuation->jump(param, new_args, ucontinuation->jump_debug());
+                        ucontinuation->jump(param, new_args, ucontinuation->debug()); // TODO debug
                         todo_ = todo = true;
                     }
                 }
