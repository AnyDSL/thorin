#include "thorin/config.h"
#include "thorin/world.h"
#include "thorin/analyses/cfg.h"
#include "thorin/analyses/scope.h"
#include "thorin/analyses/domtree.h"
#include "thorin/analyses/scope.h"
#include "thorin/analyses/verify.h"
#include "thorin/transform/importer.h"
#include "thorin/transform/mangle.h"
#include "thorin/transform/resolve_loads.h"
#include "thorin/transform/partial_evaluation.h"

namespace thorin {

class Cleaner {
public:
    Cleaner(World& world)
        : world_(world)
    {}

    World& world() { return world_; }
    void cleanup();
    void eliminate_tail_rec();
    void eta_conversion();
    void eliminate_params();
    void rebuild();
    void verify_closedness();
    void within(const Def*);
    void clean_pe_infos();

private:
    void cleanup_fix_point();
    void clean_pe_info(std::queue<Continuation*>, Continuation*);
    World& world_;
    bool todo_ = true;
};

void Cleaner::eliminate_tail_rec() {
    Scope::for_each(world_, [&](Scope& scope) {
        auto entry = scope.entry();

        bool only_tail_calls = true;
        bool recursive = false;
        for (auto use : entry->uses()) {
            if (scope.contains(use)) {
                if (use.index() != 0 || !use->isa<App>()) {
                    only_tail_calls = false;
                    break;
                } else {
                    recursive = true;
                }
            }
        }

        if (recursive && only_tail_calls) {
            auto n = entry->num_params();
            Array<const Def*> args(n);

            for (size_t i = 0; i != n; ++i) {
                args[i] = entry->param(i);

                for (auto use : entry->uses()) {
                    if (scope.contains(use)) {
                        auto arg = use->as<App>()->arg(i);
                        if (!arg->isa<Bottom>() && arg != args[i]) {
                            args[i] = nullptr;
                            break;
                        }
                    }
                }
            }

            std::vector<const Def*> new_args;

            for (size_t i = 0; i != n; ++i) {
                if (args[i] == nullptr) {
                    new_args.emplace_back(entry->param(i));
                    if (entry->param(i)->order() != 0) {
                        // the resulting function wouldn't be of first order so examine next scope
                        return;
                    }
                }
            }

            if (new_args.size() != n) {
                world().DLOG("tail recursive: {}", entry);
                auto dropped = drop(scope, args);

                entry->jump(dropped, new_args);
                todo_ = true;
                scope.update();
            }
        }
    });
}

void Cleaner::eta_conversion() {
    for (bool todo = true; todo;) {
        todo = false;
        for (auto continuation : world().continuations()) {
            if (!continuation->has_body()) continue;
            auto body = continuation->body();

            // eat calls to known continuations that are only used once
            while (auto callee = body->callee()->isa_continuation()) {
                if (callee == continuation) break;

<<<<<<< HEAD
                if (callee->can_be_inlined() && callee->has_body() && !callee->is_exported()) {
                    auto callee_body = callee->body();
                    for (size_t i = 0, e = body->num_args(); i != e; ++i)
                        callee->param(i)->replace(body->arg(i));

                    // because App nodes are hash-consed (thus reusable), there is a risk to invalidate their other uses here, if there are indeed any
                    // actual_number_of_uses() should account for that by counting reused apps multiple times, but in case it fails we have this pair of asserts as insurance
                    assert(body->num_uses() == 1);
                    continuation->jump(callee_body->callee(), callee_body->args(), callee->debug()); // TODO debug
                    callee->destroy("cleanup: continuation only called once");
                    assert(body->num_uses() == 0);
=======
                if (callee->num_uses() == 1 && !callee->empty() && !world().is_external(callee)) {
                    for (size_t i = 0, e = continuation->num_args(); i != e; ++i)
                        callee->param(i)->replace(continuation->arg(i));
                    continuation->jump(callee->callee(), callee->args(), callee->debug()); // TODO debug
                    callee->destroy_body();
>>>>>>> 442d78eb
                    todo_ = todo = true;
                } else
                    break;
            }

            // try to subsume continuations which call a parameter
            // (that is free within that continuation) with that parameter
<<<<<<< HEAD
            if (auto param = body->callee()->isa<Param>()) {
                if (param->continuation() == continuation || continuation->is_exported())
=======
            if (auto param = continuation->callee()->isa<Param>()) {
                if (param->continuation() == continuation || world().is_external(continuation))
>>>>>>> 442d78eb
                    continue;

                if (body->args() == continuation->params_as_defs()) {
                    continuation->replace(body->callee());
                    continuation->destroy("cleanup: calls a parameter (no perm)");
                    todo_ = todo = true;
                    continue;
                }

                // build the permutation of the arguments
                Array<size_t> perm(body->num_args());
                bool is_permutation = true;
                for (size_t i = 0, e = body->num_args(); i != e; ++i)  {
                    auto param_it = std::find(continuation->params().begin(),
                                                continuation->params().end(),
                                                body->arg(i));

                    if (param_it == continuation->params().end()) {
                        is_permutation = false;
                        break;
                    }

                    perm[i] = param_it - continuation->params().begin();
                }

                if (!is_permutation) continue;

                // for every use of the continuation at a call site,
                // permute the arguments and call the parameter instead
                for (auto use : continuation->copy_uses()) {
                    auto uapp = use->isa<App>();
                    if (uapp && use.index() == 0) {
                        for (auto ucontinuation : uapp->using_continuations()) {
                            Array<const Def*> new_args(perm.size());
                            for (size_t i = 0, e = perm.size(); i != e; ++i) {
                                new_args[i] = uapp->arg(perm[i]);
                            }
                            ucontinuation->jump(param, new_args, ucontinuation->debug()); // TODO debug
                            todo_ = todo = true;
                        }
                    }
                }
            }
        }
    }
}

void Cleaner::eliminate_params() {
    for (auto ocontinuation : world().copy_continuations()) {
        std::vector<size_t> proxy_idx;
        std::vector<size_t> param_idx;

<<<<<<< HEAD
        if (ocontinuation->has_body() && !ocontinuation->is_exported()) {
            auto obody = ocontinuation->body();
=======
        if (!ocontinuation->empty() && !world().is_external(ocontinuation)) {
>>>>>>> 442d78eb
            for (auto use : ocontinuation->uses()) {
                if (use.index() != 0 || !use->isa_continuation())
                    goto next_continuation;
            }

            for (size_t i = 0, e = ocontinuation->num_params(); i != e; ++i) {
                auto param = ocontinuation->param(i);
                if (param->num_uses() == 0)
                    proxy_idx.push_back(i);
                else
                    param_idx.push_back(i);
            }

            if (!proxy_idx.empty()) {
                auto ncontinuation = world().continuation(
                    world().fn_type(ocontinuation->type()->ops().cut(proxy_idx)),
                    ocontinuation->attributes(), ocontinuation->debug_history());
                size_t j = 0;
                for (auto i : param_idx) {
                    ocontinuation->param(i)->replace(ncontinuation->param(j));
                    ncontinuation->param(j++)->set_name(ocontinuation->param(i)->debug_history().name);
                }

                if (!ocontinuation->filter()->is_empty())
                    ncontinuation->set_filter(ocontinuation->filter()->cut(proxy_idx));
                ncontinuation->jump(obody->callee(), obody->args(), ocontinuation->debug());
                ncontinuation->verify();
                ocontinuation->destroy("cleanup: calls a parameter (permutated)");

                for (auto use : ocontinuation->copy_uses()) {
                    auto uapp = use->as<App>();
                    assert(use.index() == 0);
                    for (auto ucontinuation : uapp->using_continuations()) {
                        ucontinuation->jump(ncontinuation, uapp->args().cut(proxy_idx), ucontinuation->debug());
                    }
                }

                todo_ = true;
            }
        }
next_continuation:;
    }
}

void Cleaner::rebuild() {
    verify(world());

    Importer importer(world_);
    importer.type_old2new_.rehash(world_.types().capacity());
    importer.def_old2new_.rehash(world_.primops().capacity());

    for (auto&& [_, cont] : world().externals()) {
        auto new_cont = importer.import(cont)->as_continuation();
        importer.world_.make_external(new_cont);
    }

    swap(importer.world(), world_);
    todo_ |= importer.todo();
}

void Cleaner::verify_closedness() {
    auto check = [&](const Def* def) {
        size_t i = 0;
        for (auto op : def->ops()) {
            within(op);
            assert_unused(op->uses_.contains(Use(i++, def)) && "can't find def in op's uses");
        }

        for (const auto& use : def->uses_) {
            within(use);
            assert(use->op(use.index()) == def && "use doesn't point to def");
        }
    };

    for (auto primop : world().primops())
        check(primop);
    for (auto continuation : world().continuations()) {
        check(continuation);
        for (auto param : continuation->params())
            check(param);
    }
}

void Cleaner::within(const Def* def) {
    assert(world().types().contains(def->type()));
    if (auto primop = def->isa<PrimOp>())
        assert_unused(world().primops().contains(primop));
    else if (auto continuation = def->isa_continuation())
        assert_unused(world().continuations().contains(continuation));
    else if (def->isa<App>() || def->isa<Filter>())
        {}
    else
        within(def->as<Param>()->continuation());
}

void Cleaner::clean_pe_info(std::queue<Continuation*> queue, Continuation* cur) {
    assert(cur->has_body());
    auto body = cur->body();
    assert(body->arg(1)->type() == world().ptr_type(world().indefinite_array_type(world().type_pu8())));
    auto next = body->arg(3);
    auto msg = body->arg(1)->as<Bitcast>()->from()->as<Global>()->init()->as<DefiniteArray>();

    world_.idef(body->callee(), "pe_info was not constant: {}: {}", msg->as_string(), body->arg(2));
    cur->jump(next, {body->arg(0)}, cur->debug()); // TODO debug
    todo_ = true;

    // always re-insert into queue because we've changed cur's jump
    queue.push(cur);
}

void Cleaner::clean_pe_infos() {
    world_.VLOG("cleaning remaining pe_infos");
    std::queue<Continuation*> queue;
    ContinuationSet done;
    auto enqueue = [&](Continuation* continuation) {
        if (done.emplace(continuation).second)
            queue.push(continuation);
    };

    for (auto&& [_, cont] : world().externals())
        enqueue(cont);

    while (!queue.empty()) {
        auto continuation = pop(queue);

        if (continuation->has_body()) {
            if (auto body = continuation->body()->isa<App>()) {
                if (auto callee = body->callee()->isa_continuation(); callee && callee->intrinsic() == Intrinsic::PeInfo) {
                    clean_pe_info(queue, continuation);
                    continue;
                }
            }
        }

        for (auto succ : continuation->succs())
            enqueue(succ);
    }
}

void Cleaner::cleanup_fix_point() {
    int i = 0;
    for (; todo_; ++i) {
        world_.VLOG("iteration: {}", i);
        verify(world());
        todo_ = false;
        if (world_.is_pe_done())
            eliminate_tail_rec();
        rebuild();
        eta_conversion();
        verify(world());
        eliminate_params();
        rebuild(); // resolve replaced defs before going to resolve_loads
        todo_ |= resolve_loads(world());
        rebuild();
        if (!world().is_pe_done())
            todo_ |= partial_evaluation(world_);
        else
            clean_pe_infos();
    }
}

void Cleaner::cleanup() {
    world_.VLOG("start cleanup");
    cleanup_fix_point();

    if (!world().is_pe_done()) {
        world().mark_pe_done();
        for (auto continuation : world().continuations())
            continuation->destroy_filter();
        todo_ = true;
        cleanup_fix_point();
    }

    world_.VLOG("end cleanup");
#if THORIN_ENABLE_CHECKS
    verify_closedness();
    debug_verify(world());
#endif
}

void cleanup_world(World& world) { Cleaner(world).cleanup(); }

}<|MERGE_RESOLUTION|>--- conflicted
+++ resolved
@@ -105,8 +105,7 @@
             while (auto callee = body->callee()->isa_continuation()) {
                 if (callee == continuation) break;
 
-<<<<<<< HEAD
-                if (callee->can_be_inlined() && callee->has_body() && !callee->is_exported()) {
+                if (callee->can_be_inlined() && callee->has_body() && !world().is_external(callee)) {
                     auto callee_body = callee->body();
                     for (size_t i = 0, e = body->num_args(); i != e; ++i)
                         callee->param(i)->replace(body->arg(i));
@@ -117,13 +116,6 @@
                     continuation->jump(callee_body->callee(), callee_body->args(), callee->debug()); // TODO debug
                     callee->destroy("cleanup: continuation only called once");
                     assert(body->num_uses() == 0);
-=======
-                if (callee->num_uses() == 1 && !callee->empty() && !world().is_external(callee)) {
-                    for (size_t i = 0, e = continuation->num_args(); i != e; ++i)
-                        callee->param(i)->replace(continuation->arg(i));
-                    continuation->jump(callee->callee(), callee->args(), callee->debug()); // TODO debug
-                    callee->destroy_body();
->>>>>>> 442d78eb
                     todo_ = todo = true;
                 } else
                     break;
@@ -131,13 +123,8 @@
 
             // try to subsume continuations which call a parameter
             // (that is free within that continuation) with that parameter
-<<<<<<< HEAD
             if (auto param = body->callee()->isa<Param>()) {
-                if (param->continuation() == continuation || continuation->is_exported())
-=======
-            if (auto param = continuation->callee()->isa<Param>()) {
                 if (param->continuation() == continuation || world().is_external(continuation))
->>>>>>> 442d78eb
                     continue;
 
                 if (body->args() == continuation->params_as_defs()) {
@@ -190,12 +177,8 @@
         std::vector<size_t> proxy_idx;
         std::vector<size_t> param_idx;
 
-<<<<<<< HEAD
-        if (ocontinuation->has_body() && !ocontinuation->is_exported()) {
+        if (ocontinuation->has_body() && !world().is_external(ocontinuation)) {
             auto obody = ocontinuation->body();
-=======
-        if (!ocontinuation->empty() && !world().is_external(ocontinuation)) {
->>>>>>> 442d78eb
             for (auto use : ocontinuation->uses()) {
                 if (use.index() != 0 || !use->isa_continuation())
                     goto next_continuation;
