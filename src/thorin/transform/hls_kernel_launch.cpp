#include "thorin/transform/hls_kernel_launch.h"
#include "thorin/transform/mangle.h"
#include "thorin/world.h"
#include "thorin/continuation.h"
#include "thorin/analyses/scope.h"
#include "thorin/be/codegen.h"
#include "thorin/analyses/verify.h"

namespace thorin {

static bool is_top_channel_type(const Type* type) {
    if (auto struct_type = type->isa<StructType>()) {
            if (struct_type->name().str().find("channel") != std::string::npos)
                return true;
        }
    return false;
}

static Continuation* make_opencl_intrinsic(World& world, const Continuation* cont_hls, const Array<const Def*> top_concrete_params) {
    assert(cont_hls->has_body());
    auto body = cont_hls->body();

    auto last_callee_continuation = body->arg(hls_free_vars_offset - 1)->isa_nom<Continuation>();
    auto kernel_ptr = body->arg(hls_free_vars_offset - 2);

    // building OpenCL intrinsics corresponding to hls intrinsic
    std::vector<const Type*> opencl_param_types;
    std::vector<const Type*> tuple_elems_type(3);

    //OpenCL--> fn(mem, device, grid, block, body, re_cont, /..../ )
    opencl_param_types.emplace_back(world.mem_type()); // mem
    opencl_param_types.emplace_back(world.type_qs32()); // device

    // grid and block
    for (size_t i = 0; i < 2; ++i) {
        for (size_t j = 0 ; j < tuple_elems_type.size() ; ++j)
            tuple_elems_type[j] = world.type_qs32();

        opencl_param_types.emplace_back(world.tuple_type(tuple_elems_type));
    }

    // type for dummy hls_top (body)
    opencl_param_types.emplace_back(kernel_ptr->type());
    // re_cont
    opencl_param_types.emplace_back(last_callee_continuation->type());

    // all parameters from device IR and the remaining
    std::transform(top_concrete_params.begin(), top_concrete_params.end(), std::back_inserter(opencl_param_types),
            [&](const Def* param) {

                // if the parameter is a channel, which is actually a pointer to a struct,
                // we simplify it to a struct with a single bool field
                // this way we can differentiate it from other types on runtime host side
                // Basicaly on host side we assume that the top channel type is a struct with a single bool field which will is set to true.
                if (is_channel_type(param->type())) {
                    auto struct_type = world.struct_type("channel", 1);
                    struct_type->set(0, world.type_bool());
                    return struct_type->as<Type>();
                }

                return param->type();
            });

    auto opencl_type = world.fn_type(opencl_param_types);

    auto opencl = world.continuation(opencl_type, Intrinsic::OpenCL, Debug("opencl"));
    return opencl;
}

static Continuation* last_basic_block_with_intrinsic(const Intrinsic intrinsic, const Schedule& schedule) {
    for (int i = schedule.size() - 1; i >= 0; --i) {
        auto block = schedule[i];
        if (!block->has_body()) continue;
        auto body = block->body();
        auto callee = body->callee()->isa_nom<Continuation>();
        if (callee && callee->intrinsic() == intrinsic) {
            return block;
        }
    }
    return nullptr;
}

const Def* has_hls_callee(Continuation* continuation) {
    assert(continuation->has_body());
    auto body = continuation->body();
    auto callee = body->callee()->isa_nom<Continuation>();
    if (callee && callee->intrinsic() == Intrinsic::HLS) {
        auto hls_cont_arg = body->arg(hls_free_vars_offset - 1);
        return hls_cont_arg;
    }
    return nullptr;
}

// Finds instances of HLS kernel launches and wraps them in a OpenCL launch
void hls_kernel_launch(World& world, HlsDeviceParams& device_params, Cont2Config& cont2config) {

    auto hls_top_it = std::find_if(cont2config.begin(), cont2config.end(), [] (const auto& pair) {
        return pair.first->is_hls_top();
    });

    auto hls_top = (hls_top_it != cont2config.end()) ? hls_top_it->first : nullptr;
    if (!hls_top) return world.WLOG("No hls_top found!");


    // An array of hls_top parameters in which non-channel types are replaced with corresponding parameters in device_params
    // we assume that the orders of the parameters are the same in both hls_top and device_params
    // This is used to determine the location of OpenCL arguments
    const auto params_offset = 2; // mem and device are not considered as concrete parameters
    Array<const Def*> top_concrete_params(hls_top->num_params() - params_offset, nullptr);
    assert((hls_top->num_params() - params_offset) >= device_params.size() && " size of device non-channel params is greater than hls_top params");
    for (size_t i = params_offset, j = 0; i < hls_top->num_params(); ++i) {
        auto param = hls_top->param(i);
        top_concrete_params[i - params_offset] = is_channel_type(param->type()) ? param : device_params[j++];
    }


    bool last_hls_found = false;
    Continuation* opencl = nullptr;

    const size_t base_opencl_param_num = LaunchArgs<FPGA_CL>::Num;
    Array<const Def*> opencl_args(base_opencl_param_num + top_concrete_params.size());

<<<<<<< HEAD
    // TODO: perf opt, we only need to access the main scope
    // Maybe using world.externals() would be better
    Scope::for_each(world, [&] (Scope& scope) {
=======
    ScopesForest(world).for_each([&] (Scope& scope) {
        Schedule scheduled = schedule(scope);
>>>>>>> 174499ee

        Schedule scheduled = schedule(scope);
        for (auto& block : scheduled) {

            if (!block->has_body())
                continue;

            auto block_body = block->body();
            if (auto hls_callee = has_hls_callee(block)) {
                auto cont_mem_obj = block->mem_param();
                auto callee_continuation = hls_callee->isa_nom<Continuation>();
                Continuation* last_hls_cont = nullptr;
                if (!last_hls_found) {
                    // TODO I'm at a loss for what is intended here. This is an assignment - not a check, the net result
                    // is the _only the first_ block with an HLS callee will enter this, which means the first block in the schedule
                    // will be rewired to call the opencl intrinsic, not the last. But it is still using the 'last' hls basic block
                    // as the one to pass to `make_opencl_intrinsic`. How is this meant to work ?
                    if ((last_hls_cont = last_basic_block_with_intrinsic(Intrinsic::HLS, scheduled)))
                        last_hls_found = true;

                    opencl = make_opencl_intrinsic(world, last_hls_cont, top_concrete_params);

                    // Building a dummy hls_top function
                    auto hls_top_fn_type = opencl->param(4)->type()->as<PtrType>()->pointee()->as<FnType>();
                    auto hls_top_fn = world.continuation(hls_top_fn_type, Debug("hls_top"));

                    auto hls_top_global = world.global(hls_top_fn, false);
                    opencl_args[4] = hls_top_global;

                    auto opencl_mem_param = opencl->mem_param();
                    auto opencl_device_param = opencl->param(1);

                    // Preparing basic argument for OpenCL call
                    // all other args are assigned from removed hls blocks
                    Array<const Def*> opencl_tuples_elems(opencl->param(2)->type()->num_ops());
                    for(size_t i = 0; i < opencl->num_params(); ++i) {
                        auto param = opencl->param(i);
                        if (param == opencl_mem_param)
                            opencl_args[i] = cont_mem_obj;
                        else if (param == opencl_device_param)
                            opencl_args[i] = block_body->arg(hls_free_vars_offset - 3);
                        else if (param->type()->isa<TupleType>()) {
                            // Block and grid fixed on 'one'
                            for (size_t j = 0; j < opencl_tuples_elems.size(); ++j) {
                                opencl_tuples_elems[j] = world.one(world.type_qs32());
                            }
                            opencl_args[i] = world.tuple(opencl_tuples_elems);
                        } else if (param->index() == 4 ) {
                            if (param->type() == opencl_args[4]->type())
                                // pointer to hls_top function is assigned where hls_top is created
                                continue;
                        } else if (param->type()->isa<FnType>() && param->order() == 1) {
                            opencl_args[i] = last_hls_cont->body()->arg(hls_free_vars_offset - 1);
                        } else if (!(is_top_channel_type(param->type())) && (i > base_opencl_param_num)) {
                            continue; // they are assigned in the next loop
                        } else if (is_top_channel_type(param->type()) && (i > base_opencl_param_num)) {
                            // the top channel type (struct with a single bool field) is fixed to true, i.e
                            // struct channel {bool dummy_field = true;};
                            auto bool_literal = {world.literal_bool(true, {"dummy_field"})};
                            auto dummy_struct =  world.struct_agg(param->type()->as<StructType>(), bool_literal, {"dummy_cgra_channel"});
                            opencl_args[i] = dummy_struct;
                        }
                    }
                }

                // extracting hls kernels' arguments
                // preparing OpenCL args
                for (size_t index = hls_free_vars_offset; index < block_body->num_args(); ++index) {
                    auto kernel = block_body->arg(2)->as<Global>()->init()->isa_nom<Continuation>();
                    auto kernel_param =  kernel->param(index - hls_free_vars_offset + 2);
                    // determining the correct location of OpenCL arguments by comparing kernels params with
                    // the location of hls_top params on device code (device_params)
                    auto param_on_device_it = std::find(top_concrete_params.begin(), top_concrete_params.end(), kernel_param);
                    size_t opencl_arg_index = std::distance(top_concrete_params.begin(), param_on_device_it);
                    assert(opencl_arg_index < top_concrete_params.size());
                    opencl_args[base_opencl_param_num + opencl_arg_index] = block_body->arg(index);
                }

                Array<const Def*> args(callee_continuation->type()->num_ops());
                for (size_t i = 0; i < callee_continuation->num_params(); ++i) {
                    auto param = block->param(i);
                    if (param == cont_mem_obj)
                        args[i] = cont_mem_obj;
                    else
                        args[i] = param;
                }
                // jump over all hls basic blocks until the last one
                // Replace the last one with the specialized basic block with Opencl intrinsic
                if (block != last_hls_cont) {
                    block->jump(callee_continuation, args);
                } else
                    block->jump(opencl, opencl_args);
            }

        }


    });

    debug_verify(world);
    //world.cleanup();
}

}<|MERGE_RESOLUTION|>--- conflicted
+++ resolved
@@ -4,6 +4,7 @@
 #include "thorin/continuation.h"
 #include "thorin/analyses/scope.h"
 #include "thorin/be/codegen.h"
+#include "thorin/be/runtime.h"
 #include "thorin/analyses/verify.h"
 
 namespace thorin {
@@ -54,11 +55,11 @@
                 // Basicaly on host side we assume that the top channel type is a struct with a single bool field which will is set to true.
                 if (is_channel_type(param->type())) {
                     auto struct_type = world.struct_type("channel", 1);
-                    struct_type->set(0, world.type_bool());
+                    struct_type->set_op(0, world.type_bool());
                     return struct_type->as<Type>();
                 }
 
-                return param->type();
+                return const_cast<thorin::Type*>(param->type());
             });
 
     auto opencl_type = world.fn_type(opencl_param_types);
@@ -117,17 +118,12 @@
     bool last_hls_found = false;
     Continuation* opencl = nullptr;
 
-    const size_t base_opencl_param_num = LaunchArgs<FPGA_CL>::Num;
+    const size_t base_opencl_param_num = KernelLaunchArgs<FPGA_CL>::Num;
     Array<const Def*> opencl_args(base_opencl_param_num + top_concrete_params.size());
 
-<<<<<<< HEAD
     // TODO: perf opt, we only need to access the main scope
     // Maybe using world.externals() would be better
-    Scope::for_each(world, [&] (Scope& scope) {
-=======
     ScopesForest(world).for_each([&] (Scope& scope) {
-        Schedule scheduled = schedule(scope);
->>>>>>> 174499ee
 
         Schedule scheduled = schedule(scope);
         for (auto& block : scheduled) {
