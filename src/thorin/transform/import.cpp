#include "thorin/world.h"

namespace thorin {

const Type* import(Type2Type& old2new, World& to, const Type* otype) {
    if (auto ntype = find(old2new, otype)) {
        assert(&ntype->world() == &to);
        return ntype;
    }

    size_t size = otype->size();
    Array<const Type*> nargs(size);
    for (size_t i = 0; i != size; ++i)
        nargs[i] = import(old2new, to, otype->arg(i));

    auto ntype = old2new[otype] = otype->rebuild(to, nargs);
    assert(&ntype->world() == &to);

<<<<<<< HEAD
    //return close(ntype, ntype_params);
    return ntype;
=======
    Array<const TypeParam*> ntype_params(otype->num_type_params());
    for (size_t i = 0, e = otype->num_type_params(); i != e; ++i)
        ntype_params[i] = import(old2new, to, otype->type_param(i))->as<TypeParam>();

    return old2new[otype] = close(ntype, ntype_params);
>>>>>>> b72828e5
}

const Def* import(Type2Type& type_old2new, Def2Def& def_old2new, World& to, const Def* odef) {
    if (auto ndef = find(def_old2new, odef)) {
        assert(&ndef->world() == &to);
        return ndef;
    }

    auto ntype = import(type_old2new, to, odef->type());

    if (auto oparam = odef->isa<Param>()) {
        import(type_old2new, def_old2new, to, oparam->continuation())->as_continuation();
        auto nparam = find(def_old2new, oparam);
        assert(nparam && &nparam->world() == &to);
        return nparam;
    }

    Continuation* ncontinuation = nullptr;
    if (auto ocontinuation = odef->isa_continuation()) { // create stub in new world
        // TODO maybe we want to deal with intrinsics in a more streamlined way
        if (ocontinuation == ocontinuation->world().branch())
            return def_old2new[ocontinuation] = to.branch();
        if (ocontinuation == ocontinuation->world().end_scope())
            return def_old2new[ocontinuation] = to.end_scope();
        auto npi = import(type_old2new, to, ocontinuation->type())->as<FnType>();
        ncontinuation = to.continuation(npi, ocontinuation->loc(), ocontinuation->cc(), ocontinuation->intrinsic(), ocontinuation->name);
        for (size_t i = 0, e = ocontinuation->num_params(); i != e; ++i) {
            ncontinuation->param(i)->name = ocontinuation->param(i)->name;
            def_old2new[ocontinuation->param(i)] = ncontinuation->param(i);
        }

        def_old2new[ocontinuation] = ncontinuation;
    }

    size_t size = odef->size();
    Array<const Def*> nops(size);
    for (size_t i = 0; i != size; ++i) {
        nops[i] = import(type_old2new, def_old2new, to, odef->op(i));
        assert(&nops[i]->world() == &to);
    }

    if (auto oprimop = odef->isa<PrimOp>())
        return def_old2new[oprimop] = oprimop->rebuild(to, nops, ntype);

    auto ocontinuation = odef->as_continuation();
    assert(ncontinuation && &ncontinuation->world() == &to);
    if (size > 0)
        ncontinuation->jump(nops.front(), nops.skip_front(), ocontinuation->jump_loc());
    return ncontinuation;
}

const Type* import(World& to, const Type* otype) {
    Type2Type old2new;
    return import(old2new, to, otype);
}

const Def* import(World& to, const Def* odef) {
    Def2Def def_old2new;
    Type2Type type_old2new;
    return import(type_old2new, def_old2new, to, odef);
}

}<|MERGE_RESOLUTION|>--- conflicted
+++ resolved
@@ -16,16 +16,7 @@
     auto ntype = old2new[otype] = otype->rebuild(to, nargs);
     assert(&ntype->world() == &to);
 
-<<<<<<< HEAD
-    //return close(ntype, ntype_params);
     return ntype;
-=======
-    Array<const TypeParam*> ntype_params(otype->num_type_params());
-    for (size_t i = 0, e = otype->num_type_params(); i != e; ++i)
-        ntype_params[i] = import(old2new, to, otype->type_param(i))->as<TypeParam>();
-
-    return old2new[otype] = close(ntype, ntype_params);
->>>>>>> b72828e5
 }
 
 const Def* import(Type2Type& type_old2new, Def2Def& def_old2new, World& to, const Def* odef) {
