--- conflicted
+++ resolved
@@ -52,55 +52,10 @@
 
     auto ntype = import(odef->type());
 
-<<<<<<< HEAD
     const Def* ndef = nullptr;
     if (odef->is_nominal()) {
         ndef = odef->vstub(world_, ntype);
         def_old2new_[odef] = ndef;
-=======
-    if (auto oparam = odef->isa<Param>()) {
-        import(oparam->continuation())->as_continuation();
-        auto nparam = find(def_old2new_, oparam);
-        assert(nparam && &nparam->world() == &world_);
-        assert(!nparam->is_replaced());
-        return nparam;
-    }
-
-    Continuation* ncontinuation = nullptr;
-    if (auto ocontinuation = odef->isa_continuation()) { // create stub in new world
-        // TODO maybe we want to deal with intrinsics in a more streamlined way
-        if (ocontinuation == ocontinuation->world().branch())
-            return def_old2new_[ocontinuation] = world().branch();
-        if (ocontinuation == ocontinuation->world().end_scope())
-            return def_old2new_[ocontinuation] = world().end_scope();
-        auto npi = import(ocontinuation->type())->as<FnType>();
-        ncontinuation = world().continuation(npi, ocontinuation->attributes(), ocontinuation->debug_history());
-        assert(&ncontinuation->world() == &world());
-        assert(&npi->table() == &world());
-        for (size_t i = 0, e = ocontinuation->num_params(); i != e; ++i) {
-            ncontinuation->param(i)->debug() = ocontinuation->param(i)->debug_history();
-            def_old2new_[ocontinuation->param(i)] = ncontinuation->param(i);
-        }
-
-        def_old2new_[ocontinuation] = ncontinuation;
-
-        if (ocontinuation->num_ops() > 0 && ocontinuation->callee() == ocontinuation->world().branch()) {
-            auto cond = import(ocontinuation->arg(0));
-            if (auto lit = cond->isa<PrimLit>()) {
-                auto callee = import(lit->value().get_bool() ? ocontinuation->arg(1) : ocontinuation->arg(2));
-                ncontinuation->jump(callee, {}, ocontinuation->jump_debug());
-
-                assert(!ncontinuation->is_replaced());
-                return ncontinuation;
-            }
-        }
-
-        auto old_profile = ocontinuation->filter();
-        Array<const Def*> new_profile(old_profile.size());
-        for (size_t i = 0, e = old_profile.size(); i != e; ++i)
-            new_profile[i] = import(old_profile[i]);
-        ncontinuation->set_filter(new_profile);
->>>>>>> da7c6630
     }
 
     size_t size = odef->num_ops();
@@ -110,24 +65,12 @@
         assert(&nops[i]->world() == &world());
     }
 
-<<<<<<< HEAD
     if (ndef) {
         for (size_t i = 0; i != size; ++i)
             const_cast<Def*>(ndef)->update_op(i, nops[i]); // TODO use set_op here
-        if (auto olam = odef->isa<Lam>()) { // TODO do sth smarter here
-            if (olam->is_external())
-                ndef->as_lam()->make_external();
-        }
     } else {
         ndef = odef->vrebuild(world_, ntype, nops);
         def_old2new_[odef] = ndef;
-=======
-    if (auto oprimop = odef->isa<PrimOp>()) {
-        auto nprimop = oprimop->rebuild(world(), nops, ntype);
-        todo_ |= oprimop->tag() != nprimop->tag();
-        assert(!nprimop->is_replaced());
-        return def_old2new_[oprimop] = nprimop;
->>>>>>> da7c6630
     }
 
     assert(&ndef->world() == &world());
