--- conflicted
+++ resolved
@@ -24,21 +24,14 @@
 #endif
     }
 
-<<<<<<< HEAD
-    World& world() { return world_; }
-    const Type* import_type(const Type*);
-=======
     World& world() { return dst; }
->>>>>>> d1bce61b
     const Def* import(const Def*);
     bool todo() const { return todo_; }
 
 private:
     const Def* import_nonrecursive();
-    void enqueue(const Def* elem);
 
     std::stack<std::pair<const Def*, bool>> required_defs;
-    std::set<const Def*> analyzed_conts;
 
 public:
     Def2Def def_old2new_;
