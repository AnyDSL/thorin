--- conflicted
+++ resolved
@@ -52,11 +52,7 @@
     };
 
     auto is_candidate = [&] (Continuation* continuation) -> Scope* {
-<<<<<<< HEAD
-        if (continuation->has_body() && continuation->order() > 1) {
-=======
-        if (!continuation->empty() && continuation->order() > 1 && !continuation->is_external()) {
->>>>>>> 91973802
+        if (continuation->has_body() && continuation->order() > 1 && !continuation->is_external()) {
             auto scope = get_scope(continuation);
             if (scope->defs().size() < scope->entry()->num_params() * factor + offset) {
                 // check that the function is not recursive to prevent inliner from peeling loops
