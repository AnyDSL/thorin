#include "thorin/continuation.h"
#include "thorin/world.h"
#include "thorin/analyses/cfg.h"
#include "thorin/analyses/scope.h"
#include "thorin/analyses/verify.h"
#include "thorin/transform/mangle.h"

namespace thorin {

void inliner(World& world) {
    Scope::for_each(world, [] (const Scope& scope) {
        for (auto n : scope.f_cfg().post_order()) {
<<<<<<< HEAD
            auto lambda = n->lambda();
            if (auto to_lambda = lambda->to()->isa_lambda()) {
                if (!to_lambda->empty() && to_lambda->num_uses() <= 1 && !scope.contains(to_lambda)) {
                    Scope to_scope(to_lambda);
                    lambda->jump(drop(to_scope, lambda->args()), {}, lambda->jump_loc());
=======
            auto continuation = n->continuation();
            if (auto callee = continuation->callee()->isa_continuation()) {
                if (!callee->empty() && callee->num_uses() <= 1 && !scope.contains(callee)) {
                    Scope to_scope(callee);
                    continuation->jump(drop(to_scope, continuation->type_args(), continuation->args()), {}, {}, continuation->jump_loc());
>>>>>>> d5666565
                }
            }
        }
    });

    debug_verify(world);
}

}<|MERGE_RESOLUTION|>--- conflicted
+++ resolved
@@ -10,19 +10,11 @@
 void inliner(World& world) {
     Scope::for_each(world, [] (const Scope& scope) {
         for (auto n : scope.f_cfg().post_order()) {
-<<<<<<< HEAD
             auto lambda = n->lambda();
             if (auto to_lambda = lambda->to()->isa_lambda()) {
                 if (!to_lambda->empty() && to_lambda->num_uses() <= 1 && !scope.contains(to_lambda)) {
                     Scope to_scope(to_lambda);
                     lambda->jump(drop(to_scope, lambda->args()), {}, lambda->jump_loc());
-=======
-            auto continuation = n->continuation();
-            if (auto callee = continuation->callee()->isa_continuation()) {
-                if (!callee->empty() && callee->num_uses() <= 1 && !scope.contains(callee)) {
-                    Scope to_scope(callee);
-                    continuation->jump(drop(to_scope, continuation->type_args(), continuation->args()), {}, {}, continuation->jump_loc());
->>>>>>> d5666565
                 }
             }
         }
