--- conflicted
+++ resolved
@@ -12,14 +12,9 @@
         todo = false;
         for (auto n : scope.f_cfg().post_order()) {
             auto continuation = n->continuation();
-<<<<<<< HEAD
             if (!continuation->has_body()) continue;
-            if (auto callee = continuation->body()->callee()->isa_continuation()) {
+            if (auto callee = continuation->body()->callee()->isa_nom<Continuation>()) {
                 if (callee->has_body() && !scope.contains(callee)) {
-=======
-            if (auto callee = continuation->callee()->isa_nom<Continuation>()) {
-                if (!callee->empty() && !scope.contains(callee)) {
->>>>>>> d0bbcebc
                     Scope callee_scope(callee);
                     continuation->jump(drop(callee_scope, continuation->body()->args()), {}, continuation->debug()); // TODO debug
                     todo = true;
@@ -33,14 +28,9 @@
 
     for (auto n : scope.f_cfg().reverse_post_order()) {
         auto continuation = n->continuation();
-<<<<<<< HEAD
         if (!continuation->has_body()) continue;
-        if (auto callee = continuation->body()->callee()->isa_continuation()) {
+        if (auto callee = continuation->body()->callee()->isa_nom<Continuation>()) {
             if (callee->has_body() && !scope.contains(callee))
-=======
-        if (auto callee = continuation->callee()->isa_nom<Continuation>()) {
-            if (!callee->empty() && !scope.contains(callee))
->>>>>>> d0bbcebc
                 scope.world().WLOG("couldn't inline {} at {} within scope of {}", callee, continuation->loc(), scope.entry());
         }
     }
@@ -82,12 +72,8 @@
         bool dirty = false;
         for (auto n : scope.f_cfg().post_order()) {
             auto continuation = n->continuation();
-<<<<<<< HEAD
             if (!continuation->has_body()) continue;
-            if (auto callee = continuation->body()->callee()->isa_continuation()) {
-=======
-            if (auto callee = continuation->callee()->isa_nom<Continuation>()) {
->>>>>>> d0bbcebc
+            if (auto callee = continuation->body()->callee()->isa_nom<Continuation>()) {
                 if (callee == scope.entry())
                     continue; // don't inline recursive calls
                 world.DLOG("callee: {}", callee);
