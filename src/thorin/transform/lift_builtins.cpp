--- conflicted
+++ resolved
@@ -9,13 +9,9 @@
 
 void lift_pipeline(World& world) {
     for (auto cont : world.copy_continuations()) {
-<<<<<<< HEAD
         if (!cont->has_body()) continue;
         auto body = cont->body();
-        auto callee = body->callee()->isa_continuation();
-=======
-        auto callee = cont->callee()->isa_nom<Continuation>();
->>>>>>> d0bbcebc
+        auto callee = body->callee()->isa_nom<Continuation>();
         // Binding to the number of arguments to avoid repeated optimization
         if (callee && callee->intrinsic() == Intrinsic::Pipeline && body->num_args() == 6) {
             auto cont_type = world.fn_type({ world.mem_type() });
@@ -98,14 +94,10 @@
         // remove all continuations - they should be top-level functions and can thus be ignored
         std::vector<const Def*> defs;
         for (auto param : free_defs(scope)) {
-<<<<<<< HEAD
-            if (param->isa_continuation()) {
+            if (param->isa_nom<Continuation>()) {
                 // TODO: assert is actually top level
             } else if (!param->isa<Filter>()) { // don't lift the filter
                 assert(!param->isa<App>() && "an app should not be free");
-=======
-            if (!param->isa_nom<Continuation>()) {
->>>>>>> d0bbcebc
                 assert(param->order() == 0 && "creating a higher-order function");
                 defs.push_back(param);
             }
@@ -113,13 +105,8 @@
 
         auto lifted = lift(scope, defs);
         for (auto use : cur->copy_uses()) {
-<<<<<<< HEAD
             if (auto uapp = use->isa<App>()) {
-                if (auto callee = uapp->callee()->isa_continuation()) {
-=======
-            if (auto ucontinuation = use->isa_nom<Continuation>()) {
-                if (auto callee = ucontinuation->callee()->isa_nom<Continuation>()) {
->>>>>>> d0bbcebc
+                if (auto callee = uapp->callee()->isa_nom<Continuation>()) {
                     if (callee->is_intrinsic()) {
                         auto old_ops = uapp->ops();
                         Array<const Def*> new_ops(old_ops.size() + defs.size());
