--- conflicted
+++ resolved
@@ -8,21 +8,21 @@
 namespace thorin {
 
 void lift_pipeline(World& world) {
-    for (auto cont : world.copy_continuations()) {
-        auto callee = cont->callee()->isa_continuation();
+    for (auto lam : world.copy_lams()) {
+        auto callee = lam->app()->callee()->isa_lam();
         // Binding to the number of arguments to avoid repeated optimization
-        if (callee && callee->intrinsic() == Intrinsic::Pipeline && cont->num_args() == 6) {
-            auto cont_type = world.fn_type({ world.mem_type() });
-            auto p_cont_type = world.fn_type({ world.mem_type(), cont_type });
-            auto body_type = world.fn_type({ world.mem_type(), world.type_qs32() });
-            auto pipe_type = world.fn_type({
+        if (callee && callee->intrinsic() == Intrinsic::Pipeline && lam->app()->num_args() == 6) {
+            auto lam_type = world.cn({ world.mem_type() });
+            auto p_lam_type = world.cn({ world.mem_type(), lam_type });
+            auto body_type = world.cn({ world.mem_type(), world.type_qs32() });
+            auto pipe_type = world.cn({
                 world.mem_type(),
                 world.type_qs32(),
                 world.type_qs32(),
                 world.type_qs32(),
                 body_type,
-                cont_type,
-                p_cont_type
+                lam_type,
+                p_lam_type
             });
             // Transform:
             //
@@ -46,20 +46,23 @@
             // Note the use of 'return' as the second argument to pipeline_continue.
             // This is required to encode the dependence of the loop body over the call to pipeline,
             // so that lift_builtins can extract the correct free variables.
-            auto pipeline_continue = world.continuation(p_cont_type, Intrinsic::PipelineContinue, Debug("pipeline_continue"));
-            auto continue_wrapper = world.continuation(cont_type, Debug("continue_wrapper"));
-            auto new_pipeline = world.continuation(pipe_type, Intrinsic::Pipeline, callee->debug());
-            auto old_body = cont->arg(4);
-            auto body_cont = world.continuation(body_type, old_body->debug());
-            cont->jump(new_pipeline, thorin::Defs { cont->arg(0), cont->arg(1), cont->arg(2), cont->arg(3), body_cont, cont->arg(5), pipeline_continue });
-            Call call(4);
-            call.callee() = old_body;
-            call.arg(0) = body_cont->param(0);
-            call.arg(1) = body_cont->param(1);
-            call.arg(2) = continue_wrapper;
-            auto target = drop(call);
-            continue_wrapper->jump(pipeline_continue, thorin::Defs { continue_wrapper->param(0), cont->arg(5) });
-            body_cont->jump(target->callee(), target->args());
+            auto pipeline_continue = world.lam(p_lam_type, Intrinsic::PipelineContinue, Debug("pipeline_continue"));
+            auto continue_wrapper = world.lam(lam_type, Debug("continue_wrapper"));
+            auto new_pipeline = world.lam(pipe_type, Intrinsic::Pipeline, callee->debug());
+            auto old_body = lam->app()->arg(4);
+            auto body_lam = world.lam(body_type, old_body->debug());
+            lam->app(new_pipeline, {
+                lam->app()->arg(0),
+                lam->app()->arg(1),
+                lam->app()->arg(2),
+                lam->app()->arg(3),
+                body_lam,
+                lam->app()->arg(5),
+                pipeline_continue
+            });
+            auto target = drop(world.app(old_body, { body_lam->param(0), body_lam->param(1), continue_wrapper }));
+            continue_wrapper->app(pipeline_continue, { continue_wrapper->param(0), lam->app()->arg(5) });
+            body_lam->set_body(target);
         }
     }
 
@@ -114,15 +117,9 @@
                         new_ops[use.index()] = world.global(lifted, false, lifted->debug());                                // update to new lifted lam
 
                         // jump to new top-level dummy function with new args
-<<<<<<< HEAD
                         auto cn = world.cn(Array<const Type*>(new_ops.size()-1, [&] (auto i) { return new_ops[i+1]->type(); }));
-                        auto nlam = world.lam(cn, callee->cc(), callee->intrinsic(), callee->debug());
+                        auto nlam = world.lam(cn, callee->attributes(), callee->debug());
                         ulam->app(nlam, new_ops.skip_front(), ulam->app()->debug());
-=======
-                        auto fn_type = world.fn_type(Array<const Type*>(new_ops.size()-1, [&] (auto i) { return new_ops[i+1]->type(); }));
-                        auto ncontinuation = world.continuation(fn_type, callee->attributes(), callee->debug());
-                        ucontinuation->jump(ncontinuation, new_ops.skip_front(), ucontinuation->jump_debug());
->>>>>>> da7c6630
                     }
                 }
             }
