#include "thorin/world.h"
#include "thorin/analyses/domtree.h"
#include "thorin/analyses/free_defs.h"
#include "thorin/analyses/scope.h"
#include "thorin/transform/inliner.h"
#include "thorin/transform/mangle.h"

namespace thorin {

void lift_pipeline(World& world) {
    for (auto cont : world.copy_continuations()) {
        auto callee = cont->callee()->isa_continuation();
        // Binding to the number of arguments to avoid repeated optimization
        if (callee && callee->intrinsic() == Intrinsic::Pipeline && cont->num_args() == 6) {
            auto cont_type = world.fn_type({ world.mem_type() });
            auto p_cont_type = world.fn_type({ world.mem_type(), cont_type });
            auto body_type = world.fn_type({ world.mem_type(), world.type_qs32() });
            auto pipe_type = world.fn_type({
                world.mem_type(),
                world.type_qs32(),
                world.type_qs32(),
                world.type_qs32(),
                body_type,
                cont_type,
                p_cont_type
            });
            // Transform:
            //
            // f(...)
            //     pipeline(..., pipeline_body, return)
            //
            // pipeline_body(mem: mem, i: i32, ret: fn(mem))
            //     ret(mem)
            //
            // Into:
            //
            // f(...)
            //     new_pipeline(..., pipeline_body, return, pipeline_continue)
            //
            // pipeline_body(mem: mem, i: i32)
            //     continue_wrapper(mem)
            //
            // continue_wrapper(mem: mem)
            //     pipeline_continue(mem, return)
            //
            // Note the use of 'return' as the second argument to pipeline_continue.
            // This is required to encode the dependence of the loop body over the call to pipeline,
            // so that lift_builtins can extract the correct free variables.
            auto pipeline_continue = world.continuation(p_cont_type, Intrinsic::PipelineContinue, Debug("pipeline_continue"));
            auto continue_wrapper = world.continuation(cont_type, Debug("continue_wrapper"));
            auto new_pipeline = world.continuation(pipe_type, Intrinsic::Pipeline, callee->debug());
            auto old_body = cont->arg(4);
            auto body_cont = world.continuation(body_type, old_body->debug());
            cont->jump(new_pipeline, thorin::Defs { cont->arg(0), cont->arg(1), cont->arg(2), cont->arg(3), body_cont, cont->arg(5), pipeline_continue });
            Call call(4);
            call.callee() = old_body;
            call.arg(0) = body_cont->param(0);
            call.arg(1) = body_cont->param(1);
            call.arg(2) = continue_wrapper;
            auto target = drop(call);
            continue_wrapper->jump(pipeline_continue, thorin::Defs { continue_wrapper->param(0), cont->arg(5) });
            body_cont->jump(target->callee(), target->args());
        }
    }

}

void lift_builtins(World& world) {
    // This must be run first
    lift_pipeline(world);

    while (true) {
        Continuation* cur = nullptr;
        Scope::for_each(world, [&] (const Scope& scope) {
            if (cur) return;
            for (auto n : scope.f_cfg().post_order()) {
                if (n->continuation()->order() <= 1)
                    continue;
                if (is_passed_to_accelerator(n->continuation(), false)) {
                    cur = n->continuation();
                    break;
                }
            }
        });

        if (!cur) break;

        static const int inline_threshold = 4;
        if (is_passed_to_intrinsic(cur, Intrinsic::Vectorize)) {
            Scope scope(cur);
            force_inline(scope, inline_threshold);
        }

        Scope scope(cur);

        // remove all continuations - they should be top-level functions and can thus be ignored
        std::vector<const Def*> defs;
        for (auto param : free_defs(scope)) {
            if (!param->isa_continuation()) {
                assert(param->order() == 0 && "creating a higher-order function");
                defs.push_back(param);
            }
        }

        auto lifted = lift(scope, defs);
        for (auto use : cur->copy_uses()) {
            if (auto ucontinuation = use->isa_continuation()) {
                if (auto callee = ucontinuation->callee()->isa_continuation()) {
                    if (callee->is_intrinsic()) {
                        auto old_ops = ucontinuation->ops();
                        Array<const Def*> new_ops(old_ops.size() + defs.size());
                        std::copy(defs.begin(), defs.end(), std::copy(old_ops.begin(), old_ops.end(), new_ops.begin()));    // old ops + former free defs
                        assert(old_ops[use.index()] == cur);
                        new_ops[use.index()] = world.global(lifted, false, lifted->debug());                                // update to new lifted continuation

                        // jump to new top-level dummy function with new args
                        auto fn_type = world.fn_type(Array<const Type*>(new_ops.size()-1, [&] (auto i) { return new_ops[i+1]->type(); }));
                        auto ncontinuation = world.continuation(fn_type, callee->attributes(), callee->debug());
<<<<<<< HEAD
                        ucontinuation->jump(ncontinuation, new_ops.skip_front(), ucontinuation->jump_debug());
=======
                        ucontinuation->jump(ncontinuation, new_ops.skip_front(), ucontinuation->debug()); // TODO debug
>>>>>>> 7ef12bee
                    }
                }
            }
        }

        world.cleanup();
    }
}

}<|MERGE_RESOLUTION|>--- conflicted
+++ resolved
@@ -116,11 +116,7 @@
                         // jump to new top-level dummy function with new args
                         auto fn_type = world.fn_type(Array<const Type*>(new_ops.size()-1, [&] (auto i) { return new_ops[i+1]->type(); }));
                         auto ncontinuation = world.continuation(fn_type, callee->attributes(), callee->debug());
-<<<<<<< HEAD
-                        ucontinuation->jump(ncontinuation, new_ops.skip_front(), ucontinuation->jump_debug());
-=======
                         ucontinuation->jump(ncontinuation, new_ops.skip_front(), ucontinuation->debug()); // TODO debug
->>>>>>> 7ef12bee
                     }
                 }
             }
