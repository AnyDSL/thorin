#include "thorin/continuation.h"
#include "thorin/world.h"
#include "thorin/analyses/cfg.h"
#include "thorin/analyses/verify.h"
#include "thorin/transform/mangle.h"
#include "thorin/util/log.h"

namespace thorin {

enum class EvalState {
    Run, Hlt, None
};

void lower2cff(World& world) {
    HashMap<Call, Continuation*> cache;
    ContinuationSet top;

    bool local = true;
    for (bool todo = true; todo || local;) {
        todo = false;

        Scope::for_each(world, [&] (Scope& scope) {
            bool dirty = false;

            auto is_bad = [&] (Continuation* to) {
                if (to->empty())
                    return false;
                if (local)
                    return scope.inner_contains(to) && !to->is_basicblock();
                else {
                    if (top.contains(to))
                        return !to->is_returning() && !scope.contains(to);
                    else
                        return !to->is_basicblock();
                }
            };

            const auto& cfg = scope.f_cfg();
            for (auto n : cfg.post_order()) {
<<<<<<< HEAD
                auto lambda = n->lambda();
                auto to = lambda->to();
                const Def* end;
                EvalState state = EvalState::None;
                Location loc;

                if (auto evalop = to->isa<EvalOp>()) {
                    to = evalop->begin();
                    end = evalop->end();
                    state = evalop->isa<Run>() ? EvalState::Run : EvalState::Hlt;
                    loc = evalop->loc();
                }

                if (auto to_lambda = to->isa_lambda()) {
                    if (is_bad(to_lambda)) {
                        DLOG("bad: %", to_lambda);
=======
                auto continuation = n->continuation();
                if (auto callee = continuation->callee()->isa_continuation()) {
                    if (is_bad(callee)) {
                        DLOG("bad: %", callee);
>>>>>>> 10b579f2
                        todo = dirty = true;

                        Call call(continuation);
                        for (size_t i = 0, e = call.num_type_args(); i != e; ++i)
                            call.type_arg(i) = continuation->type_arg(i);

<<<<<<< HEAD
                        call.to() = to_lambda;
                        for (size_t i = 0, e = call.num_args(); i != e; ++i)
                            call.arg(i) = to_lambda->param(i)->order() > 0 ? lambda->arg(i) : nullptr;
=======
                        call.callee() = callee;
                        for (size_t i = 0, e = call.num_args(); i != e; ++i)
                            call.arg(i) = callee->param(i)->order() > 0 ? continuation->arg(i) : nullptr;
>>>>>>> 10b579f2


                        const auto& p = cache.emplace(call, nullptr);
                        Continuation*& target = p.first->second;
                        if (p.second) {
                            target = drop(call); // use already dropped version as target
                        }

<<<<<<< HEAD
                        jump_to_cached_call(lambda, target, call);
                        switch (state) {
                            case EvalState::Run: lambda->update_to(world.run(lambda->to(), end, loc));
                            case EvalState::Hlt: lambda->update_to(world.hlt(lambda->to(), end, loc));
                            default: break;
                        }
=======
                        jump_to_cached_call(continuation, target, call);
>>>>>>> 10b579f2
                    }
                }
            }

            if (dirty)
                scope.update();
            top.insert(scope.entry());
        });

        if (!todo && local) {
            DLOG("switching to global mode");
            local = false;
            todo = true;
        }
    }

    debug_verify(world);
    world.cleanup();
}

}<|MERGE_RESOLUTION|>--- conflicted
+++ resolved
@@ -37,7 +37,6 @@
 
             const auto& cfg = scope.f_cfg();
             for (auto n : cfg.post_order()) {
-<<<<<<< HEAD
                 auto lambda = n->lambda();
                 auto to = lambda->to();
                 const Def* end;
@@ -54,27 +53,15 @@
                 if (auto to_lambda = to->isa_lambda()) {
                     if (is_bad(to_lambda)) {
                         DLOG("bad: %", to_lambda);
-=======
-                auto continuation = n->continuation();
-                if (auto callee = continuation->callee()->isa_continuation()) {
-                    if (is_bad(callee)) {
-                        DLOG("bad: %", callee);
->>>>>>> 10b579f2
                         todo = dirty = true;
 
                         Call call(continuation);
                         for (size_t i = 0, e = call.num_type_args(); i != e; ++i)
                             call.type_arg(i) = continuation->type_arg(i);
 
-<<<<<<< HEAD
                         call.to() = to_lambda;
                         for (size_t i = 0, e = call.num_args(); i != e; ++i)
                             call.arg(i) = to_lambda->param(i)->order() > 0 ? lambda->arg(i) : nullptr;
-=======
-                        call.callee() = callee;
-                        for (size_t i = 0, e = call.num_args(); i != e; ++i)
-                            call.arg(i) = callee->param(i)->order() > 0 ? continuation->arg(i) : nullptr;
->>>>>>> 10b579f2
 
 
                         const auto& p = cache.emplace(call, nullptr);
@@ -83,16 +70,12 @@
                             target = drop(call); // use already dropped version as target
                         }
 
-<<<<<<< HEAD
                         jump_to_cached_call(lambda, target, call);
                         switch (state) {
                             case EvalState::Run: lambda->update_to(world.run(lambda->to(), end, loc));
                             case EvalState::Hlt: lambda->update_to(world.hlt(lambda->to(), end, loc));
                             default: break;
                         }
-=======
-                        jump_to_cached_call(continuation, target, call);
->>>>>>> 10b579f2
                     }
                 }
             }
