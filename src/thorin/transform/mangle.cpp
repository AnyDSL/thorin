#include "thorin/transform/mangle.h"

#include "thorin/primop.h"
#include "thorin/type.h"
#include "thorin/world.h"
#include "thorin/analyses/scope.h"
#include "thorin/util/queue.h"

namespace thorin {

Mangler::Mangler(const Scope& scope, Defs args, Defs lift)
    : scope_(scope)
    , args_(args)
    , lift_(lift)
    , old_entry_(scope.entry())
{
    assert(!old_entry()->empty());
    assert(args.size() == old_entry()->num_params());

    // TODO correctly deal with continuations here
    std::queue<const Def*> queue;
    auto enqueue = [&](const Def* def) {
        if (!within(def)) {
            defs_.insert(def);
            queue.push(def);
        }
    };

    for (auto def : lift)
        enqueue(def);

    while (!queue.empty()) {
        for (auto use : pop(queue)->uses())
            enqueue(use);
    }
}

Continuation* Mangler::mangle() {
    // create new_entry - but first collect and specialize all param types
    std::vector<const Type*> param_types;
    for (size_t i = 0, e = old_entry()->num_params(); i != e; ++i) {
        if (args_[i] == nullptr)
            param_types.emplace_back(old_entry()->param(i)->type()); // TODO reduce
    }

    auto fn_type = world().fn_type(param_types);
    new_entry_ = world().continuation(fn_type, old_entry()->loc(), old_entry()->name);

    // map value params
    def2def_[old_entry()] = old_entry();
    for (size_t i = 0, j = 0, e = old_entry()->num_params(); i != e; ++i) {
        auto old_param = old_entry()->param(i);
        if (auto def = args_[i])
            def2def_[old_param] = def;
        else {
            auto new_param = new_entry()->param(j++);
            def2def_[old_param] = new_param;
            new_param->name = old_param->name;
        }
    }

    for (auto def : lift_)
        def2def_[def] = new_entry()->append_param(def->type()); // TODO reduce

    mangle_body(old_entry(), new_entry());
    return new_entry();
}

Continuation* Mangler::mangle_head(Continuation* old_continuation) {
    assert(!def2def_.contains(old_continuation));
    assert(!old_continuation->empty());
    Continuation* new_continuation = old_continuation->stub(type2type_, old_continuation->name);
    def2def_[old_continuation] = new_continuation;

    for (size_t i = 0, e = old_continuation->num_params(); i != e; ++i)
        def2def_[old_continuation->param(i)] = new_continuation->param(i);

    return new_continuation;
}

void Mangler::mangle_body(Continuation* old_continuation, Continuation* new_continuation) {
    assert(!old_continuation->empty());

    if (old_continuation->callee() == world().branch()) {        // fold branch if possible
        if (auto lit = mangle(old_continuation->arg(0))->isa<PrimLit>())
            return new_continuation->jump(mangle(lit->value().get_bool() ? old_continuation->arg(1) : old_continuation->arg(2)), {}, old_continuation->jump_loc());
    }

    Array<const Def*> nops(old_continuation->size());
    for (size_t i = 0, e = nops.size(); i != e; ++i)
        nops[i] = mangle(old_continuation->op(i));

    Defs nargs(nops.skip_front()); // new args of new_continuation
    auto ntarget = nops.front();   // new target of new_continuation

    // check whether we can optimize tail recursion
    if (ntarget == old_entry()) {
        std::vector<size_t> cut;
        bool substitute = true;
        for (size_t i = 0, e = args_.size(); i != e && substitute; ++i) {
            if (auto def = args_[i]) {
                substitute &= def == nargs[i];
                cut.push_back(i);
            }
        }

        if (substitute) {
<<<<<<< HEAD
            const auto& args = concat(nargs.cut(cut), new_entry()->params().get_last(lift_.size()));
=======
            const auto& args = concat(nargs.cut(cut), new_entry()->params().get_back(lift_.size()));
>>>>>>> 2886b0fd
            return new_continuation->jump(new_entry(), args, old_continuation->jump_loc());
        }
    }

    new_continuation->jump(ntarget, nargs, old_continuation->jump_loc());
}

const Def* Mangler::mangle(const Def* old_def) {
    if (auto new_def = find(def2def_, old_def))
        return new_def;
    else if (!within(old_def))
        return old_def;
    else if (auto old_continuation = old_def->isa_continuation()) {

        auto new_continuation = mangle_head(old_continuation);
        mangle_body(old_continuation, new_continuation);
        return new_continuation;
    } else if (auto param = old_def->isa<Param>()) {
        assert(within(param->continuation()));
        mangle(param->continuation());
        assert(def2def_.contains(param));
        return def2def_[param];
    } else {
        auto old_primop = old_def->as<PrimOp>();
        Array<const Def*> nops(old_primop->size());
        for (size_t i = 0, e = old_primop->size(); i != e; ++i)
            nops[i] = mangle(old_primop->op(i));

        auto type = old_primop->type(); // TODO reduce
        return def2def_[old_primop] = old_primop->rebuild(nops, type);
    }
}

//------------------------------------------------------------------------------

Continuation* mangle(const Scope& scope, Defs args, Defs lift) {
    return Mangler(scope, args, lift).mangle();
}

Continuation* drop(const Call& call) {
    Scope scope(call.callee()->as_continuation());
    return drop(scope, call.args());
}

//------------------------------------------------------------------------------

}<|MERGE_RESOLUTION|>--- conflicted
+++ resolved
@@ -105,11 +105,7 @@
         }
 
         if (substitute) {
-<<<<<<< HEAD
-            const auto& args = concat(nargs.cut(cut), new_entry()->params().get_last(lift_.size()));
-=======
             const auto& args = concat(nargs.cut(cut), new_entry()->params().get_back(lift_.size()));
->>>>>>> 2886b0fd
             return new_continuation->jump(new_entry(), args, old_continuation->jump_loc());
         }
     }
