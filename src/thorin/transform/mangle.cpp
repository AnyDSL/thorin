--- conflicted
+++ resolved
@@ -116,43 +116,8 @@
     return new_continuation;
 }
 
-<<<<<<< HEAD
 const App* Mangler::mangle_body(const App* old_body) {
     Array<const Def*> nops(old_body->num_ops());
-=======
-void Mangler::mangle_body(Continuation* old_continuation, Continuation* new_continuation) {
-    assert(!old_continuation->empty());
-
-    // fold branch and match
-    // TODO find a way to factor this out in continuation.cpp
-    if (auto callee = old_continuation->callee()->isa_nom<Continuation>()) {
-        switch (callee->intrinsic()) {
-            case Intrinsic::Branch: {
-                if (auto lit = mangle(old_continuation->arg(0))->isa<PrimLit>()) {
-                    auto cont = lit->value().get_bool() ? old_continuation->arg(1) : old_continuation->arg(2);
-                    return new_continuation->jump(mangle(cont), {}, old_continuation->debug()); // TODO debug
-                }
-                break;
-            }
-            case Intrinsic::Match:
-                if (old_continuation->num_args() == 2)
-                    return new_continuation->jump(mangle(old_continuation->arg(1)), {}, old_continuation->debug()); // TODO debug
-
-                if (auto lit = mangle(old_continuation->arg(0))->isa<PrimLit>()) {
-                    for (size_t i = 2; i < old_continuation->num_args(); i++) {
-                        auto new_arg = mangle(old_continuation->arg(i));
-                        if (world().extract(new_arg, 0_s)->as<PrimLit>() == lit)
-                            return new_continuation->jump(world().extract(new_arg, 1), {}, old_continuation->debug()); // TODO debug
-                    }
-                }
-                break;
-            default:
-                break;
-        }
-    }
-
-    Array<const Def*> nops(old_continuation->num_ops());
->>>>>>> d0bbcebc
     for (size_t i = 0, e = nops.size(); i != e; ++i)
         nops[i] = mangle(old_body->op(i));
 
@@ -186,13 +151,8 @@
     if (auto new_def = def2def_.lookup(old_def))
         return *new_def;
     else if (!within(old_def))
-<<<<<<< HEAD
         return old_def;  // we leave free variables alone
-    else if (auto old_continuation = old_def->isa_continuation()) {
-=======
-        return old_def;
     else if (auto old_continuation = old_def->isa_nom<Continuation>()) {
->>>>>>> d0bbcebc
         auto new_continuation = mangle_head(old_continuation);
         if (old_continuation->has_body())
             new_continuation->set_body(mangle_body(old_continuation->body()));
@@ -218,15 +178,9 @@
     return Mangler(scope, args, lift).mangle();
 }
 
-<<<<<<< HEAD
 Continuation* drop(const Def* callee, const Defs specialized_args) {
-    Scope scope(callee->as_continuation());
+    Scope scope(callee->as_nom<Continuation>());
     return drop(scope, specialized_args);
-=======
-Continuation* drop(const Call& call) {
-    Scope scope(call.callee()->as_nom<Continuation>());
-    return drop(scope, call.args());
->>>>>>> d0bbcebc
 }
 
 //------------------------------------------------------------------------------
