--- conflicted
+++ resolved
@@ -6,37 +6,20 @@
 
 namespace thorin {
 
-<<<<<<< HEAD
 Lambda* mangle(const Scope&, Defs args, Defs lift);
 
 inline Lambda* drop(const Scope& scope, Defs args) {
     return mangle(scope, args, Array<const Def*>());
-=======
-Continuation* mangle(const Scope&, Types type_args, Defs args, Defs lift);
-
-inline Continuation* drop(const Scope& scope, Types type_args, Defs args) {
-    return mangle(scope, type_args, args, Array<const Def*>());
->>>>>>> d5666565
 }
 
 Continuation* drop(const Call&);
 
-<<<<<<< HEAD
 inline Lambda* lift(const Scope& scope, Defs defs) {
     return mangle(scope, Array<const Def*>(scope.entry()->num_params()), defs);
 }
 
 inline Lambda* clone(const Scope& scope) {
     return mangle(scope, Array<const Def*>(scope.entry()->num_params()), Defs());
-=======
-inline Continuation* lift(const Scope& scope, Types type_args, Defs defs) {
-    return mangle(scope, type_args, Array<const Def*>(scope.entry()->num_params()), defs);
-}
-
-inline Continuation* clone(const Scope& scope) {
-    return mangle(scope, Array<const Type*>(scope.entry()->num_type_params()),
-                         Array<const Def*>(scope.entry()->num_params()), Defs());
->>>>>>> d5666565
 }
 
 }
