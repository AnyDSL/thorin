#include "thorin/primop.h"
#include "thorin/world.h"
#include "thorin/analyses/cfg.h"
#include "thorin/analyses/scope.h"
#include "thorin/analyses/schedule.h"
#include "thorin/analyses/verify.h"
#include "thorin/transform/critical_edge_elimination.h"

namespace thorin {

void mem2reg(const Scope& scope) {
    const auto& cfg = scope.f_cfg();
    DefMap<size_t> slot2handle;
    LambdaMap<size_t> lambda2num;
    size_t cur_handle = 0;

    auto take_address = [&] (const Slot* slot) { slot2handle[slot] = size_t(-1); };
    auto is_address_taken = [&] (const Slot* slot) { return slot2handle[slot] == size_t(-1); };

    for (auto lambda : scope)
        lambda->clear_value_numbering_table();

    // unseal all lambdas ...
    for (auto lambda : scope) {
        lambda->set_parent(lambda);
        lambda->unseal();
        assert(lambda->is_cleared());
    }

    // ... except top-level lambdas
    scope.entry()->set_parent(nullptr);
    scope.entry()->seal();

<<<<<<< HEAD
    auto schedule = schedule_late(scope);
    for (auto n : cfg.rpo()) {
        if (auto in = n->isa<InNode>()) {
            auto& block = schedule[in];
            auto lambda = block.lambda();
            // search for slots/loads/stores from top to bottom and use set_value/get_value to install parameters.
            for (auto primop : block) {
                auto def = Def(primop);
                if (auto slot = def->isa<Slot>()) {
                    // are all users loads and store?
                    for (auto use : slot->uses()) {
                        if (!use->isa<Load>() && !use->isa<Store>()) {
                            take_address(slot);
                            goto next_primop;
                        }
=======
    for (Lambda* lambda : scope) {
        // search for slots/loads/stores from top to bottom and use set_value/get_value to install parameters.
        for (auto primop : schedule[lambda]) {
            auto def = Def(primop);
            if (auto slot = def->isa<Slot>()) {
                // evil HACK
                if (slot->name == "sum_xxx") {
                    take_address(slot);
                    goto next_primop;
                }

                // are all users loads and stores *from* this slot (use.index() == 1)?
                for (auto use : slot->uses()) {
                    if (use.index() != 1 || (!use->isa<Load>() && !use->isa<Store>())) {
                        take_address(slot);
                        goto next_primop;
>>>>>>> e19fa006
                    }
                    slot2handle[slot] = cur_handle++;
                } else if (auto store = def->isa<Store>()) {
                    if (auto slot = store->ptr()->isa<Slot>()) {
                        if (!is_address_taken(slot)) {
                            lambda->set_value(slot2handle[slot], store->val());
                            store->replace(store->mem());
                        }
                    }
                } else if (auto load = def->isa<Load>()) {
                    if (auto slot = load->ptr()->isa<Slot>()) {
                        if (!is_address_taken(slot)) {
                            auto type = slot->type().as<PtrType>()->referenced_type();
                            load->out_val()->replace(lambda->get_value(slot2handle[slot], type, slot->name.c_str()));
                            load->out_mem()->replace(load->mem());
                        }
                    }
                }
next_primop:;
            }
        }

        // seal successors of last lambda if applicable
        for (auto succ : cfg.succs(n)) {
            if (auto in = succ->isa<InNode>()) {
                auto lsucc = in->lambda();
                if (lsucc->parent() != nullptr) {
                    auto i = lambda2num.find(lsucc);
                    if (i == lambda2num.end())
                        i = lambda2num.emplace(lsucc, cfg.num_preds(succ)).first;
                    if (--i->second == 0)
                        lsucc->seal();
                }
            }
        }
    }
}

void mem2reg(World& world) {
    critical_edge_elimination(world);
    Scope::for_each(world, [] (const Scope& scope) { mem2reg(scope); });
    world.cleanup();
    debug_verify(world);
}

}<|MERGE_RESOLUTION|>--- conflicted
+++ resolved
@@ -31,7 +31,6 @@
     scope.entry()->set_parent(nullptr);
     scope.entry()->seal();
 
-<<<<<<< HEAD
     auto schedule = schedule_late(scope);
     for (auto n : cfg.rpo()) {
         if (auto in = n->isa<InNode>()) {
@@ -41,30 +40,12 @@
             for (auto primop : block) {
                 auto def = Def(primop);
                 if (auto slot = def->isa<Slot>()) {
-                    // are all users loads and store?
+                    // are all users loads and stores *from* this slot (use.index() == 1)?
                     for (auto use : slot->uses()) {
-                        if (!use->isa<Load>() && !use->isa<Store>()) {
+                        if (use.index() != 1 || (!use->isa<Load>() && !use->isa<Store>())) {
                             take_address(slot);
                             goto next_primop;
                         }
-=======
-    for (Lambda* lambda : scope) {
-        // search for slots/loads/stores from top to bottom and use set_value/get_value to install parameters.
-        for (auto primop : schedule[lambda]) {
-            auto def = Def(primop);
-            if (auto slot = def->isa<Slot>()) {
-                // evil HACK
-                if (slot->name == "sum_xxx") {
-                    take_address(slot);
-                    goto next_primop;
-                }
-
-                // are all users loads and stores *from* this slot (use.index() == 1)?
-                for (auto use : slot->uses()) {
-                    if (use.index() != 1 || (!use->isa<Load>() && !use->isa<Store>())) {
-                        take_address(slot);
-                        goto next_primop;
->>>>>>> e19fa006
                     }
                     slot2handle[slot] = cur_handle++;
                 } else if (auto store = def->isa<Store>()) {
