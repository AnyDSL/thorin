#include "thorin/primop.h"
#include "thorin/world.h"
#include "thorin/analyses/cfg.h"
#include "thorin/analyses/domtree.h"
#include "thorin/transform/mangle.h"
#include "thorin/util/hash.h"
#include "thorin/util/log.h"
#include "thorin/util/queue.h"

namespace thorin {

class PartialEvaluator {
public:
    PartialEvaluator(Scope& top_scope)
        : top_scope_(top_scope)
    {}
    ~PartialEvaluator() {
        top_scope(); // trigger update if dirty
    }

    World& world() { return top_scope_.world(); }
    void run();
    void eval(Lambda* begin, Lambda* end);
    Lambda* postdom(Lambda*, const Scope&);
    Lambda* postdom(Lambda*);
    void enqueue(Lambda* lambda) {
        if (top_scope().outer_contains(lambda)) {
            auto p = visited_.insert(lambda);
            if (p.second)
                queue_.push(lambda);
        }
    }

    void init_cur_scope(Lambda* entry) {
        cur_scope_ = new Scope(entry);
        cur_dirty_ = false;
    }

    void release_cur_scope() {
        delete cur_scope_;
    }

    const Scope& cur_scope() {
        if (cur_dirty_) {
            cur_dirty_ = false;
            return cur_scope_->update();
        }
        return *cur_scope_;
    }

    const Scope& top_scope() {
        if (top_dirty_) {
            top_dirty_ = false;
            return top_scope_.update();
        }
        return top_scope_;
    }

    void mark_dirty() { top_dirty_ = cur_dirty_ = true; }
<<<<<<< HEAD
    Lambda* continuation(Lambda* lambda) { return lambda->to()->as<EvalOp>()->end()->isa_lambda(); }
=======
>>>>>>> e5ecd003

private:
    Scope* cur_scope_;
    Scope& top_scope_;
    LambdaSet done_;
    std::queue<Lambda*> queue_;
    LambdaSet visited_;
    HashMap<Call, Lambda*> cache_;
    bool cur_dirty_;
    bool top_dirty_ = false;
};

static Lambda* continuation(Lambda* lambda) {
    return lambda->num_args() != 0 ? lambda->args().back()->isa_lambda() : (Lambda*) nullptr;
}

void PartialEvaluator::run() {
    enqueue(top_scope().entry());

    while (!queue_.empty()) {
        auto lambda = pop(queue_);

        // due to the optimization below to eat up a call, we might see a new Run here
        while (lambda->to()->isa<Run>()) {
            auto cur = lambda->to();
            init_cur_scope(lambda);
            eval(lambda, continuation(lambda));
            release_cur_scope();
            if (cur == lambda->to())
                break;
        }

        for (auto succ : top_scope().f_cfg().succs(lambda))
            enqueue(succ->lambda());
    }
}

void PartialEvaluator::eval(Lambda* cur, Lambda* end) {
    if (end == nullptr)
        WLOG("no matching end: % at %", cur, cur->loc());
    else
        DLOG("eval: % -> %", cur, end);

    while (true) {
        if (cur == nullptr) {
            WLOG("cur is nullptr");
            return;
        } else if (cur->empty()) {
            WLOG("empty: %", cur);
            return;
        } else if (done_.contains(cur)) {
            DLOG("already done: %", cur);
            return;
        }

        done_.insert(cur);

        Lambda* dst = nullptr;
        if (auto run = cur->to()->isa<Run>()) {
            dst = run->begin()->isa_lambda();
        } else if (cur->to()->isa<Hlt>()) {
            cur = continuation(cur);
            continue;
        } else {
            dst = cur->to()->isa_lambda();
        }

        if (dst == nullptr || dst->empty()) {
            cur = postdom(cur);
            continue;
        }

        Array<Def> ops(cur->size());
        ops.front() = dst;
        bool all = true;
        for (size_t i = 1, e = ops.size(); i != e; ++i) {
            if (!cur->op(i)->isa<Hlt>())
                ops[i] = cur->op(i);
            else
                all = false;
        }

        Call call(cur->type_args(), ops);

        //DLOG("dst: %", dst);
        if (auto cached = find(cache_, call)) {             // check for cached version
            jump_to_cached_call(cur, cached, call);
            DLOG("using cached call: %", cur);
            return;
        } else {                                            // no cached version found... create a new one
            auto dropped = drop(call);

            if (dropped->to() == world().branch()) {
                // TODO don't stupidly inline functions
                // TODO also don't peel inside functions with incoming back-edges
            }

            mark_dirty();
            cache_[call] = dropped;
            jump_to_cached_call(cur, dropped, call);
            if (all) {
                cur->jump(dropped->to(), dropped->type_args(), dropped->args());
                done_.erase(cur);
            } else
                cur = dropped;
        }

        if (dst == end) {
            DLOG("end: %", end);
            return;
        }
    }
}

Lambda* PartialEvaluator::postdom(Lambda* cur) {
    auto is_valid = [&] (Lambda* lambda) {
        auto p = (lambda && !lambda->empty()) ? lambda : nullptr;
        if (p)
            DLOG("postdom: % -> %", cur, p);
        return p;
    };

    if (top_scope_.entry() != cur_scope_->entry()) {
        if (auto p = is_valid(postdom(cur, cur_scope())))
            return p;
    }

    if (auto p = is_valid(postdom(cur, top_scope())))
        return p;

    WLOG("no postdom found for % at %", cur, cur->loc());
    return nullptr;
}

Lambda* PartialEvaluator::postdom(Lambda* cur, const Scope& scope) {
    const auto& postdomtree = scope.b_cfg().domtree();
    if (auto n = scope.cfa(cur))
        return postdomtree.idom(n)->lambda();
    return nullptr;
}

//------------------------------------------------------------------------------

void eval(World& world) {
    Scope::for_each(world, [&] (Scope& scope) { PartialEvaluator(scope).run(); });
}

void partial_evaluation(World& world) {
    world.cleanup();
    ILOG_SCOPE(eval(world));

    for (auto primop : world.primops()) {
        if (auto evalop = Def(primop)->isa<EvalOp>())
            evalop->replace(evalop->begin());
    }
}

//------------------------------------------------------------------------------

}<|MERGE_RESOLUTION|>--- conflicted
+++ resolved
@@ -57,10 +57,7 @@
     }
 
     void mark_dirty() { top_dirty_ = cur_dirty_ = true; }
-<<<<<<< HEAD
     Lambda* continuation(Lambda* lambda) { return lambda->to()->as<EvalOp>()->end()->isa_lambda(); }
-=======
->>>>>>> e5ecd003
 
 private:
     Scope* cur_scope_;
@@ -73,10 +70,6 @@
     bool top_dirty_ = false;
 };
 
-static Lambda* continuation(Lambda* lambda) {
-    return lambda->num_args() != 0 ? lambda->args().back()->isa_lambda() : (Lambda*) nullptr;
-}
-
 void PartialEvaluator::run() {
     enqueue(top_scope().entry());
 
