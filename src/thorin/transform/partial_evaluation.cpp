--- conflicted
+++ resolved
@@ -70,13 +70,6 @@
     bool top_dirty_ = false;
 };
 
-<<<<<<< HEAD
-=======
-static Continuation* get_continuation(Continuation* continuation) {
-    return continuation->num_args() != 0 ? continuation->args().back()->isa_continuation() : (Continuation*) nullptr;
-}
-
->>>>>>> 10b579f2
 void PartialEvaluator::run() {
     enqueue(top_scope().entry());
 
@@ -118,19 +111,11 @@
 
         done_.insert(cur);
 
-<<<<<<< HEAD
         Lambda* dst = nullptr;
         if (auto run = cur->to()->isa<Run>()) {
             dst = run->begin()->isa_lambda();
         } else if (cur->to()->isa<Hlt>()) {
             cur = continuation(cur);
-=======
-        Continuation* dst = nullptr;
-        if (auto run = cur->callee()->isa<Run>()) {
-            dst = run->def()->isa_continuation();
-        } else if (cur->callee()->isa<Hlt>()) {
-            cur = get_continuation(cur);
->>>>>>> 10b579f2
             continue;
         } else {
             dst = cur->callee()->isa_continuation();
