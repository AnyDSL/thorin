--- conflicted
+++ resolved
@@ -46,40 +46,10 @@
     return to.ptr_type(ops.front(), length(), device(), addr_space());
 }
 
-<<<<<<< HEAD
 const Type* VectorExtendedType::vrebuild(TypeTable& to, Types ops) const {
     return to.vec_type(ops.front(), length());
 }
 
-//------------------------------------------------------------------------------
-
-/*
- * reduce
- */
-
-const Type* Lambda::vreduce(int depth, const Type* type, Type2Type& map) const {
-    return table().lambda(body()->reduce(depth+1, type, map), name());
-}
-
-const Type* Var::vreduce(int depth, const Type* type, Type2Type&) const {
-    if (this->depth() == depth)
-        return type;
-    else if (this->depth() > depth)
-        return table().var(this->depth()-1);  // this is a free variable - shift by one
-    else
-        return this;                          // this variable is not free - don't adjust
-}
-
-const Type* NominalType::vreduce(int depth, const Type* type, Type2Type& map) const {
-    auto nominal_type = stub(table());
-    map[this] = nominal_type;
-    for (size_t i = 0, e = num_ops(); i != e; ++i)
-        nominal_type->set(i, op(i)->reduce(depth, type, map));
-    return nominal_type;
-}
-
-=======
->>>>>>> d1967b53
 /*
  * stub
  */
@@ -101,13 +71,9 @@
 const Type* VectorType::scalarize() const {
     if (auto ptr = isa<PtrType>())
         return table().ptr_type(ptr->pointee());
-<<<<<<< HEAD
     if (auto vec = isa<VectorExtendedType>())
         return vec->element();
-    return table().type(as<PrimType>()->primtype_tag());
-=======
     return table().prim_type(as<PrimType>()->primtype_tag());
->>>>>>> d1967b53
 }
 
 bool FnType::is_returning() const {
@@ -262,6 +228,7 @@
 }
 
 const PrimType* TypeTable::prim_type(PrimTypeTag tag, size_t length) {
+    assert(length == 1);
     size_t i = tag - Begin_PrimType;
     assert(i < (size_t) Num_PrimTypes);
     return length == 1 ? primtypes_[i] : insert<PrimType>(*this, tag, length);
@@ -270,6 +237,11 @@
 const PtrType* TypeTable::ptr_type(const Type* pointee, size_t length, int32_t device, AddrSpace addr_space) {
     return insert<PtrType>(*this, pointee, length, device, addr_space);
 }
+
+const VectorExtendedType* TypeTable::vec_type(const Type* element, size_t length) {
+    return insert<VectorExtendedType>(*this, element, length);
+}
+
 
 const FnType*              TypeTable::fn_type(Types args) { return insert<FnType>(*this, args); }
 const ClosureType*         TypeTable::closure_type(Types args) { return insert<ClosureType>(*this, args); }
