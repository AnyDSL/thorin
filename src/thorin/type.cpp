--- conflicted
+++ resolved
@@ -61,7 +61,7 @@
     return this;
 }
 
-const Type* App_               ::vrebuild(TypeTable& to, Types ops) const { return to.app_(ops[0], ops[1]); }
+const Type* TypeApp            ::vrebuild(TypeTable& to, Types ops) const { return to.type_app(ops[0], ops[1]); }
 const Type* TupleType          ::vrebuild(TypeTable& to, Types ops) const { return to.tuple_type(ops); }
 const Type* Lambda             ::vrebuild(TypeTable& to, Types ops) const { return to.lambda(ops[0], name()); }
 const Type* Var                ::vrebuild(TypeTable& to, Types    ) const { return to.var(depth()); }
@@ -187,21 +187,16 @@
    return stream_list(os, type->ops(), [&](const Type* type) { os << type; }, "(", ")");
 }
 
-std::ostream& App_               ::stream(std::ostream& os) const { return streamf(os, "{}[{}]", callee(), arg()); }
+std::ostream& TypeApp            ::stream(std::ostream& os) const { return streamf(os, "{}[{}]", callee(), arg()); }
 std::ostream& Var                ::stream(std::ostream& os) const { return streamf(os, "<{}>", depth()); }
 std::ostream& DefiniteArrayType  ::stream(std::ostream& os) const { return streamf(os, "[{} x {}]", dim(), elem_type()); }
 std::ostream& FrameType          ::stream(std::ostream& os) const { return os << "frame"; }
 std::ostream& IndefiniteArrayType::stream(std::ostream& os) const { return streamf(os, "[{}]", elem_type()); }
 std::ostream& Lambda             ::stream(std::ostream& os) const { return streamf(os, "[{}].{}", name(), body()); }
 std::ostream& MemType            ::stream(std::ostream& os) const { return os << "mem"; }
-<<<<<<< HEAD
 std::ostream& BottomType         ::stream(std::ostream& os) const { return os << "bottom_type"; }
-std::ostream& StructType         ::stream(std::ostream& os) const { return os << name(); }
-std::ostream& VariantType        ::stream(std::ostream& os) const { return stream_type_ops(os << "variant", this); }
-=======
 std::ostream& StructType         ::stream(std::ostream& os) const { return os << "struct " << name(); }
 std::ostream& VariantType        ::stream(std::ostream& os) const { return os << "variant " << name(); }
->>>>>>> da7c6630
 std::ostream& TupleType          ::stream(std::ostream& os) const { return stream_type_ops(os, this); }
 
 std::ostream& Pi::stream(std::ostream& os) const {
@@ -264,10 +259,6 @@
     return type;
 }
 
-<<<<<<< HEAD
-const Type* TypeTable::app_(const Type* callee, const Type* op) {
-    auto app = unify(new App_(*this, callee, op));
-=======
 const VariantType* TypeTable::variant_type(Symbol name, size_t size) {
     auto type = new VariantType(*this, name, size);
     const auto& p = types_.insert(type);
@@ -275,9 +266,8 @@
     return type;
 }
 
-const Type* TypeTable::app(const Type* callee, const Type* op) {
-    auto app = unify(new App(*this, callee, op));
->>>>>>> da7c6630
+const Type* TypeTable::type_app(const Type* callee, const Type* op) {
+    auto app = unify(new TypeApp(*this, callee, op));
 
     if (auto cache = app->cache_)
         return cache;
