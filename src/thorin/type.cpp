--- conflicted
+++ resolved
@@ -130,70 +130,6 @@
     return ptr->device() == device() && ptr->addr_space() == addr_space();
 }
 
-<<<<<<< HEAD
-//------------------------------------------------------------------------------
-
-/*
- * stream
- */
-
-Stream& Type::stream(Stream& s) const {
-    if (false) {}
-    else if (isa<BottomType>()) return s.fmt("!!");
-    else if (isa<   MemType>()) return s.fmt("mem");
-    else if (isa< FrameType>()) return s.fmt("frame");
-    else if (auto t = isa<DefiniteArrayType>()) {
-        return s.fmt("[{} x {}]", t->dim(), t->elem_type());
-    } else if (auto t = isa<ClosureType>()) {
-        return s.fmt("closure [{, }]", t->ops());
-    } else if (auto t = isa<FnType>()) {
-        return s.fmt("fn[{, }]", t->ops());
-    } else if (auto t = isa<IndefiniteArrayType>()) {
-        return s.fmt("[{}]", t->elem_type());
-    } else if (auto t = isa<StructType>()) {
-        return s.fmt("struct {}", t->name());
-    } else if (auto t = isa<VariantType>()) {
-        return s.fmt("variant {}", t->name());
-    } else if (auto t = isa<TupleType>()) {
-        return s.fmt("[{, }]", t->ops());
-    } else if (auto t = isa<PtrType>()) {
-        if (t->is_vector()) s.fmt("<{} x", t->length());
-        s.fmt("{}*", t->pointee());
-        if (t->is_vector()) s.fmt(">");
-        if (t->device() != -1) s.fmt("[{}]", t->device());
-
-        switch (t->addr_space()) {
-            case AddrSpace::Global:   s.fmt("[Global]");   break;
-            case AddrSpace::Texture:  s.fmt("[Tex]");      break;
-            case AddrSpace::Shared:   s.fmt("[Shared]");   break;
-            case AddrSpace::Constant: s.fmt("[Constant]"); break;
-            default: /* ignore unknown address space */    break;
-        }
-        return s;
-    } else if (auto t = isa<PrimType>()) {
-        if (t->is_vector()) s.fmt("<{} x", t->length());
-
-        switch (t->primtype_tag()) {
-#define THORIN_ALL_TYPE(T, M) case Node_PrimType_##T: s.fmt(#T); break;
-#include "thorin/tables/primtypetable.h"
-            default: THORIN_UNREACHABLE;
-        }
-
-        if (t->is_vector()) s.fmt(">");
-        return s;
-    }
-    THORIN_UNREACHABLE;
-}
-
-//------------------------------------------------------------------------------
-
-TypeTable::TypeTable()
-    : unit_     (insert<TupleType >(*this, Types()))
-    , fn0_      (insert<FnType    >(*this, Types()))
-    , bottom_ty_(insert<BottomType>(*this))
-    , mem_      (insert<MemType   >(*this))
-    , frame_    (insert<FrameType >(*this))
-=======
 TypeTable::TypeTable(World& world)
     : world_(world)
     , star_     (world.put<Star>((world)))
@@ -202,7 +138,6 @@
     , bottom_ty_(world.put<BottomType>(world, Debug()))
     , mem_      (world.put<MemType   >(world, Debug()))
     , frame_    (world.put<FrameType >(world, Debug()))
->>>>>>> d1bce61b
 {
 #define THORIN_ALL_TYPE(T, M) \
     primtypes_[PrimType_##T - Begin_PrimType] = world.make<PrimType>(world, PrimType_##T, 1, Debug());
