--- conflicted
+++ resolved
@@ -62,6 +62,12 @@
 
 const NominalType* VariantType::stub(TypeTable& to) const {
     auto type = to.variant_type(name(), num_ops());
+    std::copy(op_names_.begin(), op_names_.end(), type->op_names().begin());
+    return type;
+}
+
+const NominalType* VariantVectorType::stub(TypeTable& to) const {
+    auto type = to.variant_vector_type(name(), num_ops(), length());
     std::copy(op_names_.begin(), op_names_.end(), type->op_names().begin());
     return type;
 }
@@ -96,6 +102,10 @@
     return !std::all_of(ops().begin(), ops().end(), is_type_unit);
 }
 
+bool VariantVectorType::has_payload() const {
+    return !std::all_of(ops().begin(), ops().end(), is_type_unit);
+}
+
 bool use_lea(const Type* type) { return type->isa<StructType>() || type->isa<ArrayType>(); }
 
 //------------------------------------------------------------------------------
@@ -144,52 +154,6 @@
  * stream
  */
 
-<<<<<<< HEAD
-static std::ostream& stream_type_ops(std::ostream& os, const Type* type) {
-   return stream_list(os, type->ops(), [&](const Type* type) { os << type; }, "(", ")");
-}
-
-std::ostream& DefiniteArrayType  ::stream(std::ostream& os) const { return streamf(os, "[{} x {}]", dim(), elem_type()); }
-std::ostream& FnType             ::stream(std::ostream& os) const { return stream_type_ops(os << "fn", this); }
-std::ostream& ClosureType        ::stream(std::ostream& os) const { return stream_type_ops(os << "closure", this); }
-std::ostream& FrameType          ::stream(std::ostream& os) const { return os << "frame"; }
-std::ostream& IndefiniteArrayType::stream(std::ostream& os) const { return streamf(os, "[{}]", elem_type()); }
-std::ostream& MemType            ::stream(std::ostream& os) const { return os << "mem"; }
-std::ostream& StructType         ::stream(std::ostream& os) const { return os << "struct " << name(); }
-std::ostream& VariantType        ::stream(std::ostream& os) const { return os << "variant " << name(); }
-std::ostream& TupleType          ::stream(std::ostream& os) const { return stream_type_ops(os, this); }
-
-std::ostream& PtrType::stream(std::ostream& os) const {
-    if (is_vector())
-        os << '<' << length() << " x ";
-    os << pointee() << '*';
-    if (is_vector())
-        os << '>';
-    if (device() != -1)
-        os << '[' << device() << ']';
-    switch (addr_space()) {
-        case AddrSpace::Global:   os << "[Global]";   break;
-        case AddrSpace::Texture:  os << "[Tex]";      break;
-        case AddrSpace::Shared:   os << "[Shared]";   break;
-        case AddrSpace::Constant: os << "[Constant]"; break;
-        default: /* ignore unknown address space */      break;
-    }
-    return os;
-}
-
-std::ostream& VectorExtendedType::stream(std::ostream& os) const {
-    if (is_vector())
-        os << '<' << length() << " x ";
-    os << element();
-    if (is_vector())
-        os << '>';
-    return os;
-}
-
-std::ostream& PrimType::stream(std::ostream& os) const {
-    if (is_vector())
-        os << "<" << length() << " x ";
-=======
 Stream& Type::stream(Stream& s) const {
     if (false) {}
     else if (isa<  MemType>()) return s.fmt("mem");
@@ -206,6 +170,8 @@
         return s.fmt("struct {}", t->name());
     } else if (auto t = isa<VariantType>()) {
         return s.fmt("variant {}", t->name());
+    } else if (auto t = isa<VariantVectorType>()) {
+        return s.fmt("variantvector {}x{}", t->length(), t->name());
     } else if (auto t = isa<TupleType>()) {
         return s.fmt("[{, }]", t->ops());
     } else if (auto t = isa<PtrType>()) {
@@ -222,9 +188,13 @@
             default: /* ignore unknown address space */    break;
         }
         return s;
+    } else if (auto t = isa<VectorExtendedType>()) {
+        s.fmt("<{} xx", t->length());
+        s.fmt("{}", t->element());
+        s.fmt(">");
+        return s;
     } else if (auto t = isa<PrimType>()) {
         if (t->is_vector()) s.fmt("<{} x", t->length());
->>>>>>> e47fd9e7
 
         switch (t->primtype_tag()) {
 #define THORIN_ALL_TYPE(T, M) case Node_PrimType_##T: s.fmt(#T); break;
@@ -269,8 +239,14 @@
     return type;
 }
 
+const VariantVectorType* TypeTable::variant_vector_type(Symbol name, size_t size, size_t vector_width) {
+    auto type = new VariantVectorType(*this, name, size, vector_width);
+    const auto& p = types_.insert(type);
+    assert_unused(p.second && "hash/equal broken");
+    return type;
+}
+
 const PrimType* TypeTable::prim_type(PrimTypeTag tag, size_t length) {
-    assert(length == 1);
     size_t i = tag - Begin_PrimType;
     assert(i < (size_t) Num_PrimTypes);
     return length == 1 ? primtypes_[i] : insert<PrimType>(*this, tag, length);
@@ -280,8 +256,27 @@
     return insert<PtrType>(*this, pointee, length, device, addr_space);
 }
 
-const VectorExtendedType* TypeTable::vec_type(const Type* element, size_t length) {
-    return insert<VectorExtendedType>(*this, element, length);
+const Type* TypeTable::vec_type(const Type* element, size_t length) {
+    //if(element->isa<PrimType>() || element->isa<PtrType>()) {
+    //    assert(false && "for testing");
+    //}
+    if (auto primtype = element->isa<PrimType>()) {
+        assert(primtype->length() == 1);
+        return prim_type(primtype->primtype_tag(), length);
+    } else if (auto ptrtype = element->isa<PtrType>()) {
+        assert(ptrtype->length() == 1);
+        return  ptr_type(ptrtype->pointee(), length);
+    } else if (auto varianttype = element->isa<VariantType>()) {
+        auto result = variant_vector_type(varianttype->name(), varianttype->num_ops(), length);
+        for (auto i = 0; i < varianttype->num_ops(); i++) {
+            auto element = varianttype->op(i);
+            auto element_vector = vec_type(element, length);
+            result->set(i, element_vector);
+        }
+        return result;
+    } else {
+        return insert<VectorExtendedType>(*this, element, length);
+    }
 }
 
 
