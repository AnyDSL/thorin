--- conflicted
+++ resolved
@@ -33,16 +33,6 @@
     return this;
 }
 
-<<<<<<< HEAD
-const Type* TupleType          ::vrebuild(TypeTable& to, Types ops) const { return to.tuple_type(ops); }
-const Type* DefiniteArrayType  ::vrebuild(TypeTable& to, Types ops) const { return to.definite_array_type(ops[0], dim()); }
-const Type* FnType             ::vrebuild(TypeTable& to, Types ops) const { return to.fn_type(ops); }
-const Type* ClosureType        ::vrebuild(TypeTable& to, Types ops) const { return to.closure_type(ops); }
-const Type* FrameType          ::vrebuild(TypeTable& to, Types    ) const { return to.frame_type(); }
-const Type* IndefiniteArrayType::vrebuild(TypeTable& to, Types ops) const { return to.indefinite_array_type(ops[0]); }
-const Type* MemType            ::vrebuild(TypeTable& to, Types    ) const { return to.mem_type(); }
-const Type* PrimType           ::vrebuild(TypeTable& to, Types    ) const { return to.prim_type(primtype_tag(), length()); }
-=======
 const Type* TupleType          ::rebuild(TypeTable& to, Types ops) const { return to.tuple_type(ops); }
 const Type* DefiniteArrayType  ::rebuild(TypeTable& to, Types ops) const { return to.definite_array_type(ops[0], dim()); }
 const Type* FnType             ::rebuild(TypeTable& to, Types ops) const { return to.fn_type(ops); }
@@ -51,7 +41,6 @@
 const Type* IndefiniteArrayType::rebuild(TypeTable& to, Types ops) const { return to.indefinite_array_type(ops[0]); }
 const Type* MemType            ::rebuild(TypeTable& to, Types    ) const { return to.mem_type(); }
 const Type* PrimType           ::rebuild(TypeTable& to, Types    ) const { return to.prim_type(primtype_tag(), length()); }
->>>>>>> 7ef12bee
 
 const Type* PtrType::rebuild(TypeTable& to, Types ops) const {
     return to.ptr_type(ops.front(), length(), device(), addr_space());
@@ -109,29 +98,17 @@
  * hash
  */
 
-<<<<<<< HEAD
-uint64_t Type::vhash() const {
-    if (is_nominal())
-        return thorin::murmur3(uint64_t(tag()) << uint64_t(56) | uint64_t(gid()));
-    uint64_t seed = thorin::hash_begin(uint8_t(tag()));
-=======
 hash_t Type::vhash() const {
     if (is_nominal())
         return thorin::murmur3(hash_t(tag()) << hash_t(32-8) | hash_t(gid()));
     hash_t seed = thorin::hash_begin(uint8_t(tag()));
->>>>>>> 7ef12bee
     for (auto op : ops_)
         seed = thorin::hash_combine(seed, uint32_t(op->gid()));
     return seed;
 }
 
-<<<<<<< HEAD
-uint64_t PtrType::vhash() const {
-    return hash_combine(VectorType::vhash(), (uint64_t)device(), (uint64_t)addr_space());
-=======
 hash_t PtrType::vhash() const {
     return hash_combine(VectorType::vhash(), (hash_t)device(), (hash_t)addr_space());
->>>>>>> 7ef12bee
 }
 
 //------------------------------------------------------------------------------
@@ -161,43 +138,6 @@
  * stream
  */
 
-<<<<<<< HEAD
-static std::ostream& stream_type_ops(std::ostream& os, const Type* type) {
-   return stream_list(os, type->ops(), [&](const Type* type) { os << type; }, "(", ")");
-}
-
-std::ostream& DefiniteArrayType  ::stream(std::ostream& os) const { return streamf(os, "[{} x {}]", dim(), elem_type()); }
-std::ostream& FnType             ::stream(std::ostream& os) const { return stream_type_ops(os << "fn", this); }
-std::ostream& ClosureType        ::stream(std::ostream& os) const { return stream_type_ops(os << "closure", this); }
-std::ostream& FrameType          ::stream(std::ostream& os) const { return os << "frame"; }
-std::ostream& IndefiniteArrayType::stream(std::ostream& os) const { return streamf(os, "[{}]", elem_type()); }
-std::ostream& MemType            ::stream(std::ostream& os) const { return os << "mem"; }
-std::ostream& StructType         ::stream(std::ostream& os) const { return os << "struct " << name(); }
-std::ostream& VariantType        ::stream(std::ostream& os) const { return os << "variant " << name(); }
-std::ostream& TupleType          ::stream(std::ostream& os) const { return stream_type_ops(os, this); }
-
-std::ostream& PtrType::stream(std::ostream& os) const {
-    if (is_vector())
-        os << '<' << length() << " x ";
-    os << pointee() << '*';
-    if (is_vector())
-        os << '>';
-    if (device() != -1)
-        os << '[' << device() << ']';
-    switch (addr_space()) {
-        case AddrSpace::Global:   os << "[Global]";   break;
-        case AddrSpace::Texture:  os << "[Tex]";      break;
-        case AddrSpace::Shared:   os << "[Shared]";   break;
-        case AddrSpace::Constant: os << "[Constant]"; break;
-        default: /* ignore unknown address space */      break;
-    }
-    return os;
-}
-
-std::ostream& PrimType::stream(std::ostream& os) const {
-    if (is_vector())
-        os << "<" << length() << " x ";
-=======
 Stream& Type::stream(Stream& s) const {
     if (false) {}
     else if (isa<  MemType>()) return s.fmt("mem");
@@ -232,7 +172,6 @@
         return s;
     } else if (auto t = isa<PrimType>()) {
         if (t->is_vector()) s.fmt("<{} x", t->length());
->>>>>>> 7ef12bee
 
         switch (t->primtype_tag()) {
 #define THORIN_ALL_TYPE(T, M) case Node_PrimType_##T: s.fmt(#T); break;
@@ -282,19 +221,11 @@
     assert(i < (size_t) Num_PrimTypes);
     return length == 1 ? primtypes_[i] : insert<PrimType>(*this, tag, length);
 }
-<<<<<<< HEAD
 
 const PtrType* TypeTable::ptr_type(const Type* pointee, size_t length, int32_t device, AddrSpace addr_space) {
     return insert<PtrType>(*this, pointee, length, device, addr_space);
 }
 
-=======
-
-const PtrType* TypeTable::ptr_type(const Type* pointee, size_t length, int32_t device, AddrSpace addr_space) {
-    return insert<PtrType>(*this, pointee, length, device, addr_space);
-}
-
->>>>>>> 7ef12bee
 const FnType*              TypeTable::fn_type(Types args) { return insert<FnType>(*this, args); }
 const ClosureType*         TypeTable::closure_type(Types args) { return insert<ClosureType>(*this, args); }
 const DefiniteArrayType*   TypeTable::definite_array_type(const Type* elem, u64 dim) { return insert<DefiniteArrayType>(*this, elem, dim); }
