--- conflicted
+++ resolved
@@ -33,30 +33,16 @@
     return this;
 }
 
-<<<<<<< HEAD
-const Type* TupleType          ::vrebuild(TypeTable& to, Types ops) const { return to.tuple_type(ops); }
-const Type* DefiniteArrayType  ::vrebuild(TypeTable& to, Types ops) const { return to.definite_array_type(ops[0], dim()); }
-const Type* FnType             ::vrebuild(TypeTable& to, Types ops) const { return to.fn_type(ops); }
-const Type* ClosureType        ::vrebuild(TypeTable& to, Types ops) const { return to.closure_type(ops); }
-const Type* FrameType          ::vrebuild(TypeTable& to, Types    ) const { return to.frame_type(); }
-const Type* IndefiniteArrayType::vrebuild(TypeTable& to, Types ops) const { return to.indefinite_array_type(ops[0]); }
-const Type* MemType            ::vrebuild(TypeTable& to, Types    ) const { return to.mem_type(); }
-const Type* BottomType         ::vrebuild(TypeTable& to, Types    ) const { return to.bottom_type(); }
-const Type* PrimType           ::vrebuild(TypeTable& to, Types    ) const { return to.prim_type(primtype_tag(), length()); }
-=======
-const Type* TupleType          ::rebuild(TypeTable& to, Types ops) const { return to.tuple_type(ops); }
-const Type* DefiniteArrayType  ::rebuild(TypeTable& to, Types ops) const { return to.definite_array_type(ops[0], dim()); }
-const Type* FnType             ::rebuild(TypeTable& to, Types ops) const { return to.fn_type(ops); }
-const Type* ClosureType        ::rebuild(TypeTable& to, Types ops) const { return to.closure_type(ops); }
-const Type* FrameType          ::rebuild(TypeTable& to, Types    ) const { return to.frame_type(); }
-const Type* IndefiniteArrayType::rebuild(TypeTable& to, Types ops) const { return to.indefinite_array_type(ops[0]); }
-const Type* MemType            ::rebuild(TypeTable& to, Types    ) const { return to.mem_type(); }
-const Type* PrimType           ::rebuild(TypeTable& to, Types    ) const { return to.prim_type(primtype_tag(), length()); }
->>>>>>> e2d6b3c6
-
-const Type* PtrType::rebuild(TypeTable& to, Types ops) const {
-    return to.ptr_type(ops.front(), length(), device(), addr_space());
-}
+const Type* BottomType         ::rebuild(TypeTable& t, Types  ) const { return t.bottom_type(); }
+const Type* ClosureType        ::rebuild(TypeTable& t, Types o) const { return t.closure_type(o); }
+const Type* DefiniteArrayType  ::rebuild(TypeTable& t, Types o) const { return t.definite_array_type(o[0], dim()); }
+const Type* FnType             ::rebuild(TypeTable& t, Types o) const { return t.fn_type(o); }
+const Type* FrameType          ::rebuild(TypeTable& t, Types  ) const { return t.frame_type(); }
+const Type* IndefiniteArrayType::rebuild(TypeTable& t, Types o) const { return t.indefinite_array_type(o[0]); }
+const Type* MemType            ::rebuild(TypeTable& t, Types  ) const { return t.mem_type(); }
+const Type* PrimType           ::rebuild(TypeTable& t, Types  ) const { return t.prim_type(primtype_tag(), length()); }
+const Type* PtrType            ::rebuild(TypeTable& t, Types o) const { return t.ptr_type(o.front(), length(), device(), addr_space()); }
+const Type* TupleType          ::rebuild(TypeTable& t, Types o) const { return t.tuple_type(o); }
 
 /*
  * stub
