--- conflicted
+++ resolved
@@ -294,15 +294,8 @@
         order_ = 0;
     }
 
-<<<<<<< HEAD
-public:
-    int inner_order() const { return inner_order_; }
-    const Type* rebuild(World&, const Type*, Defs) const override;
-
-=======
->>>>>>> b03cddc6
-private:
-    const Type* rebuild(TypeTable&, Types) const override;
+public:
+    const Type* rebuild(World&, const Type*, Defs) const override;
 
     friend class World;
 };
