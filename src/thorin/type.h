#ifndef THORIN_TYPE_H
#define THORIN_TYPE_H

#include "thorin/enums.h"
#include "thorin/util/hash.h"
#include "thorin/util/cast.h"
#include "thorin/util/stream.h"
#include "thorin/util/array.h"
#include "thorin/util/symbol.h"

namespace thorin {

class TypeTable;
class Type;

template<class To>
using TypeMap   = GIDMap<const Type*, To>;
using Type2Type = TypeMap<const Type*>;
using TypeSet   = GIDSet<const Type*>;
using Types     = ArrayRef<const Type*>;

/// Base class for all \p Type%s.
<<<<<<< HEAD
class Type : public RuntimeCast<Type>, public Streamable {
=======
class Type : public RuntimeCast<Type>, public Streamable<Type> {
>>>>>>> 7ef12bee
protected:
    Type(TypeTable& table, int tag, Types ops);

    void set(size_t i, const Type* type) {
        ops_[i] = type;
        order_ = std::max(order_, type->order());
    }

public:
    int tag() const { return tag_; }
    TypeTable& table() const { return *table_; }

    Types ops() const { return ops_; }
    const Type* op(size_t i) const { return ops()[i]; }
    size_t num_ops() const { return ops_.size(); }
    bool empty() const { return ops_.empty(); }

    bool is_nominal() const { return nominal_; } ///< A nominal @p Type is always different from each other @p Type.
    int order() const { return order_; }
    size_t gid() const { return gid_; }
<<<<<<< HEAD
    uint64_t hash() const { return hash_ == 0 ? hash_ = vhash() : hash_; }
    virtual bool equal(const Type*) const;

    const Type* rebuild(TypeTable& to, Types ops) const {
        assert(num_ops() == ops.size());
        if (ops.empty() && &table() == &to)
            return this;
        return vrebuild(to, ops);
    }
    const Type* rebuild(Types ops) const { return rebuild(table(), ops); }

protected:
    virtual uint64_t vhash() const;

    mutable uint64_t hash_ = 0;
    mutable bool nominal_  = false;
    int order_ = 0;

private:
    virtual const Type* vrebuild(TypeTable& to, Types ops) const = 0;

    mutable TypeTable* table_;

    int tag_;
    size_t gid_;
    thorin::Array<const Type*> ops_;

=======
    hash_t hash() const { return hash_ == 0 ? hash_ = vhash() : hash_; }
    virtual bool equal(const Type*) const;
    virtual const Type* rebuild(TypeTable&, Types) const = 0;
    Stream& stream(Stream&) const;

protected:
    virtual hash_t vhash() const;

    mutable hash_t hash_ = 0;
    mutable bool nominal_  = false;
    int order_ = 0;
    size_t gid_;

private:
    mutable TypeTable* table_;

    int tag_;
    thorin::Array<const Type*> ops_;

>>>>>>> 7ef12bee
    friend TypeTable;
};

/// Type of a tuple (structurally typed).
class TupleType : public Type {
private:
    TupleType(TypeTable& table, Types ops)
        : Type(table, Node_TupleType, ops)
    {}

public:
    const Type* rebuild(TypeTable&, Types) const override;

    friend class TypeTable;
};

/// Base class for nominal types (types that have
/// a name that uniquely identifies them).
class NominalType : public Type {
protected:
    NominalType(TypeTable& table, int tag, Symbol name, size_t size, size_t gid)
        : Type(table, tag, thorin::Array<const Type*>(size))
        , name_(name)
        , op_names_(size)
    {
        nominal_ = true;
        gid_ = gid;
    }

    Symbol name_;
    Array<Symbol> op_names_;

private:
<<<<<<< HEAD
    virtual const Type* vrebuild(TypeTable&, Types) const override;
=======
    const Type* rebuild(TypeTable&, Types) const override;
>>>>>>> 7ef12bee

public:
    Symbol name() const { return name_; }
    Symbol op_name(size_t i) const { return op_names_[i]; }
    void set(size_t i, const Type* type) const {
        return const_cast<NominalType*>(this)->Type::set(i, type);
    }
    void set_op_name(size_t i, Symbol name) const {
        const_cast<NominalType*>(this)->op_names_[i] = name;
    }
    Array<Symbol>& op_names() const {
        return const_cast<NominalType*>(this)->op_names_;
    }

    /// Recreates a fresh new nominal type of the
    /// same kind with the same number of operands,
    /// initially all unset.
    virtual const NominalType* stub(TypeTable&) const = 0;
};

class StructType : public NominalType {
private:
    StructType(TypeTable& table, Symbol name, size_t size, size_t gid)
        : NominalType(table, Node_StructType, name, size, gid)
    {}

public:
    const NominalType* stub(TypeTable&) const override;

    friend class TypeTable;
};

class VariantType : public NominalType {
private:
    VariantType(TypeTable& table, Symbol name, size_t size, size_t gid)
        : NominalType(table, Node_VariantType, name, size, gid)
    {}

public:
    const NominalType* stub(TypeTable&) const override;

    bool has_payload() const;

    friend class TypeTable;
};

/// The type of the memory monad.
class MemType : public Type {
private:
    MemType(TypeTable& table)
        : Type(table, Node_MemType, {})
    {}

    const Type* rebuild(TypeTable&, Types) const override;

    friend class TypeTable;
};

/// The type of a stack frame.
class FrameType : public Type {
private:
    FrameType(TypeTable& table)
        : Type(table, Node_FrameType, {})
    {}

    const Type* rebuild(TypeTable&, Types) const override;

    friend class TypeTable;
};

/// Base class for all SIMD types.
class VectorType : public Type {
protected:
    VectorType(TypeTable& table, int tag, Types ops, size_t length)
        : Type(table, tag, ops)
        , length_(length)
    {}

    hash_t vhash() const override { return hash_combine(Type::vhash(), length()); }
    bool equal(const Type* other) const override {
        return Type::equal(other) && this->length() == other->as<VectorType>()->length();
    }

public:
    /// The number of vector arguments - the vector length.
    size_t length() const { return length_; }
    bool is_vector() const { return length_ != 1; }
    /// Rebuilds the type with vector length 1.
    const VectorType* scalarize() const;

private:
    size_t length_;
};

/// Returns the vector length. Raises an assertion if this type is not a @p VectorType.
inline size_t vector_length(const Type* type) { return type->as<VectorType>()->length(); }

/// Primitive type.
class PrimType : public VectorType {
private:
    PrimType(TypeTable& table, PrimTypeTag tag, size_t length)
        : VectorType(table, (int) tag, {}, length)
    {}

public:
    PrimTypeTag primtype_tag() const { return (PrimTypeTag) tag(); }
    const Type* rebuild(TypeTable&, Types) const override;

    friend class TypeTable;
};

inline bool is_primtype (const Type* t) { return thorin::is_primtype(t->tag()); }
inline bool is_type_ps  (const Type* t) { return thorin::is_type_ps (t->tag()); }
inline bool is_type_pu  (const Type* t) { return thorin::is_type_pu (t->tag()); }
inline bool is_type_qs  (const Type* t) { return thorin::is_type_qs (t->tag()); }
inline bool is_type_qu  (const Type* t) { return thorin::is_type_qu (t->tag()); }
inline bool is_type_pf  (const Type* t) { return thorin::is_type_pf (t->tag()); }
inline bool is_type_qf  (const Type* t) { return thorin::is_type_qf (t->tag()); }
inline bool is_type_p   (const Type* t) { return thorin::is_type_p  (t->tag()); }
inline bool is_type_q   (const Type* t) { return thorin::is_type_q  (t->tag()); }
inline bool is_type_s   (const Type* t) { return thorin::is_type_s  (t->tag()); }
inline bool is_type_u   (const Type* t) { return thorin::is_type_u  (t->tag()); }
inline bool is_type_i   (const Type* t) { return thorin::is_type_i  (t->tag()); }
inline bool is_type_f   (const Type* t) { return thorin::is_type_f  (t->tag()); }
inline bool is_type_bool(const Type* t) { return t->tag() == Node_PrimType_bool; }
inline bool is_type_unit(const Type* t) { auto tuple = t->isa<TupleType>(); return tuple && tuple->num_ops() == 0; }

enum class AddrSpace : uint32_t {
    Generic  = 0,
    Global   = 1,
    Texture  = 2,
    Shared   = 3,
    Constant = 4,
};

/// Pointer type.
class PtrType : public VectorType {
private:
    PtrType(TypeTable& table, const Type* pointee, size_t length, int32_t device, AddrSpace addr_space)
        : VectorType(table, Node_PtrType, {pointee}, length)
        , addr_space_(addr_space)
        , device_(device)
    {}

public:
    const Type* pointee() const { return op(0); }
    AddrSpace addr_space() const { return addr_space_; }
    int32_t device() const { return device_; }
    bool is_host_device() const { return device_ == -1; }

    hash_t vhash() const override;
    bool equal(const Type* other) const override;

private:
    const Type* rebuild(TypeTable&, Types) const override;

    AddrSpace addr_space_;
    int32_t device_;

    friend class TypeTable;
};

/// Returns true if the given type is small enough to fit in a closure environment
inline bool is_thin(const Type* type) {
    return type->isa<PrimType>() || type->isa<PtrType>() || is_type_unit(type);
}

class FnType : public Type {
protected:
    FnType(TypeTable& table, Types ops, int tag = Node_FnType)
        : Type(table, tag, ops)
    {
        ++order_;
    }

public:
    bool is_basicblock() const { return order() == 1; }
    bool is_returning() const;

private:
    const Type* rebuild(TypeTable&, Types) const override;

    friend class TypeTable;
};

class ClosureType : public FnType {
private:
    ClosureType(TypeTable& table, Types ops)
        : FnType(table, ops, Node_ClosureType)
    {
        inner_order_ = order_;
        order_ = 0;
    }

public:
    int inner_order() const { return inner_order_; }
    const Type* rebuild(TypeTable&, Types) const override;

private:
    int inner_order_;

    friend class TypeTable;
};

//------------------------------------------------------------------------------

class ArrayType : public Type {
protected:
    ArrayType(TypeTable& table, int tag, const Type* elem_type)
        : Type(table, tag, {elem_type})
    {}

public:
    const Type* elem_type() const { return op(0); }
};

class IndefiniteArrayType : public ArrayType {
public:
    IndefiniteArrayType(TypeTable& table, const Type* elem_type)
        : ArrayType(table, Node_IndefiniteArrayType, elem_type)
    {}

private:
    const Type* rebuild(TypeTable&, Types) const override;

    friend class TypeTable;
};

class DefiniteArrayType : public ArrayType {
public:
    DefiniteArrayType(TypeTable& table, const Type* elem_type, u64 dim)
        : ArrayType(table, Node_DefiniteArrayType, elem_type)
        , dim_(dim)
    {}

    u64 dim() const { return dim_; }
    hash_t vhash() const override { return hash_combine(Type::vhash(), dim()); }
    bool equal(const Type* other) const override {
        return Type::equal(other) && this->dim() == other->as<DefiniteArrayType>()->dim();
    }

private:
    const Type* rebuild(TypeTable&, Types) const override;

    u64 dim_;

    friend class TypeTable;
};

bool use_lea(const Type*);

//------------------------------------------------------------------------------

/// Container for all types. Types are hashed and can be compared using pointer equality.
class TypeTable {
private:
    struct TypeHash {
<<<<<<< HEAD
        static uint64_t hash(const Type* t) { return t->hash(); }
=======
        static hash_t hash(const Type* t) { return t->hash(); }
>>>>>>> 7ef12bee
        static bool eq(const Type* t1, const Type* t2) { return t2->equal(t1); }
        static const Type* sentinel() { return (const Type*)(1); }
    };

    typedef thorin::HashSet<const Type*, TypeHash> TypeSet;

public:
    TypeTable();

    const Type* tuple_type(Types ops);
    const TupleType* unit() { return unit_; } ///< Returns unit, i.e., an empty @p TupleType.
    const VariantType* variant_type(Symbol name, size_t size);
    const StructType* struct_type(Symbol name, size_t size);

#define THORIN_ALL_TYPE(T, M) \
    const PrimType* type_##T(size_t length = 1) { return prim_type(PrimType_##T, length); }
#include "thorin/tables/primtypetable.h"
    const PrimType* prim_type(PrimTypeTag tag, size_t length = 1);
    const MemType* mem_type() const { return mem_; }
    const FrameType* frame_type() const { return frame_; }
    const PtrType* ptr_type(const Type* pointee, size_t length = 1, int32_t device = -1, AddrSpace addr_space = AddrSpace::Generic);
    const FnType* fn_type() { return fn0_; } ///< Returns an empty @p FnType.
    const FnType* fn_type(Types args);
    const ClosureType* closure_type(Types args);
    const DefiniteArrayType*   definite_array_type(const Type* elem, u64 dim);
    const IndefiniteArrayType* indefinite_array_type(const Type* elem);

    const TypeSet& types() const { return types_; }

    friend void swap(TypeTable& t1, TypeTable& t2) {
        using std::swap;
        swap(t1.types_, t2.types_);
        swap(t1.unit_,  t2.unit_);
        swap(t1.fn0_,   t2.fn0_);
        swap(t1.mem_,   t2.mem_);
        swap(t1.frame_, t2.frame_);
        std::swap_ranges(t1.primtypes_, t1.primtypes_ + Num_PrimTypes, t2.primtypes_);

        t1.fix();
        t2.fix();
    }

private:
    void fix() {
        for (auto type : types_)
            type->table_ = this;
    }

    template <typename T, typename... Args>
    const T* insert(Args&&... args);

private:
    TypeSet types_;

    const TupleType* unit_; ///< tuple().
    const FnType* fn0_;
    const MemType* mem_;
    const FrameType* frame_;
    const PrimType* primtypes_[Num_PrimTypes];
};

//------------------------------------------------------------------------------

}

#endif<|MERGE_RESOLUTION|>--- conflicted
+++ resolved
@@ -20,11 +20,7 @@
 using Types     = ArrayRef<const Type*>;
 
 /// Base class for all \p Type%s.
-<<<<<<< HEAD
-class Type : public RuntimeCast<Type>, public Streamable {
-=======
 class Type : public RuntimeCast<Type>, public Streamable<Type> {
->>>>>>> 7ef12bee
 protected:
     Type(TypeTable& table, int tag, Types ops);
 
@@ -45,35 +41,6 @@
     bool is_nominal() const { return nominal_; } ///< A nominal @p Type is always different from each other @p Type.
     int order() const { return order_; }
     size_t gid() const { return gid_; }
-<<<<<<< HEAD
-    uint64_t hash() const { return hash_ == 0 ? hash_ = vhash() : hash_; }
-    virtual bool equal(const Type*) const;
-
-    const Type* rebuild(TypeTable& to, Types ops) const {
-        assert(num_ops() == ops.size());
-        if (ops.empty() && &table() == &to)
-            return this;
-        return vrebuild(to, ops);
-    }
-    const Type* rebuild(Types ops) const { return rebuild(table(), ops); }
-
-protected:
-    virtual uint64_t vhash() const;
-
-    mutable uint64_t hash_ = 0;
-    mutable bool nominal_  = false;
-    int order_ = 0;
-
-private:
-    virtual const Type* vrebuild(TypeTable& to, Types ops) const = 0;
-
-    mutable TypeTable* table_;
-
-    int tag_;
-    size_t gid_;
-    thorin::Array<const Type*> ops_;
-
-=======
     hash_t hash() const { return hash_ == 0 ? hash_ = vhash() : hash_; }
     virtual bool equal(const Type*) const;
     virtual const Type* rebuild(TypeTable&, Types) const = 0;
@@ -93,7 +60,6 @@
     int tag_;
     thorin::Array<const Type*> ops_;
 
->>>>>>> 7ef12bee
     friend TypeTable;
 };
 
@@ -127,11 +93,7 @@
     Array<Symbol> op_names_;
 
 private:
-<<<<<<< HEAD
-    virtual const Type* vrebuild(TypeTable&, Types) const override;
-=======
-    const Type* rebuild(TypeTable&, Types) const override;
->>>>>>> 7ef12bee
+    const Type* rebuild(TypeTable&, Types) const override;
 
 public:
     Symbol name() const { return name_; }
@@ -389,11 +351,7 @@
 class TypeTable {
 private:
     struct TypeHash {
-<<<<<<< HEAD
-        static uint64_t hash(const Type* t) { return t->hash(); }
-=======
         static hash_t hash(const Type* t) { return t->hash(); }
->>>>>>> 7ef12bee
         static bool eq(const Type* t1, const Type* t2) { return t2->equal(t1); }
         static const Type* sentinel() { return (const Type*)(1); }
     };
