#ifndef THORIN_TYPE_H
#define THORIN_TYPE_H

#include "thorin/enums.h"
#include "thorin/util/hash.h"
#include "thorin/util/cast.h"
#include "thorin/util/stream.h"
#include "thorin/util/array.h"
#include "thorin/util/symbol.h"

namespace thorin {

class TypeTable;
class Type;

template<class To>
using TypeMap   = GIDMap<const Type*, To>;
using Type2Type = TypeMap<const Type*>;
using TypeSet   = GIDSet<const Type*>;
using Types     = ArrayRef<const Type*>;

/// Base class for all \p Type%s.
class Type : public RuntimeCast<Type>, public Streamable<Type> {
protected:
    Type(TypeTable& table, int tag, Types ops);

    void set(size_t i, const Type* type) {
        ops_[i] = type;
        order_ = std::max(order_, type->order());
    }

public:
    int tag() const { return tag_; }
    TypeTable& table() const { return *table_; }

    Types ops() const { return ops_; }
    const Type* op(size_t i) const { return ops()[i]; }
    size_t num_ops() const { return ops_.size(); }
    bool empty() const { return ops_.empty(); }

    bool is_nominal() const { return nominal_; } ///< A nominal @p Type is always different from each other @p Type.
    int order() const { return order_; }
    size_t gid() const { return gid_; }
    hash_t hash() const { return hash_ == 0 ? hash_ = vhash() : hash_; }
    virtual bool equal(const Type*) const;
<<<<<<< HEAD

    virtual bool like(const Type*) const;

    const Type* rebuild(TypeTable& to, Types ops) const {
        assert(num_ops() == ops.size());
        if (ops.empty() && &table() == &to)
            return this;
        return vrebuild(to, ops);
    }
    const Type* rebuild(Types ops) const { return rebuild(table(), ops); }
=======
    virtual const Type* rebuild(TypeTable&, Types) const = 0;
>>>>>>> ed6f008e
    Stream& stream(Stream&) const;

protected:
    virtual hash_t vhash() const;

    mutable hash_t hash_ = 0;
    mutable bool nominal_  = false;
    int order_ = 0;
    size_t gid_;

private:
    mutable TypeTable* table_;

    int tag_;
    thorin::Array<const Type*> ops_;

    friend TypeTable;
};

/// Type of a tuple (structurally typed).
class TupleType : public Type {
private:
    TupleType(TypeTable& table, Types ops)
        : Type(table, Node_TupleType, ops)
    {}

public:
    const Type* rebuild(TypeTable&, Types) const override;

    friend class TypeTable;
};

/// Base class for nominal types (types that have
/// a name that uniquely identifies them).
class NominalType : public Type {
protected:
    NominalType(TypeTable& table, int tag, Symbol name, size_t size, size_t gid)
        : Type(table, tag, thorin::Array<const Type*>(size))
        , name_(name)
        , op_names_(size)
    {
        nominal_ = true;
        gid_ = gid;
    }

    Symbol name_;
    Array<Symbol> op_names_;

private:
    const Type* rebuild(TypeTable&, Types) const override;

public:
    Symbol name() const { return name_; }
    Symbol op_name(size_t i) const { return op_names_[i]; }
    void set(size_t i, const Type* type) const {
        return const_cast<NominalType*>(this)->Type::set(i, type);
    }
    void set_op_name(size_t i, Symbol name) const {
        const_cast<NominalType*>(this)->op_names_[i] = name;
    }
    Array<Symbol>& op_names() const {
        return const_cast<NominalType*>(this)->op_names_;
    }

    /// Recreates a fresh new nominal type of the
    /// same kind with the same number of operands,
    /// initially all unset.
    virtual const NominalType* stub(TypeTable&) const = 0;
};

class StructType : public NominalType {
private:
    StructType(TypeTable& table, Symbol name, size_t size, size_t gid)
        : NominalType(table, Node_StructType, name, size, gid)
    {}

public:
    const NominalType* stub(TypeTable&) const override;

    friend class TypeTable;
};

class VariantType : public NominalType {
private:
    VariantType(TypeTable& table, Symbol name, size_t size, size_t gid)
        : NominalType(table, Node_VariantType, name, size, gid)
    {}

public:
    const NominalType* stub(TypeTable&) const override;

    bool has_payload() const;

    friend class TypeTable;
};

class VariantVectorType : public NominalType {
private:
    VariantVectorType(TypeTable& table, Symbol name, size_t size, size_t vector_width, size_t gid)
        : NominalType(table, Node_VariantVectorType, name, size, gid), vector_width_(vector_width)
    {}

    size_t vector_width_;

public:
    const NominalType* stub(TypeTable&) const override;

    bool has_payload() const;

    size_t length() const { return vector_width_; }

    bool like(const Type*) const override;

    friend class TypeTable;
};

/// The type of the memory monad.
class MemType : public Type {
private:
    MemType(TypeTable& table)
        : Type(table, Node_MemType, {})
    {}

    const Type* rebuild(TypeTable&, Types) const override;

    friend class TypeTable;
};

/// The type of a stack frame.
class FrameType : public Type {
private:
    FrameType(TypeTable& table)
        : Type(table, Node_FrameType, {})
    {}

    const Type* rebuild(TypeTable&, Types) const override;

    friend class TypeTable;
};

/// Base class for all SIMD types.
class VectorType : public Type {
protected:
    VectorType(TypeTable& table, int tag, Types ops, size_t length)
        : Type(table, tag, ops)
        , length_(length)
    {}

    hash_t vhash() const override { return hash_combine(Type::vhash(), length()); }
    bool equal(const Type* other) const override {
        return Type::equal(other) && this->length() == other->as<VectorType>()->length();
    }

public:
    /// The number of vector arguments - the vector length.
    size_t length() const { return length_; }
    bool is_vector() const { return length_ != 1; }
    /// Rebuilds the type with vector length 1.
    const Type* scalarize() const;

    bool like(const Type*) const override;

private:
    size_t length_;
};

/// Returns the vector length. Raises an assertion if this type is not a @p VectorType.
inline size_t vector_length(const Type* type) { return type->as<VectorType>()->length(); }

/// Primitive type.
class PrimType : public VectorType {
private:
    PrimType(TypeTable& table, PrimTypeTag tag, size_t length)
        : VectorType(table, (int) tag, {}, length) {}

public:
    PrimTypeTag primtype_tag() const { return (PrimTypeTag) tag(); }
    const Type* rebuild(TypeTable&, Types) const override;

    friend class TypeTable;
};

inline bool is_primtype (const Type* t) { return thorin::is_primtype(t->tag()); }
inline bool is_type_ps  (const Type* t) { return thorin::is_type_ps (t->tag()); }
inline bool is_type_pu  (const Type* t) { return thorin::is_type_pu (t->tag()); }
inline bool is_type_qs  (const Type* t) { return thorin::is_type_qs (t->tag()); }
inline bool is_type_qu  (const Type* t) { return thorin::is_type_qu (t->tag()); }
inline bool is_type_pf  (const Type* t) { return thorin::is_type_pf (t->tag()); }
inline bool is_type_qf  (const Type* t) { return thorin::is_type_qf (t->tag()); }
inline bool is_type_p   (const Type* t) { return thorin::is_type_p  (t->tag()); }
inline bool is_type_q   (const Type* t) { return thorin::is_type_q  (t->tag()); }
inline bool is_type_s   (const Type* t) { return thorin::is_type_s  (t->tag()); }
inline bool is_type_u   (const Type* t) { return thorin::is_type_u  (t->tag()); }
inline bool is_type_i   (const Type* t) { return thorin::is_type_i  (t->tag()); }
inline bool is_type_f   (const Type* t) { return thorin::is_type_f  (t->tag()); }
inline bool is_type_bool(const Type* t) { return t->tag() == Node_PrimType_bool; }
inline bool is_type_unit(const Type* t) { auto tuple = t->isa<TupleType>(); return tuple && tuple->num_ops() == 0; }

enum class AddrSpace : uint32_t {
    Generic  = 0,
    Global   = 1,
    Texture  = 2,
    Shared   = 3,
    Constant = 4,
};

/// Pointer type.
class PtrType : public VectorType {
private:
    PtrType(TypeTable& table, const Type* pointee, size_t length, int32_t device, AddrSpace addr_space)
        : VectorType(table, Node_PtrType, {pointee}, length)
        , addr_space_(addr_space)
        , device_(device) {}

public:
    const Type* pointee() const { return op(0); }
    AddrSpace addr_space() const { return addr_space_; }
    int32_t device() const { return device_; }
    bool is_host_device() const { return device_ == -1; }

    hash_t vhash() const override;
    bool equal(const Type* other) const override;

private:
    const Type* rebuild(TypeTable&, Types) const override;

    AddrSpace addr_space_;
    int32_t device_;

    friend class TypeTable;
};

/// Vector extended type.
class VectorExtendedType : public VectorType {
private:
    VectorExtendedType(TypeTable& table, const Type* element, size_t length)
        : VectorType(table, Node_VecType, {element}, length)
    {}

public:
    const Type* element() const { return op(0); }

private:
    virtual const Type* vrebuild(TypeTable& to, Types ops) const override;

    friend class TypeTable;
};

/// Returns true if the given type is small enough to fit in a closure environment
inline bool is_thin(const Type* type) {
    return type->isa<PrimType>() || type->isa<PtrType>() || is_type_unit(type);
}

class FnType : public Type {
protected:
    FnType(TypeTable& table, Types ops, int tag = Node_FnType)
        : Type(table, tag, ops)
    {
        ++order_;
    }

public:
    bool is_basicblock() const { return order() == 1; }
    bool is_returning() const;

private:
    const Type* rebuild(TypeTable&, Types) const override;

    friend class TypeTable;
};

class ClosureType : public FnType {
private:
    ClosureType(TypeTable& table, Types ops)
        : FnType(table, ops, Node_ClosureType)
    {
        inner_order_ = order_;
        order_ = 0;
    }

public:
    int inner_order() const { return inner_order_; }
    const Type* rebuild(TypeTable&, Types) const override;

private:
    int inner_order_;

    friend class TypeTable;
};

//------------------------------------------------------------------------------

class ArrayType : public Type {
protected:
    ArrayType(TypeTable& table, int tag, const Type* elem_type)
        : Type(table, tag, {elem_type})
    {}

public:
    const Type* elem_type() const { return op(0); }
};

class IndefiniteArrayType : public ArrayType {
public:
    IndefiniteArrayType(TypeTable& table, const Type* elem_type)
        : ArrayType(table, Node_IndefiniteArrayType, elem_type)
    {}

private:
    const Type* rebuild(TypeTable&, Types) const override;

    friend class TypeTable;
};

class DefiniteArrayType : public ArrayType {
public:
    DefiniteArrayType(TypeTable& table, const Type* elem_type, u64 dim)
        : ArrayType(table, Node_DefiniteArrayType, elem_type)
        , dim_(dim)
    {}

    u64 dim() const { return dim_; }
    hash_t vhash() const override { return hash_combine(Type::vhash(), dim()); }
    bool equal(const Type* other) const override {
        return Type::equal(other) && this->dim() == other->as<DefiniteArrayType>()->dim();
    }

private:
    const Type* rebuild(TypeTable&, Types) const override;

    u64 dim_;

    friend class TypeTable;
};

bool use_lea(const Type*);

//------------------------------------------------------------------------------

/// Container for all types. Types are hashed and can be compared using pointer equality.
class TypeTable {
private:
    struct TypeHash {
        static hash_t hash(const Type* t) { return t->hash(); }
        static bool eq(const Type* t1, const Type* t2) { return t2->equal(t1); }
        static const Type* sentinel() { return (const Type*)(1); }
    };

    typedef thorin::HashSet<const Type*, TypeHash> TypeSet;

public:
    TypeTable();

    const Type* tuple_type(Types ops);
    const TupleType* unit() { return unit_; } ///< Returns unit, i.e., an empty @p TupleType.
    const VariantType* variant_type(Symbol name, size_t size);
    const VariantVectorType* variant_vector_type(Symbol name, size_t size, size_t vector_width);
    const StructType* struct_type(Symbol name, size_t size);

#define THORIN_ALL_TYPE(T, M) \
    const PrimType* type_##T(size_t length = 1) { return prim_type(PrimType_##T, length); }
#include "thorin/tables/primtypetable.h"
    const PrimType* prim_type(PrimTypeTag tag, size_t length = 1);
    const MemType* mem_type() const { return mem_; }
    const FrameType* frame_type() const { return frame_; }
    const PtrType* ptr_type(const Type* pointee, size_t length = 1, int32_t device = -1, AddrSpace addr_space = AddrSpace::Generic);
    const Type* vec_type(const Type* element, size_t length);
    const FnType* fn_type() { return fn0_; } ///< Returns an empty @p FnType.
    const FnType* fn_type(Types args);
    const ClosureType* closure_type(Types args);
    const DefiniteArrayType*   definite_array_type(const Type* elem, u64 dim);
    const IndefiniteArrayType* indefinite_array_type(const Type* elem);

    const TypeSet& types() const { return types_; }

    friend void swap(TypeTable& t1, TypeTable& t2) {
        using std::swap;
        swap(t1.types_, t2.types_);
        swap(t1.unit_,  t2.unit_);
        swap(t1.fn0_,   t2.fn0_);
        swap(t1.mem_,   t2.mem_);
        swap(t1.frame_, t2.frame_);
        std::swap_ranges(t1.primtypes_, t1.primtypes_ + Num_PrimTypes, t2.primtypes_);

        t1.fix();
        t2.fix();
    }

private:
    void fix() {
        for (auto type : types_)
            type->table_ = this;
    }

    template <typename T, typename... Args>
    const T* insert(Args&&... args);

private:
    TypeSet types_;

    const TupleType* unit_; ///< tuple().
    const FnType* fn0_;
    const MemType* mem_;
    const FrameType* frame_;
    const PrimType* primtypes_[Num_PrimTypes];
};

//------------------------------------------------------------------------------

}

#endif<|MERGE_RESOLUTION|>--- conflicted
+++ resolved
@@ -43,20 +43,8 @@
     size_t gid() const { return gid_; }
     hash_t hash() const { return hash_ == 0 ? hash_ = vhash() : hash_; }
     virtual bool equal(const Type*) const;
-<<<<<<< HEAD
-
     virtual bool like(const Type*) const;
-
-    const Type* rebuild(TypeTable& to, Types ops) const {
-        assert(num_ops() == ops.size());
-        if (ops.empty() && &table() == &to)
-            return this;
-        return vrebuild(to, ops);
-    }
-    const Type* rebuild(Types ops) const { return rebuild(table(), ops); }
-=======
     virtual const Type* rebuild(TypeTable&, Types) const = 0;
->>>>>>> ed6f008e
     Stream& stream(Stream&) const;
 
 protected:
@@ -300,7 +288,7 @@
     const Type* element() const { return op(0); }
 
 private:
-    virtual const Type* vrebuild(TypeTable& to, Types ops) const override;
+    virtual const Type* rebuild(TypeTable&, Types) const override;
 
     friend class TypeTable;
 };
