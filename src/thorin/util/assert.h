--- conflicted
+++ resolved
@@ -19,15 +19,9 @@
 #define assert_unused(x) ((void) (0 && (x)))
 #endif
 
-<<<<<<< HEAD
-// currently no better location for this
-#define THORIN_IMPLIES(a, b) (!(a) || (b))
-#define THORIN_EQUIV(a, b) (!!((a) == !!(b)))
-=======
 // currently no better location for these
 #define THORIN_IMPLIES(a, b) (!(a) || ((a) && (b)))
 // http://stackoverflow.com/questions/1489932/how-to-concatenate-twice-with-the-c-preprocessor-and-expand-a-macro-as-in-arg
 #define THORIN_PASTER(x,y) x ## y
->>>>>>> babdc8a3
 
 #endif