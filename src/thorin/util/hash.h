#ifndef THORIN_UTIL_HASH_H
#define THORIN_UTIL_HASH_H

#include <algorithm>
#include <array>
#include <memory>
#include <utility>
#include <cassert>
#include <cstdint>
#include <iostream>
#include <type_traits>

#include "thorin/util/log.h"
#include "thorin/util/utility.h"

namespace thorin {

<<<<<<< HEAD
uint16_t fetch_gid();

=======
>>>>>>> b9b0148e
//------------------------------------------------------------------------------

/// Magic numbers from http://www.isthe.com/chongo/tech/comp/fnv/index.html#FNV-param .
struct FNV1 {
    static const uint64_t offset = UINT64_C(14695981039346656037);
    static const uint64_t prime  = UINT64_C(1099511628211);
};

/// Returns a new hash by combining the hash @p seed with @p val.
template<class T>
uint64_t hash_combine(uint64_t seed, T val) {
    static_assert(std::is_signed<T>::value || std::is_unsigned<T>::value,
                  "please provide your own hash function");

    if (std::is_signed<T>::value)
        return hash_combine(seed, typename std::make_unsigned<T>::type(val));

    for (uint64_t i = 0; i < sizeof(T); ++i) {
        T octet = val & T(0xff); // extract lower 8 bits
        seed ^= octet;
        seed *= FNV1::prime;
        val = val >> uint64_t(8);
    }
    return seed;
}

template<class T>
uint64_t hash_combine(uint64_t seed, T* val) { return hash_combine(seed, uintptr_t(val)); }

template<class T, class... Args>
uint64_t hash_combine(uint64_t seed, T val, Args&&... args) {
    return hash_combine(hash_combine(seed, val), std::forward<Args>(args)...);
}

template<class T>
uint64_t hash_begin(T val) { return hash_combine(FNV1::offset, val); }
inline uint64_t hash_begin() { return FNV1::offset; }

template<class T>
struct Hash {};

template<class T>
struct Hash<T*> {
    static uint64_t hash(T* ptr) { return uintptr_t(ptr) >> uintptr_t(log2(alignof(T))); }
    static bool eq(T* a, T* b) { return a == b; }
    static T* sentinel() { return (T*)(1); }
};

//------------------------------------------------------------------------------

namespace detail {

class HashTableBase {
protected:
    HashTableBase()
        : gid_(gid_counter_++)
    {}

public:
    uint16_t gid() const { return gid_; }

private:
    static uint16_t gid_counter_;
    uint16_t gid_;
};

/// Used internally for @p HashSet and @p HashMap.
template<class Key, class T, class H = Hash<Key>>
class HashTable : public HashTableBase {
public:
    typedef Key key_type;
    typedef typename std::conditional<std::is_void<T>::value, Key, T>::type mapped_type;
    typedef typename std::conditional<std::is_void<T>::value, Key, std::pair<Key, T>>::type value_type;

private:
    template<class K, class V>
    struct get_key { static K& get(std::pair<K, V>& pair) { return pair.first; } };

    template<class K>
    struct get_key<K, void> { static K& get(K& key) { return key; } };

    static key_type& key(value_type* ptr) { return get_key<Key, T>::get(*ptr); }
    static bool is_invalid(value_type* ptr) { return key(ptr) == H::sentinel(); }
    bool is_invalid(size_t i) { return is_invalid(nodes_+i); }

public:
    template<bool is_const>
    class iterator_base {
    public:
        typedef typename HashTable<Key, T, H>::value_type value_type;
        typedef std::ptrdiff_t difference_type;
        typedef typename std::conditional<is_const, const value_type&, value_type&>::type reference;
        typedef typename std::conditional<is_const, const value_type*, value_type*>::type pointer;
        typedef std::forward_iterator_tag iterator_category;

        iterator_base(value_type* ptr, const HashTable* table)
            : ptr_(ptr)
            , table_(table)
#ifndef NDEBUG
            , id_(table->id())
#endif
        {}

        iterator_base(const iterator_base<false>& i)
            : ptr_(i.ptr_)
            , table_(i.table_)
#ifndef NDEBUG
            , id_(i.id_)
#endif
        {}

        inline void verify() const { assert(table_->id_ == id_); }
        inline void verify(iterator_base i) const {
            assert(table_ == i.table_ && id_ == i.id_);
            verify();
        }

        iterator_base& operator=(const iterator_base& other) = default;
        iterator_base& operator++() { verify(); *this = skip(ptr_+1, table_); return *this; }
        iterator_base operator++(int) { verify(); iterator_base res = *this; ++(*this); return res; }
        reference operator*() const { verify(); return *ptr_; }
        pointer operator->() const { verify(); return ptr_; }
        bool operator==(const iterator_base& other) { verify(other); return this->ptr_ == other.ptr_; }
        bool operator!=(const iterator_base& other) { verify(other); return this->ptr_ != other.ptr_; }

    private:
        static iterator_base skip(value_type* ptr, const HashTable* table) {
            while (ptr != table->end_ptr() && is_invalid(ptr))
                ++ptr;
            return iterator_base(ptr, table);
        }

        value_type* ptr_;
        const HashTable* table_;
#ifndef NDEBUG
        int id_;
#endif
        friend class HashTable;
    };

    typedef std::size_t size_type;
    typedef iterator_base<false> iterator;
    typedef iterator_base<true> const_iterator;
    enum {
        StackCapacity = 8,
        MinCapacity = 16,
    };

    HashTable()
        : capacity_(StackCapacity)
        , size_(0)
<<<<<<< HEAD
        , gid_(fetch_gid())
=======
>>>>>>> b9b0148e
        , nodes_(array_.data())
#ifndef NDEBUG
        , id_(0)
#endif
    {
        fill(nodes_);
    }

    HashTable(HashTable&& other)
        : HashTable()
    {
        swap(*this, other);
    }

    HashTable(const HashTable& other)
        : capacity_(other.capacity_)
        , size_(other.size_)
<<<<<<< HEAD
        , gid_(fetch_gid())
=======
>>>>>>> b9b0148e
#ifndef NDEBUG
        , id_(0)
#endif
    {
        if (other.on_heap()) {
            nodes_ = alloc();
            std::copy_n(other.nodes_, capacity_, nodes_);
        } else {
            nodes_ = array_.data();
            array_ = other.array_;
        }
    }

    template<class InputIt>
    HashTable(InputIt first, InputIt last)
        : HashTable()
    {
        insert(first, last);
    }

    HashTable(std::initializer_list<value_type> ilist)
        : HashTable()
    {
        insert(ilist);
    }

    ~HashTable() {
        if (on_heap())
            delete[] nodes_;
    }

    //@{ getters
    size_t capacity() const { return capacity_; }
    size_t size() const { return size_; }
    bool empty() const { return size() == 0; }
    //@}

    //@{ get begin/end iterators
    iterator begin() { return iterator::skip(nodes_, this); }
    iterator end() { return iterator(end_ptr(), this); }
    const_iterator begin() const { return const_iterator(const_cast<HashTable*>(this)->begin()); }
    const_iterator end() const { return const_iterator(const_cast<HashTable*>(this)->end()); }
    const_iterator cbegin() const { return begin(); }
    const_iterator cend() const { return end(); }
    //@}

    //@{ emplace/insert
    template<class... Args>
    std::pair<iterator,bool> emplace(Args&&... args) {
        if (size_ > capacity_/size_t(4) + capacity_/size_t(2))
            rehash(capacity_*size_t(2));

        return emplace_no_rehash(std::forward<Args>(args)...);
    }

    template<class... Args>
    std::pair<iterator,bool> emplace_no_rehash(Args&&... args) {
        using std::swap;
#ifndef NDEBUG
        ++id_;
#endif
        auto n = value_type(std::forward<Args>(args)...);
        auto& k = key(&n);

        auto result = end_ptr();
        for (size_t i = desired_pos(k), distance = 0; true; i = mod(i+1), ++distance) {
            if (is_invalid(i)) {
                ++size_;
                swap(nodes_[i], n);
                result = result == end_ptr() ? nodes_+i : result;
#ifdef THORIN_DEBUG_HASH
                auto dib = probe_distance(i);
                if (dib > std::max(4, log2(capacity())))
                    WLOG("you are using a poor hash function - distance to initial bucket/capacity: {}/{}", dib, capacity());
#endif
                return std::make_pair(iterator(result, this), true);
            } else if (result == end_ptr() && H::eq(key(nodes_+i), k)) {
                return std::make_pair(iterator(nodes_+i, this), false);
            } else {
                size_t cur_distance = probe_distance(i);
                if (cur_distance < distance) {
                    result = result == end_ptr() ? nodes_+i : result;
                    distance = cur_distance;
                    swap(nodes_[i], n);
                }
            }
        }
    }

    std::pair<iterator, bool> insert(const value_type& value) { return emplace(value); }
    std::pair<iterator, bool> insert(value_type&& value) { return emplace(std::move(value)); }
    void insert(std::initializer_list<value_type> ilist) { insert(ilist.begin(), ilist.end()); }

    template<class R>
    bool insert_range(const R& range) { return insert(range.begin(), range.end()); }

    template<class I>
    bool insert(I begin, I end) {
        size_t s = size() + std::distance(begin, end);
        size_t c = round_to_power_of_2(s);

        if (s > c/size_t(4) + c/size_t(2))
            c *= size_t(2);

        if (c != capacity_)
            rehash(c);

        bool changed = false;
        for (auto i = begin; i != end; ++i)
            changed |= emplace_no_rehash(*i).second;
        return changed;
    }
    //@}

    //@{ erase
    void erase(const_iterator pos) {
        using std::swap;

        pos.verify();
        assert(pos.table_ == this && "iterator does not match to this table");
        assert(!empty());
        assert(pos != end() && !is_invalid(pos.ptr_));
        --size_;
        value_type empty;
        key(&empty) = H::sentinel();
        swap(*pos.ptr_, empty);

        if (capacity_ > MinCapacity && size_ < capacity_/size_t(4))
            rehash(capacity_/size_t(2));
        else {
            for (size_t curr = pos.ptr_-nodes_, next = mod(curr+1);
                !is_invalid(next) && probe_distance(next) != 0; curr = next, next = mod(next+1)) {
                swap(nodes_[curr], nodes_[next]);
            }
        }
#ifndef NDEBUG
        ++id_;
#endif
    }

    void erase(const_iterator first, const_iterator last) {
        for (auto i = first; i != last; ++i)
            erase(i);
    }

    size_t erase(const key_type& key) {
        auto i = find(key);
        if (i == end())
            return 0;
        erase(i);
        return 1;
    }
    //@}

    //@{ find
    iterator find(const key_type& k) {
        if (empty())
            return end();

        for (size_t i = desired_pos(k); true; i = mod(i+1)) {
            if (is_invalid(i))
                return end();
            if (H::eq(key(nodes_+i), k))
                return iterator(nodes_+i, this);
        }
    }

    const_iterator find(const key_type& key) const {
        return const_iterator(const_cast<HashTable*>(this)->find(key).ptr_, this);
    }
    //@}

    void clear() {
        size_ = 0;

        if (on_heap()) {
            delete[] nodes_;
            nodes_ = array_.data();
            capacity_ = StackCapacity;
        }

        fill(nodes_);
    }

    size_t count(const key_type& key) const { return find(key) == end() ? 0 : 1; }
    bool contains(const key_type& key) const { return count(key) == 1; }

    void rehash(size_t new_capacity) {
        using std::swap;

        assert(is_power_of_2(new_capacity));

        auto old_capacity = capacity_;
        capacity_ = new_capacity;
        auto old_nodes = alloc();
        swap(old_nodes, nodes_);

        for (size_t i = 0; i != old_capacity; ++i) {
            auto& old = old_nodes[i];
            if (!is_invalid(&old)) {
                for (size_t i = desired_pos(key(&old)), distance = 0; true; i = mod(i+1), ++distance) {
                    if (is_invalid(i)) {
                        swap(nodes_[i], old);
                        break;
                    } else {
                        size_t cur_distance = probe_distance(i);
                        if (cur_distance < distance) {
                            distance = cur_distance;
                            swap(nodes_[i], old);
                        }
                    }
                }
            }
        }

        if (old_capacity != StackCapacity)
            delete[] old_nodes;
    }

    friend void swap(HashTable& t1, HashTable& t2) {
        using std::swap;

        swap(static_cast<HashTableBase&>(t1), static_cast<HashTableBase&>(t2));

        if (t1.on_heap()) {
            if (t2.on_heap())
                swap(t1.nodes_, t2.nodes_);
            else {
                std::move(t2.array_.begin(), t2.array_.end(), t1.array_.begin());
                t2.nodes_ = t1.nodes_;
                t1.nodes_ = t1.array_.data();
            }
        } else {
            if (t2.on_heap()) {
                std::move(t1.array_.begin(), t1.array_.end(), t2.array_.begin());
                t1.nodes_ = t2.nodes_;
                t2.nodes_ = t2.array_.data();
            } else
                t1.array_.swap(t2.array_);
        }

        swap(t1.capacity_, t2.capacity_);
        swap(t1.size_,     t2.size_);
#ifndef NDEBUG
        swap(t1.id_,       t2.id_);
#endif
    }

    HashTable& operator=(HashTable other) { swap(*this, other); return *this; }

private:
#ifndef NDEBUG
    int id() const { return id_; }
#endif
    size_t mod(size_t i) const { return i & (capacity_-1); }
    size_t desired_pos(const key_type& key) const { return mod(hash_combine(H::hash(key), gid())); }
    size_t probe_distance(size_t i) { return mod(i + capacity() - desired_pos(key(nodes_+i))); }
    value_type* end_ptr() const { return nodes_ + capacity(); }
    bool on_heap() const { return capacity_ != StackCapacity; }

    value_type* alloc() {
        assert(is_power_of_2(capacity_));
        auto nodes = new value_type[capacity_];
        return fill(nodes);
    }

    value_type* fill(value_type* nodes) {
        for (size_t i = 0, e = capacity_; i != e; ++i)
            key(nodes+i) = H::sentinel();
        return nodes;
    }

<<<<<<< HEAD
    size_t capacity_;
    size_t size_;
    uint16_t gid_;
=======
    uint32_t capacity_;
    uint32_t size_;
>>>>>>> b9b0148e
    std::array<value_type, StackCapacity> array_;
    value_type* nodes_;
#ifndef NDEBUG
    int id_;
#endif
};

}

//------------------------------------------------------------------------------

/**
 * This container is for the most part compatible with <tt>std::unordered_set</tt>.
 * We use our own implementation in order to have a consistent and deterministic behavior across different platforms.
 */
template<class Key, class H = Hash<Key>>
class HashSet : public detail::HashTable<Key, void, H> {
public:
    typedef detail::HashTable<Key, void, H> Super;
    typedef typename Super::key_type key_type;
    typedef typename Super::mapped_type mapped_type;
    typedef typename Super::value_type value_type;
    typedef typename Super::size_type size_type;
    typedef typename Super::iterator iterator;
    typedef typename Super::const_iterator const_iterator;

    HashSet() {}
    template<class InputIt>
    HashSet(InputIt first, InputIt last)
        : Super(first, last)
    {}
    HashSet(std::initializer_list<value_type> ilist)
        : Super(ilist)
    {}

    void dump() const { stream_list(std::cout, *this, [&] (const auto& elem) { std::cout << elem; }, "{", "}\n"); }

    friend void swap(HashSet& s1, HashSet& s2) { swap(static_cast<Super&>(s1), static_cast<Super&>(s2)); }
};

//------------------------------------------------------------------------------

/**
 * This container is for the most part compatible with <tt>std::unordered_map</tt>.
 * We use our own implementation in order to have a consistent and deterministic behavior across different platforms.
 */
template<class Key, class T, class H = Hash<Key>>
class HashMap : public detail::HashTable<Key, T, H> {
public:
    typedef detail::HashTable<Key, T, H> Super;
    typedef typename Super::key_type key_type;
    typedef typename Super::mapped_type mapped_type;
    typedef typename Super::value_type value_type;
    typedef typename Super::size_type size_type;
    typedef typename Super::iterator iterator;
    typedef typename Super::const_iterator const_iterator;

    HashMap()
        : Super()
    {}

    template<class InputIt>
    HashMap(InputIt first, InputIt last)
        : Super(first, last)
    {}

    HashMap(std::initializer_list<value_type> ilist)
        : Super(ilist)
    {}

    mapped_type& operator[](const key_type& key) { return Super::insert(value_type(key, T())).first->second; }
    mapped_type& operator[](key_type&& key) {
        return Super::insert(value_type(std::move(key), T())).first->second;
    }

    void dump() const {
        stream_list(std::cout, *this, [&] (const auto& p) { std::cout << p.first << " : " << p.second; }, "{", "}\n");
    }

    friend void swap(HashMap& m1, HashMap& m2) { swap(static_cast<Super&>(m1), static_cast<Super&>(m2)); }
};

//------------------------------------------------------------------------------

template<class Key, class T, class H>
T* find(const HashMap<Key, T*, H>& map, const typename HashMap<Key, T*, H>::key_type& key) {
    auto i = map.find(key);
    return i == map.end() ? nullptr : i->second;
}

template<class Key, class H, class Arg>
bool visit(HashSet<Key, H>& set, const Arg& key) {
    return !set.emplace(key).second;
}

//------------------------------------------------------------------------------

}

#endif<|MERGE_RESOLUTION|>--- conflicted
+++ resolved
@@ -15,11 +15,6 @@
 
 namespace thorin {
 
-<<<<<<< HEAD
-uint16_t fetch_gid();
-
-=======
->>>>>>> b9b0148e
 //------------------------------------------------------------------------------
 
 /// Magic numbers from http://www.isthe.com/chongo/tech/comp/fnv/index.html#FNV-param .
@@ -74,9 +69,7 @@
 
 class HashTableBase {
 protected:
-    HashTableBase()
-        : gid_(gid_counter_++)
-    {}
+    HashTableBase();
 
 public:
     uint16_t gid() const { return gid_; }
@@ -171,10 +164,6 @@
     HashTable()
         : capacity_(StackCapacity)
         , size_(0)
-<<<<<<< HEAD
-        , gid_(fetch_gid())
-=======
->>>>>>> b9b0148e
         , nodes_(array_.data())
 #ifndef NDEBUG
         , id_(0)
@@ -192,10 +181,6 @@
     HashTable(const HashTable& other)
         : capacity_(other.capacity_)
         , size_(other.size_)
-<<<<<<< HEAD
-        , gid_(fetch_gid())
-=======
->>>>>>> b9b0148e
 #ifndef NDEBUG
         , id_(0)
 #endif
@@ -468,14 +453,8 @@
         return nodes;
     }
 
-<<<<<<< HEAD
-    size_t capacity_;
-    size_t size_;
-    uint16_t gid_;
-=======
     uint32_t capacity_;
     uint32_t size_;
->>>>>>> b9b0148e
     std::array<value_type, StackCapacity> array_;
     value_type* nodes_;
 #ifndef NDEBUG
