#include "thorin/util/location.h"
#include "thorin/util/stream.h"

namespace thorin {

const std::string Debug::empty_;

const std::string& Debug::name() const {
    return name_.get() ? *name_ : empty_;
}

Location operator+(Location l1, Location l2) {
    return {l1.filename(), l1.front_line(), l1.front_col(), l2.back_line(), l2.back_col()};
}

std::ostream& operator<<(std::ostream& os, Location l) {
#ifdef _MSC_VER
    return os << l.filename() << "(" << l.front_line() << ")";
#else // _MSC_VER
    os << l.filename() << ':';

    if (l.front_line() != l.back_line())
        return streamf(os, "{} col {} - {} col {}", l.front_line(), l.front_col(), l.back_line(), l.back_col());

    if (l.front_col() != l.back_col())
        return streamf(os, "{} col {} - {}", l.front_line(), l.front_col(), l.back_col());

<<<<<<< HEAD
    return streamf(os, "% col %", l.front_line(), l.front_col());
#endif // _MSC_VER
=======
    return streamf(os, "{} col {}", l.front_line(), l.front_col());
>>>>>>> b9b0148e
}

Debug operator+(Debug dbg, const char* s) { return {dbg, dbg.name() + s}; }
Debug operator+(Debug dbg, const std::string& s) { return {dbg, dbg.name() + s}; }

Debug operator+(Debug d1, Debug d2) {
    return {(Location)d1 + (Location)d2, d1.name() + std::string(".") + d2.name()};
}

std::ostream& operator<<(std::ostream& os, Debug dbg) {
    return streamf(os, "{{{}, {}}}", (Location)dbg, dbg.name());
}

}<|MERGE_RESOLUTION|>--- conflicted
+++ resolved
@@ -25,12 +25,8 @@
     if (l.front_col() != l.back_col())
         return streamf(os, "{} col {} - {}", l.front_line(), l.front_col(), l.back_col());
 
-<<<<<<< HEAD
-    return streamf(os, "% col %", l.front_line(), l.front_col());
+    return streamf(os, "{} col {}", l.front_line(), l.front_col());
 #endif // _MSC_VER
-=======
-    return streamf(os, "{} col {}", l.front_line(), l.front_col());
->>>>>>> b9b0148e
 }
 
 Debug operator+(Debug dbg, const char* s) { return {dbg, dbg.name() + s}; }
