--- conflicted
+++ resolved
@@ -350,7 +350,7 @@
     }
 
     // nominal sigmas can be 1-tuples
-    if (auto bound = isa_lit(isa_sized_type(index->type())); bound && *bound == 1 && !tup->type()->isa_nominal<Sigma>()) return tup;
+    if (auto bound = isa_lit(isa_sized_type(index->type())); bound && *bound == 1 && !tup->type()->isa_nom<Sigma>()) return tup;
 
     auto type = tup->type()->reduce();
     if (err()) {
@@ -358,11 +358,8 @@
             err()->index_out_of_range(type->arity(), index);
     }
 
-<<<<<<< HEAD
-=======
     // nom sigmas can be 1-tuples
     if (auto mod = isa_lit(isa_sized_type(index->type())); mod && *mod == 1 && !tup->type()->isa_nom<Sigma>()) return tup;
->>>>>>> 4326f86d
     if (auto pack = tup->isa_structural<Pack>()) return pack->body();
 
     // extract(insert(x, index, val), index) -> val
