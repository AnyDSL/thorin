#include "thorin/world.h"

#include "thorin/def.h"
#include "thorin/primop.h"
#include "thorin/lambda.h"
#include "thorin/type.h"
#include "thorin/transform/cleanup_world.h"
#include "thorin/transform/clone_bodies.h"
#include "thorin/transform/inliner.h"
#include "thorin/transform/lift_builtins.h"
#include "thorin/transform/lift_enters.h"
#include "thorin/transform/lower2cff.h"
#include "thorin/transform/mem2reg.h"
#include "thorin/transform/memmap_builtins.h"
#include "thorin/transform/partial_evaluation.h"
#include "thorin/transform/dead_load_opt.h"
#include "thorin/util/array.h"

#if (defined(__clang__) || defined(__GNUC__)) && (defined(__x86_64__) || defined(__i386__))
#define THORIN_BREAK asm("int3");
#else
#define THORIN_BREAK { int* __p__ = nullptr; *__p__ = 42; }
#endif

#ifndef NDEBUG
#define THORIN_CHECK_BREAK(gid) \
    if (breakpoints_.find((gid)) != breakpoints_.end()) { THORIN_BREAK }
#else
#define THORIN_CHECK_BREAK(gid) {}
#endif

namespace thorin {

/*
 * constructor and destructor
 */

World::World(std::string name)
    : name_(name)
    , gid_(0)
    , tuple0_ (*unify(*join(new TupleTypeNode(*this, ArrayRef<Type>()))))
    , fn0_    (*unify(*join(new FnTypeNode   (*this, ArrayRef<Type>()))))
    , mem_    (*unify(*join(new MemTypeNode  (*this))))
    , frame_  (*unify(*join(new FrameTypeNode(*this))))
#define THORIN_ALL_TYPE(T, M) ,T##_(*unify(*join(new PrimTypeNode(*this, PrimType_##T, 1))))
#include "thorin/tables/primtypetable.h"
{
    branch_ = lambda(fn_type({type_bool(), fn_type(), fn_type()}), CC::C, Intrinsic::Branch, "br");
    end_scope_ = lambda(fn_type(), CC::C, Intrinsic::EndScope, "end_scope");
    auto v = type_var();
    auto f = fn_type({type_bool(), fn_type(), fn_type(), v});
    f->bind(v);
}

World::~World() {
    for (auto primop : primops_) delete primop;
    for (auto lambda : lambdas_) delete lambda;
    for (auto type   : garbage_) delete type;
}

Array<Lambda*> World::copy_lambdas() const {
    Array<Lambda*> result(lambdas().size());
    std::copy(lambdas().begin(), lambdas().end(), result.begin());
    return result;
}

/*
 * literals
 */

Def World::literal(PrimTypeKind kind, int64_t value, size_t length) {
    Def lit;
    switch (kind) {
#define THORIN_I_TYPE(T, M) case PrimType_##T:  lit = literal(T(value), 1); break;
#define THORIN_F_TYPE(T, M) THORIN_I_TYPE(T, M)
#include "thorin/tables/primtypetable.h"
                         case PrimType_bool: lit = literal(bool(value), 1); break;
            default: THORIN_UNREACHABLE;
    }

    return vector(lit, length);
}

/*
 * arithops
 */

Def World::binop(int kind, Def cond, Def lhs, Def rhs, const std::string& name) {
    if (is_arithop(kind))
        return arithop((ArithOpKind) kind, cond, lhs, rhs, name);

    assert(is_cmp(kind) && "must be a Cmp");
    return cmp((CmpKind) kind, cond, lhs, rhs, name);
}

Def World::arithop(ArithOpKind kind, Def cond, Def a, Def b, const std::string& name) {
    assert(a->type() == b->type());
    assert(a->type().as<PrimType>()->length() == b->type().as<PrimType>()->length());
    PrimTypeKind type = a->type().as<PrimType>()->primtype_kind();

    if (cond->isa<Bottom>() || a->isa<Bottom>() || b->isa<Bottom>())
        return bottom(type);

    auto llit = a->isa<PrimLit>();
    auto rlit = b->isa<PrimLit>();
    auto lvec = a->isa<Vector>();
    auto rvec = b->isa<Vector>();

    if (lvec && rvec) {
        auto cvec = cond->isa<Vector>();
        size_t num = lvec->type().as<PrimType>()->length();
        Array<Def> ops(num);
        for (size_t i = 0; i != num; ++i)
            ops[i] = cvec && cvec->op(i)->is_zero() ? bottom(type, 1) :  arithop(kind, lvec->op(i), rvec->op(i));
        return vector(ops, name);
    }

    if (llit && rlit) {
        Box l = llit->value();
        Box r = rlit->value();

        try {
            switch (kind) {
                case ArithOp_add:
                    switch (type) {
#define THORIN_ALL_TYPE(T, M) case PrimType_##T: return literal(type, Box(T(l.get_##T() + r.get_##T())));
#include "thorin/tables/primtypetable.h"
                    }
                case ArithOp_sub:
                    switch (type) {
#define THORIN_ALL_TYPE(T, M) case PrimType_##T: return literal(type, Box(T(l.get_##T() - r.get_##T())));
#include "thorin/tables/primtypetable.h"
                    }
                case ArithOp_mul:
                    switch (type) {
#define THORIN_ALL_TYPE(T, M) case PrimType_##T: return literal(type, Box(T(l.get_##T() * r.get_##T())));
#include "thorin/tables/primtypetable.h"
                    }
                case ArithOp_div:
                    switch (type) {
#define THORIN_ALL_TYPE(T, M) case PrimType_##T: return literal(type, Box(T(l.get_##T() / r.get_##T())));
#include "thorin/tables/primtypetable.h"
                    }
                case ArithOp_rem:
                    switch (type) {
#define THORIN_ALL_TYPE(T, M) case PrimType_##T: return literal(type, Box(T(l.get_##T() % r.get_##T())));
#include "thorin/tables/primtypetable.h"
                    }
                case ArithOp_and:
                    switch (type) {
#define THORIN_I_TYPE(T, M)    case PrimType_##T: return literal(type, Box(T(l.get_##T() & r.get_##T())));
#define THORIN_BOOL_TYPE(T, M) case PrimType_##T: return literal(type, Box(T(l.get_##T() & r.get_##T())));
#include "thorin/tables/primtypetable.h"
                        default: THORIN_UNREACHABLE;
                    }
                case ArithOp_or:
                    switch (type) {
#define THORIN_I_TYPE(T, M)    case PrimType_##T: return literal(type, Box(T(l.get_##T() | r.get_##T())));
#define THORIN_BOOL_TYPE(T, M) case PrimType_##T: return literal(type, Box(T(l.get_##T() | r.get_##T())));
#include "thorin/tables/primtypetable.h"
                        default: THORIN_UNREACHABLE;
                    }
                case ArithOp_xor:
                    switch (type) {
#define THORIN_I_TYPE(T, M)    case PrimType_##T: return literal(type, Box(T(l.get_##T() ^ r.get_##T())));
#define THORIN_BOOL_TYPE(T, M) case PrimType_##T: return literal(type, Box(T(l.get_##T() ^ r.get_##T())));
#include "thorin/tables/primtypetable.h"
                        default: THORIN_UNREACHABLE;
                    }
                case ArithOp_shl:
                    switch (type) {
#define THORIN_I_TYPE(T, M) case PrimType_##T: return literal(type, Box(T(l.get_##T() << r.get_##T())));
#include "thorin/tables/primtypetable.h"
                        default: THORIN_UNREACHABLE;
                    }
                case ArithOp_shr:
                    switch (type) {
#define THORIN_I_TYPE(T, M) case PrimType_##T: return literal(type, Box(T(l.get_##T() >> r.get_##T())));
#include "thorin/tables/primtypetable.h"
                        default: THORIN_UNREACHABLE;
                    }
            }
        } catch (BottomException) {
            return bottom(type);
        }
    }

    // normalize: swap literal/vector to the left
    if (is_commutative(kind) && (rlit || rvec)) {
        std::swap(a, b);
        std::swap(llit, rlit);
        std::swap(lvec, rvec);
    }

    if (is_type_i(type)) {
        if (a == b) {
            switch (kind) {
                case ArithOp_add: return arithop_mul(cond, literal(type, 2), a);

                case ArithOp_sub:
                case ArithOp_xor: return zero(type);

                case ArithOp_and:
                case ArithOp_or:  return a;

                case ArithOp_div:
                    if (b->is_zero())
                        return bottom(type);
                    return one(type);

                case ArithOp_rem:
                    if (b->is_zero())
                        return bottom(type);
                    return zero(type);

                default: break;
            }
        }

        if (a->is_zero()) {
            switch (kind) {
                case ArithOp_mul:
                case ArithOp_div:
                case ArithOp_rem:
                case ArithOp_and:
                case ArithOp_shl:
                case ArithOp_shr: return zero(type);

                case ArithOp_add:
                case ArithOp_or:
                case ArithOp_xor:  return b;

                default: break;
            }
        } 

        if (a->is_one()) {
            switch (kind) {
                case ArithOp_mul: return b;
                default: break;
            }
        } 

        if (a->is_allset()) {
            switch (kind) {
                case ArithOp_and: return b;
                case ArithOp_or:  return llit; // allset
                default: break;
            }
        }

        if (b->is_zero()) {
            switch (kind) {
                case ArithOp_div:
                case ArithOp_rem: return bottom(type);

                case ArithOp_shl:
                case ArithOp_shr: return a;

                default: break;
            }
        } 

        if (b->is_one()) {
            switch (kind) {
                case ArithOp_mul:
                case ArithOp_div: return a;
                case ArithOp_rem: return zero(type);

                default: break;
            }
        } 

        if (rlit && rlit->primlit_value<uint64_t>() >= uint64_t(num_bits(type))) {
            switch (kind) {
                case ArithOp_shl:
                case ArithOp_shr: return bottom(type);

                default: break;
            }
        }

        if (kind == ArithOp_xor && a->is_allset()) {    // is this a NOT
            if (b->is_not())                            // do we have ~~x?
                return b->as<ArithOp>()->rhs();
            if (auto cmp = b->isa<Cmp>())   // do we have ~(a cmp b)?
                return this->cmp(negate(cmp->cmp_kind()), cond, cmp->lhs(), cmp->rhs());
        }

        auto lcmp = a->isa<Cmp>();
        auto rcmp = b->isa<Cmp>();

        if (kind == ArithOp_or && lcmp && rcmp && lcmp->lhs() == rcmp->lhs() && lcmp->rhs() == rcmp->rhs()
                && lcmp->cmp_kind() == negate(rcmp->cmp_kind()))
                return literal_bool(true);

        if (kind == ArithOp_and && lcmp && rcmp && lcmp->lhs() == rcmp->lhs() && lcmp->rhs() == rcmp->rhs()
                && lcmp->cmp_kind() == negate(rcmp->cmp_kind()))
                return literal_bool(false);

        auto land = a->kind() == Node_and ? a->as<ArithOp>() : nullptr;
        auto rand = b->kind() == Node_and ? b->as<ArithOp>() : nullptr;

        // distributivity (a and b) or (a and c)
        if (kind == ArithOp_or && land && rand) {
            if (land->lhs() == rand->lhs())
                return arithop_and(cond, land->lhs(), arithop_or(cond, land->rhs(), rand->rhs()));
            if (land->rhs() == rand->rhs())
                return arithop_and(cond, land->rhs(), arithop_or(cond, land->lhs(), rand->lhs()));
        }

        auto lor = a->kind() == Node_or ? a->as<ArithOp>() : nullptr;
        auto ror = b->kind() == Node_or ? b->as<ArithOp>() : nullptr;

        // distributivity (a or b) and (a or c)
        if (kind == ArithOp_and && lor && ror) {
            if (lor->lhs() == ror->lhs())
                return arithop_or(cond, lor->lhs(), arithop_and(cond, lor->rhs(), ror->rhs()));
            if (lor->rhs() == ror->rhs())
                return arithop_or(cond, lor->rhs(), arithop_and(cond, lor->lhs(), ror->lhs()));
        }

        // absorption
        if (kind == ArithOp_and) {
            if (ror) {
                if (a == ror->lhs()) return ror->rhs();
                if (a == ror->rhs()) return ror->lhs();
            }
            if (lor) {
                if (a == lor->lhs()) return lor->rhs();
                if (a == lor->rhs()) return lor->lhs();
            }
        }

        // absorption
        if (kind == ArithOp_or) {
            if (rand) {
                if (a == rand->lhs()) return rand->rhs();
                if (a == rand->rhs()) return rand->lhs();
            }
            if (land) {
                if (a == land->lhs()) return land->rhs();
                if (a == land->rhs()) return land->lhs();
            }
        }

        if (kind == ArithOp_or) {
            if (lor && ror) {
                if (lor->lhs() == ror->lhs())
                    return arithop_or(lor->rhs(), ror->rhs());
                if (lor->rhs() == ror->rhs())
                    return arithop_or(lor->lhs(), ror->lhs());
            }
        }

        if (kind == ArithOp_and) {
            if (land && rand) {
                if (land->lhs() == rand->lhs())
                    return arithop_and(land->rhs(), rand->rhs());
                if (land->rhs() == rand->rhs())
                    return arithop_and(land->lhs(), rand->lhs());
            }
        }
    }

    // normalize: try to reorder same ops to have the literal/vector on the left-most side
    if (is_associative(kind) && a->type()->is_type_i()) {
        auto a_same = a->isa<ArithOp>() && a->as<ArithOp>()->arithop_kind() == kind ? a->as<ArithOp>() : nullptr;
        auto b_same = b->isa<ArithOp>() && b->as<ArithOp>()->arithop_kind() == kind ? b->as<ArithOp>() : nullptr;
        auto a_lhs_lv = a_same && (a_same->lhs()->isa<PrimLit>() || a_same->lhs()->isa<Vector>()) ? a_same->lhs() : nullptr;
        auto b_lhs_lv = b_same && (b_same->lhs()->isa<PrimLit>() || b_same->lhs()->isa<Vector>()) ? b_same->lhs() : nullptr;

        if (is_commutative(kind)) {
            if (a_lhs_lv && b_lhs_lv)
                return arithop(kind, arithop(kind, a_lhs_lv, b_lhs_lv), arithop(kind, a_same->rhs(), b_same->rhs()));
            if ((llit || lvec) && b_lhs_lv)
                return arithop(kind, arithop(kind, a, b_lhs_lv), b_same->rhs());
            if (b_lhs_lv)
                return arithop(kind, b_lhs_lv, arithop(kind, a, b_same->rhs()));
        }
        if (a_lhs_lv)
            return arithop(kind, a_lhs_lv, arithop(kind, a_same->rhs(), b));
    }

    return cse(new ArithOp(kind, cond, a, b, name));
}

Def World::arithop_not(Def cond, Def def) { return arithop_xor(cond, allset(def->type(), def->length()), def); }

Def World::arithop_minus(Def cond, Def def) {
    switch (PrimTypeKind kind = def->type().as<PrimType>()->primtype_kind()) {
#define THORIN_F_TYPE(T, M) \
        case PrimType_##T: \
            return arithop_sub(cond, literal_##T(-0.f, def->length()), def);
#include "thorin/tables/primtypetable.h"
        default:
            assert(is_type_i(kind));
            return arithop_sub(cond, zero(kind), def);
    }
}

/*
 * compares
 */

Def World::cmp(CmpKind kind, Def cond, Def a, Def b, const std::string& name) {
    if (cond->isa<Bottom>() || a->isa<Bottom>() || b->isa<Bottom>())
        return bottom(type_bool());

    CmpKind oldkind = kind;
    switch (kind) {
        case Cmp_gt:  kind = Cmp_lt; break;
        case Cmp_ge:  kind = Cmp_le; break;
        default: break;
    }

    if (oldkind != kind)
        std::swap(a, b);

    auto llit = a->isa<PrimLit>();
    auto rlit = b->isa<PrimLit>();
    auto  lvec = a->isa<Vector>();
    auto  rvec = b->isa<Vector>();

    if (lvec && rvec) {
        size_t num = lvec->type().as<PrimType>()->length();
        Array<Def> ops(num);
        for (size_t i = 0; i != num; ++i)
            ops[i] = cmp(kind, lvec->op(i), rvec->op(i));
        return vector(ops, name);
    }

    if (llit && rlit) {
        Box l = llit->value();
        Box r = rlit->value();
        PrimTypeKind type = llit->primtype_kind();

        // TODO unordered
        switch (kind) {
            case Cmp_eq:
                switch (type) {
#define THORIN_ALL_TYPE(T, M) case PrimType_##T: return literal_bool(l.get_##T() == r.get_##T());
#include "thorin/tables/primtypetable.h"
                }
            case Cmp_ne:
                switch (type) {
#define THORIN_ALL_TYPE(T, M) case PrimType_##T: return literal_bool(l.get_##T() != r.get_##T());
#include "thorin/tables/primtypetable.h"
                }
            case Cmp_lt:
                switch (type) {
#define THORIN_ALL_TYPE(T, M) case PrimType_##T: return literal_bool(l.get_##T() <  r.get_##T());
#include "thorin/tables/primtypetable.h"
                }
            case Cmp_le:
                switch (type) {
#define THORIN_ALL_TYPE(T, M) case PrimType_##T: return literal_bool(l.get_##T() <= r.get_##T());
#include "thorin/tables/primtypetable.h"
                }
            default: THORIN_UNREACHABLE;
        }
    }

    if (a == b) {
        switch (kind) {
            case Cmp_lt:
            case Cmp_ne:  return zero(type_bool());
            case Cmp_le:
            case Cmp_eq:  return one(type_bool());
            default: break;
        }
    }

    return cse(new Cmp(kind, cond, a, b, name));
}

/*
 * casts
 */

Def World::convert(Type to, Def from, const std::string& name) {
    if (from->type().isa<PtrType>() && to.isa<PtrType>())
        return bitcast(to, from, name);
    return cast(to, from, name);
}

Def World::cast(Type to, Def cond, Def from, const std::string& name) {
    if (cond->isa<Bottom>() || from->isa<Bottom>())
        return bottom(to);

    if (auto vec = from->isa<Vector>()) {
        size_t num = vec->length();
        auto to_vec = to.as<VectorType>();
        Array<Def> ops(num);
        for (size_t i = 0; i != num; ++i)
            ops[i] = cast(to_vec->scalarize(), vec->op(i));
        return vector(ops, name);
    }

    auto lit = from->isa<PrimLit>();
    auto to_type = to.isa<PrimType>();
    if (lit && to_type) {
        Box box = lit->value();

        switch (lit->primtype_kind()) {
            case PrimType_bool:
                switch (to_type->primtype_kind()) {
#define THORIN_ALL_TYPE(T, M) case PrimType_##T: return literal_##T(T(box.get_bool()));
#include "thorin/tables/primtypetable.h"
                }
            case PrimType_ps8:
            case PrimType_qs8:
                switch (to_type->primtype_kind()) {
#define THORIN_ALL_TYPE(T, M) case PrimType_##T: return literal_##T(T(box.get_s8()));
#include "thorin/tables/primtypetable.h"
                }
            case PrimType_ps16:
            case PrimType_qs16:
                switch (to_type->primtype_kind()) {
#define THORIN_ALL_TYPE(T, M) case PrimType_##T: return literal_##T(T(box.get_s16()));
#include "thorin/tables/primtypetable.h"
                }
            case PrimType_ps32:
            case PrimType_qs32:
                switch (to_type->primtype_kind()) {
#define THORIN_ALL_TYPE(T, M) case PrimType_##T: return literal_##T(T(box.get_s32()));
#include "thorin/tables/primtypetable.h"
                }
            case PrimType_ps64:
            case PrimType_qs64:
                switch (to_type->primtype_kind()) {
#define THORIN_ALL_TYPE(T, M) case PrimType_##T: return literal_##T(T(box.get_s64()));
#include "thorin/tables/primtypetable.h"
                }
            case PrimType_pu8:
            case PrimType_qu8:
                switch (to_type->primtype_kind()) {
#define THORIN_ALL_TYPE(T, M) case PrimType_##T: return literal_##T(T(box.get_u8()));
#include "thorin/tables/primtypetable.h"
                }
            case PrimType_pu16:
            case PrimType_qu16:
                switch (to_type->primtype_kind()) {
#define THORIN_ALL_TYPE(T, M) case PrimType_##T: return literal_##T(T(box.get_u16()));
#include "thorin/tables/primtypetable.h"
                }
            case PrimType_pu32:
            case PrimType_qu32:
                switch (to_type->primtype_kind()) {
#define THORIN_ALL_TYPE(T, M) case PrimType_##T: return literal_##T(T(box.get_u32()));
#include "thorin/tables/primtypetable.h"
                }
            case PrimType_pu64:
            case PrimType_qu64:
                switch (to_type->primtype_kind()) {
#define THORIN_ALL_TYPE(T, M) case PrimType_##T: return literal_##T(T(box.get_u64()));
#include "thorin/tables/primtypetable.h"
                }
            case PrimType_pf32:
            case PrimType_qf32:
                switch (to_type->primtype_kind()) {
#define THORIN_ALL_TYPE(T, M) case PrimType_##T: return literal_##T(T(box.get_f32()));
#include "thorin/tables/primtypetable.h"
                }
            case PrimType_pf64:
            case PrimType_qf64:
                switch (to_type->primtype_kind()) {
#define THORIN_ALL_TYPE(T, M) case PrimType_##T: return literal_##T(T(box.get_f64()));
#include "thorin/tables/primtypetable.h"
                }
        }
    }

    return cse(new Cast(to, cond, from, name));
}

Def World::bitcast(Type to, Def cond, Def from, const std::string& name) {
    if (auto other = from->isa<Bitcast>()) {
        if (to == other->type()) {
            if (cond == other->cond())
                return other;
            else
                assert(false && "TODO");
        }
    }

    if (cond->isa<Bottom>() || from->isa<Bottom>())
        return bottom(to);

    if (auto vec = from->isa<Vector>()) {
        size_t num = vec->length();
        auto to_vec = to.as<VectorType>();
        Array<Def> ops(num);
        for (size_t i = 0; i != num; ++i)
            ops[i] = bitcast(to_vec->scalarize(), vec->op(i));
        return vector(ops, name);
    }

    // TODO constant folding
    return cse(new Bitcast(to, cond, from, name));
}

/*
 * aggregate operations
 */

Def World::extract(Def agg, Def index, const std::string& name) {
    if (agg->isa<Bottom>())
        return bottom(Extract::determine_type(agg, index));

    if (auto aggregate = agg->isa<Aggregate>()) {
        if (auto lit = index->isa<PrimLit>()) {
            if (!agg->isa<IndefiniteArray>())
                return aggregate->op(lit);
        }
    }

    // TODO
    //if (auto ld = Load::is_out_val(agg))
        //return extract(load(ld->mem(), lea(ld->ptr(), index, ld->name), name), 1);

    if (auto insert = agg->isa<Insert>()) {
        if (index == insert->index())
            return insert->value();
        else if (index->isa<PrimLit>()) {
            if (insert->index()->isa<PrimLit>())
                return extract(insert->agg(), index, name);
        }
    }

    return cse(new Extract(agg, index, name));
}

Def World::insert(Def agg, Def index, Def value, const std::string& name) {
    if (agg->isa<Bottom>()) {
        if (value->isa<Bottom>())
            return bottom(agg->type());
        // build aggregate container and fill with bottom
        if (auto def_array = agg->type().isa<DefiniteArrayType>()) {
            Array<Def> args(def_array->dim());
            std::fill(args.begin(), args.end(), bottom(def_array->elem_type()));
            agg = definite_array(args, agg->name);
        }
    }

    // TODO double-check
    if (auto aggregate = agg->isa<Aggregate>()) {
        if (auto literal = index->isa<PrimLit>()) {
            if (!agg->isa<IndefiniteArray>()) {
                Array<Def> args(agg->size());
                std::copy(agg->ops().begin(), agg->ops().end(), args.begin());
                args[literal->primlit_value<u64>()] = value;
                return aggregate->rebuild(args);
            }
        }
    }

    return cse(new Insert(agg, index, value, name));
}

Def World::vector(Def arg, size_t length, const std::string& name) {
    if (length == 1)
        return arg;

    Array<Def> args(length);
    std::fill(args.begin(), args.end(), arg);
    return vector(args, name);
}

Def World::select(Def cond, Def a, Def b, const std::string& name) {
    if (cond->isa<Bottom>() || a->isa<Bottom>() || b->isa<Bottom>())
        return bottom(a->type());

    if (auto lit = cond->isa<PrimLit>())
        return lit->value().get_bool() ? a : b;

    if (cond->is_not()) {
        cond = cond->as<ArithOp>()->rhs();
        std::swap(a, b);
    }

    if (a == b)
        return a;

    return cse(new Select(cond, a, b, name));
}

/*
 * memory stuff
 */

Def World::load(Def mem, Def ptr, const std::string& name) {
    if (auto store = mem->isa<Store>())
        if (store->ptr() == ptr) {
            return tuple({mem, store->val()});
    }

    if (auto global = ptr->isa<Global>()) {
        if (!global->is_mutable())
            return global->init();
    }

    if (auto ld = Load::is_out_mem(mem)) {
        if (ptr == ld->ptr())
            return ld;
    }

    return cse(new Load(mem, ptr, name));
}

Def World::store(Def mem, Def ptr, Def value, const std::string& name) {
    if (value->isa<Bottom>())
        return mem;

<<<<<<< HEAD
    if (auto st = mem->isa<Store>()) {
        if (ptr == st->ptr() && value == st->val())
            return st;
    }

    if (auto insert = value->isa<Insert>())
        return store(mem, lea(ptr, insert->index(), insert->name), insert->value(), name);
=======
    if (auto insert = value->isa<Insert>()) {
        if (ptr->type().as<PtrType>()->referenced_type()->use_lea())
            return store(mem, lea(ptr, insert->index(), insert->name), insert->value(), name);
    }
>>>>>>> c58f1218

    return cse(new Store(mem, ptr, value, name));
}

Def World::enter(Def mem, const std::string& name) {
    if (auto e = Enter::is_out_mem(mem))
        return e;
    return cse(new Enter(mem, name));
}

Def World::slot(Type type, Def frame, size_t index, const std::string& name) {
    return cse(new Slot(type, frame, index, name));
}

Def World::alloc(Type type, Def mem, Def extra, const std::string& name) {
    return cse(new Alloc(type, mem, extra, name));
}

Def World::global(Def init, bool is_mutable, const std::string& name) {
    return cse(new Global(init, is_mutable, name));
}

Def World::global_immutable_string(const std::string& str, const std::string& name) {
    size_t size = str.size() + 1;

    Array<Def> str_array(size);
    for (size_t i = 0; i != size-1; ++i)
        str_array[i] = literal_qu8(str[i]);
    str_array.back() = literal_qu8('\0');

    return global(definite_array(str_array), false, name);
}

const Map* World::map(Def device, Def addr_space, Def mem, Def ptr, Def mem_offset, Def mem_size, const std::string& name) {
    return map(device->as<PrimLit>()->ps32_value().data(), (AddressSpace)addr_space->as<PrimLit>()->ps32_value().data(),
               mem, ptr, mem_offset, mem_size, name);
}

/*
 * guided partial evaluation
 */

Def World::run(Def def, const std::string& name) {
    if (auto run = def->isa<Run>()) return run;
    if (auto hlt = def->isa<Hlt>()) return hlt;
    return cse(new Run(def, name));
}

Def World::hlt(Def def, const std::string& name) {
    if (auto hlt = def->isa<Hlt>()) return hlt;
    if (auto run = def->isa<Run>()) def = run->def();
    return cse(new Hlt(def, name));
}

/*
 * lambdas
 */

Lambda* World::lambda(FnType fn, CC cc, Intrinsic intrinsic, const std::string& name) {
    THORIN_CHECK_BREAK(gid_)
    auto l = new Lambda(gid_++, fn, cc, intrinsic, true, name);
    lambdas_.insert(l);

    size_t i = 0;
    for (auto arg : fn->args()) {
        auto p = param(arg, l, i++);
        l->params_.push_back(p);
        if (arg.isa<MemType>()) {
            l->set_mem(p);
            p->name = "mem";
        }
    }

    return l;
}

Lambda* World::meta_lambda() {
    auto l = lambda(fn_type(), "meta");
    l->jump(bottom(fn_type()), {});
    return l;
}

Lambda* World::basicblock(const std::string& name) {
    THORIN_CHECK_BREAK(gid_)
    auto bb = new Lambda(gid_++, fn_type(), CC::C, Intrinsic::None, false, name);
    lambdas_.insert(bb);
    return bb;
}

const Param* World::param(Type type, Lambda* lambda, size_t index, const std::string& name) {
    THORIN_CHECK_BREAK(gid_)
    return new Param(gid_++, type, lambda, index, name);
}

/*
 * cse + unify
 */

const TypeNode* World::unify_base(const TypeNode* type) {
    assert(type->is_closed());
    if (type->is_unified())
        return type->representative();

    auto i = types_.find(type);
    if (i != types_.end()) {
        auto representative = *i;
        type->representative_ = representative;
        return representative;
    } else {
        auto p = types_.insert(type);
        assert(p.second && "hash/equal broken");
        type->representative_ = type;
        return type;
    }
}

const DefNode* World::cse_base(const PrimOp* primop) {
    auto i = primops_.find(primop);
    if (i != primops_.end()) {
        primop->unregister_uses();
        delete primop;
        primop = *i;
    } else {
        primop->set_gid(gid_++);
        auto p = primops_.insert(primop);
        assert(p.second && "hash/equal broken");
    }

    THORIN_CHECK_BREAK(primop->gid())
    return primop;
}

void World::destroy(Lambda* lambda) {
    assert(lambda->num_uses() == 0);
    assert(lambda->num_args() == 0);
    lambda->destroy_body();
    lambdas_.erase(lambda);
    delete lambda;
}

/*
 * optimizations
 */

void World::cleanup() { cleanup_world(*this); }

void World::opt() {
    cleanup();
    partial_evaluation(*this);
    cleanup();
    lower2cff(*this);
    clone_bodies(*this);
    mem2reg(*this);
    memmap_builtins(*this);
    lift_builtins(*this);
    inliner(*this);
    lift_enters(*this);
    dead_load_opt(*this);
    cleanup();
}

}<|MERGE_RESOLUTION|>--- conflicted
+++ resolved
@@ -712,20 +712,15 @@
     if (value->isa<Bottom>())
         return mem;
 
-<<<<<<< HEAD
     if (auto st = mem->isa<Store>()) {
         if (ptr == st->ptr() && value == st->val())
             return st;
     }
 
-    if (auto insert = value->isa<Insert>())
-        return store(mem, lea(ptr, insert->index(), insert->name), insert->value(), name);
-=======
     if (auto insert = value->isa<Insert>()) {
         if (ptr->type().as<PtrType>()->referenced_type()->use_lea())
             return store(mem, lea(ptr, insert->index(), insert->name), insert->value(), name);
     }
->>>>>>> c58f1218
 
     return cse(new Store(mem, ptr, value, name));
 }
