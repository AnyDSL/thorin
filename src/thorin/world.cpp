#include "thorin/world.h"

// for colored output
#ifdef _WIN32
#include <io.h>
#define isatty _isatty
#define fileno _fileno
#else
#include <unistd.h>
#endif

#include <cmath>
#include <execinfo.h>

#include "thorin/def.h"
#include "thorin/primop.h"
#include "thorin/continuation.h"
#include "thorin/type.h"
#include "thorin/analyses/scope.h"
#include "thorin/analyses/verify.h"
#include "thorin/transform/cleanup_world.h"
#include "thorin/transform/clone_bodies.h"
#include "thorin/transform/closure_conversion.h"
#include "thorin/transform/codegen_prepare.h"
#include "thorin/transform/dead_load_opt.h"
#include "thorin/transform/flatten_tuples.h"
#include "thorin/transform/hoist_enters.h"
#include "thorin/transform/inliner.h"
#include "thorin/transform/lift_builtins.h"
#include "thorin/transform/partial_evaluation.h"
#include "thorin/transform/split_slots.h"
#include "thorin/util/array.h"

#if (defined(__clang__) || defined(__GNUC__)) && (defined(__x86_64__) || defined(__i386__))
#define THORIN_BREAK asm("int3");
#else
#define THORIN_BREAK { int* __p__ = nullptr; *__p__ = 42; }
#endif

namespace thorin {

/*
 * constructor and destructor
 */

World::World(const std::string& name) : types_(TypeTable(*this)) {
    data_.name_   = name;
    data_.branch_ = continuation(fn_type({mem_type(), type_bool(), fn_type({mem_type()}), fn_type({mem_type()})}), Intrinsic::Branch, {"br"});
    data_.end_scope_ = continuation(fn_type(), Intrinsic::EndScope, {"end_scope"});
}

const Def* World::variant_index(const Def* value, Debug dbg) {
    if (auto variant = value->isa<Variant>())
        return literal_qu64(variant->index(), dbg);
    return cse(new VariantIndex(*this, type_qu64(), value, dbg));
}

const Def* World::variant_extract(const Def* value, size_t index, Debug dbg) {
    auto type = value->type()->as<VariantType>()->op(index)->as<Type>();
    if (auto variant = value->isa<Variant>())
        return variant->index() == index ? variant->value() : bottom(type);
    return cse(new VariantExtract(*this, type, value, index, dbg));
}

/*
 * literals
 */

const Def* World::splat(const Def* arg, size_t length, Debug dbg) {
    if (length == 1)
        return arg;

    Array<const Def*> args(length);
    std::fill(args.begin(), args.end(), arg);
    return vector(args, dbg);
}

const Def* World::allset(PrimTypeTag tag, Debug dbg, size_t length) {
    switch (tag) {
#define THORIN_I_TYPE(T, M) \
    case PrimType_##T: return literal(PrimType_##T, Box(~T(0)), dbg, length);
#define THORIN_BOOL_TYPE(T, M) \
    case PrimType_##T: return literal(PrimType_##T, Box(true), dbg, length);
#include "thorin/tables/primtypetable.h"
        default: THORIN_UNREACHABLE;
    }
}

/*
 * arithops
 */

const Def* World::binop(int tag, const Def* lhs, const Def* rhs, Debug dbg) {
    if (is_arithop(tag))
        return arithop((ArithOpTag) tag, lhs, rhs, dbg);

    assert(is_cmp(tag) && "must be a Cmp");
    return cmp((CmpTag) tag, lhs, rhs, dbg);
}

const Def* World::arithop(ArithOpTag tag, const Def* a, const Def* b, Debug dbg) {
    assert(a->type() == b->type());
    assert(a->type()->as<PrimType>()->length() == b->type()->as<PrimType>()->length());
    PrimTypeTag type = a->type()->as<PrimType>()->primtype_tag();

    auto llit = a->isa<PrimLit>();
    auto rlit = b->isa<PrimLit>();
    auto lvec = a->isa<Vector>();
    auto rvec = b->isa<Vector>();

    if (lvec && rvec) {
        size_t num = lvec->type()->as<PrimType>()->length();
        Array<const Def*> ops(num);
        for (size_t i = 0; i != num; ++i)
            ops[i] = arithop(tag, lvec->op(i), rvec->op(i), dbg);
        return vector(ops, dbg);
    }

    if (llit && rlit) {
        Box l = llit->value();
        Box r = rlit->value();

        try {
            switch (tag) {
                case ArithOp_add:
                    switch (type) {
#define THORIN_ALL_TYPE(T, M) case PrimType_##T: return literal(type, Box(T(l.get_##T() + r.get_##T())), dbg);
#include "thorin/tables/primtypetable.h"
                        default: THORIN_UNREACHABLE;
                    }
                case ArithOp_sub:
                    switch (type) {
#define THORIN_ALL_TYPE(T, M) case PrimType_##T: return literal(type, Box(T(l.get_##T() - r.get_##T())), dbg);
#include "thorin/tables/primtypetable.h"
                        default: THORIN_UNREACHABLE;
                    }
                case ArithOp_mul:
                    switch (type) {
#define THORIN_ALL_TYPE(T, M) case PrimType_##T: return literal(type, Box(T(l.get_##T() * r.get_##T())), dbg);
#include "thorin/tables/primtypetable.h"
                        default: THORIN_UNREACHABLE;
                    }
                case ArithOp_div:
                    switch (type) {
#define THORIN_ALL_TYPE(T, M) case PrimType_##T: return literal(type, Box(T(l.get_##T() / r.get_##T())), dbg);
#include "thorin/tables/primtypetable.h"
                        default: THORIN_UNREACHABLE;
                    }
                case ArithOp_rem:
                    switch (type) {
#define THORIN_ALL_TYPE(T, M) case PrimType_##T: return literal(type, Box(T(l.get_##T() % r.get_##T())), dbg);
#include "thorin/tables/primtypetable.h"
                        default: THORIN_UNREACHABLE;
                    }
                case ArithOp_and:
                    switch (type) {
#define THORIN_I_TYPE(T, M)    case PrimType_##T: return literal(type, Box(T(l.get_##T() & r.get_##T())), dbg);
#define THORIN_BOOL_TYPE(T, M) case PrimType_##T: return literal(type, Box(T(l.get_##T() & r.get_##T())), dbg);
#include "thorin/tables/primtypetable.h"
                        default: THORIN_UNREACHABLE;
                    }
                case ArithOp_or:
                    switch (type) {
#define THORIN_I_TYPE(T, M)    case PrimType_##T: return literal(type, Box(T(l.get_##T() | r.get_##T())), dbg);
#define THORIN_BOOL_TYPE(T, M) case PrimType_##T: return literal(type, Box(T(l.get_##T() | r.get_##T())), dbg);
#include "thorin/tables/primtypetable.h"
                        default: THORIN_UNREACHABLE;
                    }
                case ArithOp_xor:
                    switch (type) {
#define THORIN_I_TYPE(T, M)    case PrimType_##T: return literal(type, Box(T(l.get_##T() ^ r.get_##T())), dbg);
#define THORIN_BOOL_TYPE(T, M) case PrimType_##T: return literal(type, Box(T(l.get_##T() ^ r.get_##T())), dbg);
#include "thorin/tables/primtypetable.h"
                        default: THORIN_UNREACHABLE;
                    }
                case ArithOp_shl:
                    switch (type) {
#define THORIN_I_TYPE(T, M) case PrimType_##T: return literal(type, Box(T(l.get_##T() << r.get_##T())), dbg);
#include "thorin/tables/primtypetable.h"
                        default: THORIN_UNREACHABLE;
                    }
                case ArithOp_shr:
                    switch (type) {
#define THORIN_I_TYPE(T, M) case PrimType_##T: return literal(type, Box(T(l.get_##T() >> r.get_##T())), dbg);
#include "thorin/tables/primtypetable.h"
                        default: THORIN_UNREACHABLE;
                    }
            }
        } catch (BottomException) {
            return bottom(type, dbg);
        }
    }

    // normalize: swap literal/vector to the left
    if (is_commutative(tag) && (rlit || rvec)) {
        std::swap(a, b);
        std::swap(llit, rlit);
        std::swap(lvec, rvec);
    }

    if (is_type_i(type) || type == PrimType_bool) {
        if (a == b) {
            switch (tag) {
                case ArithOp_add: return arithop_mul(literal(type, 2, dbg), a, dbg);

                case ArithOp_sub:
                case ArithOp_xor: return zero(type, dbg);

                case ArithOp_and:
                case ArithOp_or:  return a;

                case ArithOp_div:
                    if (is_zero(b))
                        return bottom(type, dbg);
                    return one(type, dbg);

                case ArithOp_rem:
                    if (is_zero(b))
                        return bottom(type, dbg);
                    return zero(type, dbg);

                default: break;
            }
        }

        if (is_zero(a)) {
            switch (tag) {
                case ArithOp_mul:
                case ArithOp_div:
                case ArithOp_rem:
                case ArithOp_and:
                case ArithOp_shl:
                case ArithOp_shr: return zero(type, dbg);

                case ArithOp_add:
                case ArithOp_or:
                case ArithOp_xor:  return b;

                default: break;
            }
        }

        if (is_one(a)) {
            switch (tag) {
                case ArithOp_mul: return b;
                default: break;
            }
        }

        if (is_allset(a)) {
            switch (tag) {
                case ArithOp_and: return b;
                case ArithOp_or:  return llit; // allset
                default: break;
            }
        }

        if (is_zero(b)) {
            switch (tag) {
                case ArithOp_div:
                case ArithOp_rem: return bottom(type, dbg);

                case ArithOp_shl:
                case ArithOp_shr: return a;

                default: break;
            }
        }

        if (is_one(b)) {
            switch (tag) {
                case ArithOp_mul:
                case ArithOp_div: return a;
                case ArithOp_rem: return zero(type, dbg);

                default: break;
            }
        }

        if (rlit && primlit_value<uint64_t>(rlit) >= uint64_t(num_bits(type))) {
            switch (tag) {
                case ArithOp_shl:
                case ArithOp_shr: return bottom(type, dbg);

                default: break;
            }
        }

        if (tag == ArithOp_xor && is_allset(a)) {    // is this a NOT
            if (is_not(b))                            // do we have ~~x?
                return b->as<ArithOp>()->rhs();
            if (auto cmp = b->isa<Cmp>())   // do we have ~(a cmp b)?
                return this->cmp(negate(cmp->cmp_tag()), cmp->lhs(), cmp->rhs(), dbg);
        }

        auto lcmp = a->isa<Cmp>();
        auto rcmp = b->isa<Cmp>();

        if (tag == ArithOp_or && lcmp && rcmp && lcmp->lhs() == rcmp->lhs() && lcmp->rhs() == rcmp->rhs()
                && lcmp->cmp_tag() == negate(rcmp->cmp_tag()))
                return literal_bool(true, dbg);

        if (tag == ArithOp_and && lcmp && rcmp && lcmp->lhs() == rcmp->lhs() && lcmp->rhs() == rcmp->rhs()
                && lcmp->cmp_tag() == negate(rcmp->cmp_tag()))
                return literal_bool(false, dbg);

        auto land = a->tag() == Node_and ? a->as<ArithOp>() : nullptr;
        auto rand = b->tag() == Node_and ? b->as<ArithOp>() : nullptr;

        // distributivity (a and b) or (a and c)
        if (tag == ArithOp_or && land && rand) {
            if (land->lhs() == rand->lhs())
                return arithop_and(land->lhs(), arithop_or(land->rhs(), rand->rhs(), dbg), dbg);
            if (land->rhs() == rand->rhs())
                return arithop_and(land->rhs(), arithop_or(land->lhs(), rand->lhs(), dbg), dbg);
        }

        auto lor = a->tag() == Node_or ? a->as<ArithOp>() : nullptr;
        auto ror = b->tag() == Node_or ? b->as<ArithOp>() : nullptr;

        // distributivity (a or b) and (a or c)
        if (tag == ArithOp_and && lor && ror) {
            if (lor->lhs() == ror->lhs())
                return arithop_or(lor->lhs(), arithop_and(lor->rhs(), ror->rhs(), dbg), dbg);
            if (lor->rhs() == ror->rhs())
                return arithop_or(lor->rhs(), arithop_and(lor->lhs(), ror->lhs(), dbg), dbg);
        }

        // absorption: a and (a or b) = a
        if (tag == ArithOp_and) {
            if (ror) {
                if (a == ror->lhs()) return ror->rhs();
                if (a == ror->rhs()) return ror->lhs();
            }
            if (lor) {
                if (a == lor->lhs()) return lor->rhs();
                if (a == lor->rhs()) return lor->lhs();
            }
        }

        // absorption: a or (a and b) = a
        if (tag == ArithOp_or) {
            if (rand) {
                if (a == rand->lhs()) return rand->rhs();
                if (a == rand->rhs()) return rand->lhs();
            }
            if (land) {
                if (a == land->lhs()) return land->rhs();
                if (a == land->rhs()) return land->lhs();
            }
        }

        if (tag == ArithOp_or) {
            if (lor && ror) {
                if (lor->lhs() == ror->lhs())
                    return arithop_or(lor->rhs(), ror->rhs(), dbg);
                if (lor->rhs() == ror->rhs())
                    return arithop_or(lor->lhs(), ror->lhs(), dbg);
            }
        }

        if (tag == ArithOp_and) {
            if (land && rand) {
                if (land->lhs() == rand->lhs())
                    return arithop_and(land->rhs(), rand->rhs(), dbg);
                if (land->rhs() == rand->rhs())
                    return arithop_and(land->lhs(), rand->lhs(), dbg);
            }
        }
    }

    // normalize: try to reorder same ops to have the literal/vector on the left-most side
    if (is_associative(tag) && is_type_i(a->type())) {
        auto a_same = a->isa<ArithOp>() && a->as<ArithOp>()->arithop_tag() == tag ? a->as<ArithOp>() : nullptr;
        auto b_same = b->isa<ArithOp>() && b->as<ArithOp>()->arithop_tag() == tag ? b->as<ArithOp>() : nullptr;
        auto a_lhs_lv = a_same && (a_same->lhs()->isa<PrimLit>() || a_same->lhs()->isa<Vector>()) ? a_same->lhs() : nullptr;
        auto b_lhs_lv = b_same && (b_same->lhs()->isa<PrimLit>() || b_same->lhs()->isa<Vector>()) ? b_same->lhs() : nullptr;

        if (is_commutative(tag)) {
            if (a_lhs_lv && b_lhs_lv)
                return arithop(tag, arithop(tag, a_lhs_lv, b_lhs_lv, dbg), arithop(tag, a_same->rhs(), b_same->rhs(), dbg), dbg);
            if ((llit || lvec) && b_lhs_lv)
                return arithop(tag, arithop(tag, a, b_lhs_lv, dbg), b_same->rhs(), dbg);
            if (b_lhs_lv)
                return arithop(tag, b_lhs_lv, arithop(tag, a, b_same->rhs(), dbg), dbg);
        }
        if (a_lhs_lv)
            return arithop(tag, a_lhs_lv, arithop(tag, a_same->rhs(), b, dbg), dbg);
    }

    return cse(new ArithOp(tag, *this, a, b, dbg));
}

const Def* World::arithop_not(const Def* def, Debug dbg) { return arithop_xor(allset(def->type(), dbg, vector_length(def)), def, dbg); }

const Def* World::arithop_minus(const Def* def, Debug dbg) {
    switch (PrimTypeTag tag = def->type()->as<PrimType>()->primtype_tag()) {
#define THORIN_F_TYPE(T, M) \
        case PrimType_##T: \
            return arithop_sub(literal_##T(M(-0.f), dbg, vector_length(def)), def, dbg);
#include "thorin/tables/primtypetable.h"
        default:
            assert(is_type_i(tag));
            return arithop_sub(zero(tag, dbg), def, dbg);
    }
}

/*
 * compares
 */

const Def* World::cmp(CmpTag tag, const Def* a, const Def* b, Debug dbg) {
    CmpTag oldtag = tag;
    switch (tag) {
        case Cmp_gt: tag = Cmp_lt; break;
        case Cmp_ge: tag = Cmp_le; break;
        default: break;
    }

    if (a->isa<Bottom>() || b->isa<Bottom>())
        return bottom(type_bool(), dbg);

    if (oldtag != tag)
        std::swap(a, b);

    auto llit = a->isa<PrimLit>();
    auto rlit = b->isa<PrimLit>();
    auto lvec = a->isa<Vector>();
    auto rvec = b->isa<Vector>();

    if (lvec && rvec) {
        size_t num = lvec->type()->as<PrimType>()->length();
        Array<const Def*> ops(num);
        for (size_t i = 0; i != num; ++i)
            ops[i] = cmp(tag, lvec->op(i), rvec->op(i), dbg);
        return vector(ops, dbg);
    }

    if (llit && rlit) {
        Box l = llit->value();
        Box r = rlit->value();
        PrimTypeTag type = llit->primtype_tag();

        switch (tag) {
            case Cmp_eq:
                switch (type) {
#define THORIN_ALL_TYPE(T, M) case PrimType_##T: return literal_bool(l.get_##T() == r.get_##T(), dbg);
#include "thorin/tables/primtypetable.h"
                    default: THORIN_UNREACHABLE;
                }
            case Cmp_ne:
                switch (type) {
#define THORIN_ALL_TYPE(T, M) case PrimType_##T: return literal_bool(l.get_##T() != r.get_##T(), dbg);
#include "thorin/tables/primtypetable.h"
                    default: THORIN_UNREACHABLE;
                }
            case Cmp_lt:
                switch (type) {
#define THORIN_ALL_TYPE(T, M) case PrimType_##T: return literal_bool(l.get_##T() <  r.get_##T(), dbg);
#include "thorin/tables/primtypetable.h"
                    default: THORIN_UNREACHABLE;
                }
            case Cmp_le:
                switch (type) {
#define THORIN_ALL_TYPE(T, M) case PrimType_##T: return literal_bool(l.get_##T() <= r.get_##T(), dbg);
#include "thorin/tables/primtypetable.h"
                    default: THORIN_UNREACHABLE;
                }
            default: THORIN_UNREACHABLE;
        }
    }

    if (a == b) {
        switch (tag) {
            case Cmp_lt:
            case Cmp_ne: return zero(type_bool(), dbg);
            case Cmp_le:
            case Cmp_eq: return one(type_bool(), dbg);
            default: break;
        }
    }

    return cse(new Cmp(tag, *this, a, b, dbg));
}

/*
 * casts
 */

const Def* World::convert(const Type* dst_type, const Def* src, Debug dbg) {
    if (dst_type == src->type())
        return src;
    if (src->type()->isa<PtrType>() && dst_type->isa<PtrType>())
        return bitcast(dst_type, src, dbg);
    if (auto dst_tuple_type = dst_type->isa<TupleType>()) {
        assert(dst_tuple_type->num_ops() == src->type()->as<TupleType>()->num_ops());

        Array<const Def*> new_tuple(dst_tuple_type->num_ops());
        for (size_t i = 0, e = new_tuple.size(); i != e; ++i)
            new_tuple[i] = convert(dst_tuple_type->types()[i], extract(src, i, dbg), dbg);

        return tuple(new_tuple, dbg);
    }

    return cast(dst_type, src, dbg);
}

const Def* World::cast(const Type* to, const Def* from, Debug dbg) {
    if (from->isa<Bottom>())
        return bottom(to);

    if (from->type() == to)
        return from;

    if (auto vec = from->isa<Vector>()) {
        size_t num = vector_length(vec);
        auto to_vec = to->as<VectorType>();
        Array<const Def*> ops(num);
        for (size_t i = 0; i != num; ++i)
            ops[i] = cast(to_vec->scalarize(), vec->op(i), dbg);
        return vector(ops, dbg);
    }

    auto lit = from->isa<PrimLit>();
    auto to_type = to->isa<PrimType>();
    if (lit && to_type) {
        Box box = lit->value();

        switch (lit->primtype_tag()) {
            case PrimType_bool:
                switch (to_type->primtype_tag()) {
#define THORIN_ALL_TYPE(T, M) case PrimType_##T: return literal_##T(M(box.get_bool()), dbg);
#include "thorin/tables/primtypetable.h"
                    default: THORIN_UNREACHABLE;
                }
            case PrimType_ps8:
            case PrimType_qs8:
                switch (to_type->primtype_tag()) {
#define THORIN_ALL_TYPE(T, M) case PrimType_##T: return literal_##T(M(box.get_s8()), dbg);
#include "thorin/tables/primtypetable.h"
                    default: THORIN_UNREACHABLE;
                }
            case PrimType_ps16:
            case PrimType_qs16:
                switch (to_type->primtype_tag()) {
#define THORIN_ALL_TYPE(T, M) case PrimType_##T: return literal_##T(M(box.get_s16()), dbg);
#include "thorin/tables/primtypetable.h"
                    default: THORIN_UNREACHABLE;
                }
            case PrimType_ps32:
            case PrimType_qs32:
                switch (to_type->primtype_tag()) {
#define THORIN_ALL_TYPE(T, M) case PrimType_##T: return literal_##T(M(box.get_s32()), dbg);
#include "thorin/tables/primtypetable.h"
                    default: THORIN_UNREACHABLE;
                }
            case PrimType_ps64:
            case PrimType_qs64:
                switch (to_type->primtype_tag()) {
#define THORIN_ALL_TYPE(T, M) case PrimType_##T: return literal_##T(M(box.get_s64()), dbg);
#include "thorin/tables/primtypetable.h"
                    default: THORIN_UNREACHABLE;
                }
            case PrimType_pu8:
            case PrimType_qu8:
                switch (to_type->primtype_tag()) {
#define THORIN_ALL_TYPE(T, M) case PrimType_##T: return literal_##T(M(box.get_u8()), dbg);
#include "thorin/tables/primtypetable.h"
                    default: THORIN_UNREACHABLE;
                }
            case PrimType_pu16:
            case PrimType_qu16:
                switch (to_type->primtype_tag()) {
#define THORIN_ALL_TYPE(T, M) case PrimType_##T: return literal_##T(M(box.get_u16()), dbg);
#include "thorin/tables/primtypetable.h"
                    default: THORIN_UNREACHABLE;
                }
            case PrimType_pu32:
            case PrimType_qu32:
                switch (to_type->primtype_tag()) {
#define THORIN_ALL_TYPE(T, M) case PrimType_##T: return literal_##T(M(box.get_u32()), dbg);
#include "thorin/tables/primtypetable.h"
                    default: THORIN_UNREACHABLE;
                }
            case PrimType_pu64:
            case PrimType_qu64:
                switch (to_type->primtype_tag()) {
#define THORIN_ALL_TYPE(T, M) case PrimType_##T: return literal_##T(M(box.get_u64()), dbg);
#include "thorin/tables/primtypetable.h"
                    default: THORIN_UNREACHABLE;
                }
            case PrimType_pf16:
            case PrimType_qf16:
                switch (to_type->primtype_tag()) {
#define THORIN_ALL_TYPE(T, M) case PrimType_##T: return literal_##T(M(box.get_f16()), dbg);
#include "thorin/tables/primtypetable.h"
                    default: THORIN_UNREACHABLE;
                }
            case PrimType_pf32:
            case PrimType_qf32:
                switch (to_type->primtype_tag()) {
#define THORIN_ALL_TYPE(T, M) case PrimType_##T: return literal_##T(M(box.get_f32()), dbg);
#include "thorin/tables/primtypetable.h"
                    default: THORIN_UNREACHABLE;
                }
            case PrimType_pf64:
            case PrimType_qf64:
                switch (to_type->primtype_tag()) {
#define THORIN_ALL_TYPE(T, M) case PrimType_##T: return literal_##T(M(box.get_f64()), dbg);
#include "thorin/tables/primtypetable.h"
                    default: THORIN_UNREACHABLE;
                }
        }
    }

    return cse(new Cast(*this, to, from, dbg));
}

const Def* World::bitcast(const Type* to, const Def* from, Debug dbg) {
    if (from->isa<Bottom>())
        return bottom(to);

    if (from->type() == to)
        return from;

    if (auto other = from->isa<Bitcast>()) {
        // reduce bitcast chains
        do {
            auto value = other->from();
            if (to == value->type())
                return value;
            other = value->isa<Bitcast>();
        } while (other);
    }

    auto prim_to = to->isa<PrimType>();
    auto prim_from = from->type()->isa<PrimType>();
    if (prim_to && prim_from) {
        if (num_bits(prim_from->primtype_tag()) != num_bits(prim_to->primtype_tag()))
            ELOG("bitcast between primitive types of different size");
        // constant folding
        if (auto lit = from->isa<PrimLit>())
            return literal(prim_to->primtype_tag(), lit->value(), dbg);
    }

    if (auto vec = from->isa<Vector>()) {
        size_t num = vector_length(vec);
        auto to_vec = to->as<VectorType>();
        Array<const Def*> ops(num);
        for (size_t i = 0; i != num; ++i)
            ops[i] = bitcast(to_vec->scalarize(), vec->op(i), dbg);
        return vector(ops, dbg);
    }

    return cse(new Bitcast(*this, to, from, dbg));
}

/*
 * aggregate operations
 */

static bool fold_1_tuple(const Type* type, const Def* index) {
    if (auto lit = index->isa<PrimLit>()) {
        if (primlit_value<u64>(lit) == 0
                && !type->isa<ArrayType>()
                && !type->isa<StructType>()
                && !type->isa<TupleType>()) {
            if (auto prim_type = type->isa<PrimType>())
                return prim_type->length() == 1;
            return true;
        }
    }
    return false;
}

const Def* World::extract(const Def* agg, const Def* index, Debug dbg) {
    if (agg->isa<Bottom>())
        return bottom(Extract::extracted_type(agg, index), dbg);
    if (agg->isa<Top>())
        return top(Extract::extracted_type(agg, index), dbg);

    if (fold_1_tuple(agg->type(), index))
        return agg;

    if (auto aggregate = agg->isa<Aggregate>()) {
        if (auto lit = index->isa<PrimLit>()) {
            if (!agg->isa<IndefiniteArray>()) {
                if (primlit_value<u64>(lit) < aggregate->num_ops())
                    return get(aggregate->ops(), lit);
                else
                    return bottom(Extract::extracted_type(agg, index), dbg);
            }
        }
    }

    // TODO this doesn't work:
    // we have to use the current mem which is not necessarily ld->out_mem()
    //if (auto ld = Load::is_out_val(agg)) {
        //if (ld->out_val_type()->use_lea())
            //return extract(load(ld->out_mem(), lea(ld->ptr(), index, ld->name), name), 1);
    //}

    if (auto insert = agg->isa<Insert>()) {
        if (index == insert->index())
            return insert->value();
        else if (index->template isa<PrimLit>()) {
            if (insert->index()->template isa<PrimLit>())
                return extract(insert->agg(), index, dbg);
        }
    }

    return cse(new Extract(*this, agg, index, dbg));
}

const Def* World::insert(const Def* agg, const Def* index, const Def* value, Debug dbg) {
    if (agg->isa<Bottom>() || agg->isa<Top>()) {
        if (value->isa<Bottom>())
            return agg;

        // build aggregate container and fill with bottom
        if (auto definite_array_type = agg->type()->isa<DefiniteArrayType>()) {
            Array<const Def*> args(definite_array_type->dim());
            auto elem_type = definite_array_type->elem_type();
            auto elem = agg->isa<Bottom>() ? bottom(elem_type, dbg) : top(elem_type, dbg);
            std::fill(args.begin(), args.end(), elem);
            agg = definite_array(args, dbg);
        } else if (auto tuple_type = agg->type()->isa<TupleType>()) {
            Array<const Def*> args(tuple_type->num_ops());
            size_t i = 0;
            for (auto type : tuple_type->types())
                args[i++] = agg->isa<Bottom>() ? bottom(type, dbg) : top(type, dbg);
            agg = tuple(args, dbg);
        } else if (auto struct_type = agg->type()->isa<StructType>()) {
            Array<const Def*> args(struct_type->num_ops());
            size_t i = 0;
            for (auto type : struct_type->types())
                args[i++] = agg->isa<Bottom>() ? bottom(type, dbg) : top(type, dbg);
            agg = struct_agg(struct_type, args, dbg);
        }
    }

    if (fold_1_tuple(agg->type(), index))
        return value;

    // TODO double-check
    if (auto aggregate = agg->isa<Aggregate>()) {
        if (auto lit = index->isa<PrimLit>()) {
            if (!agg->isa<IndefiniteArray>()) {
                if (primlit_value<u64>(lit) < aggregate->num_ops()) {
                    Array<const Def*> args(agg->num_ops());
                    std::copy(agg->ops().begin(), agg->ops().end(), args.begin());
                    args[primlit_value<u64>(lit)] = value;
                    return aggregate->rebuild(*this, aggregate->type(), args);
                } else
                    return bottom(agg->type(), dbg);
            }
        }
    }

    return cse(new Insert(*this, agg, index, value, dbg));
}

const Def* World::lea(const Def* ptr, const Def* index, Debug dbg) {
    if (fold_1_tuple(ptr->type()->as<PtrType>()->pointee(), index))
        return ptr;

    return cse(new LEA(*this, ptr, index, dbg));
}

const Def* World::select(const Def* cond, const Def* a, const Def* b, Debug dbg) {
    if (cond->isa<Bottom>() || a->isa<Bottom>() || b->isa<Bottom>())
        return bottom(a->type(), dbg);

    if (auto lit = cond->isa<PrimLit>())
        return lit->value().get_bool() ? a : b;

    if (is_not(cond)) {
        cond = cond->as<ArithOp>()->rhs();
        std::swap(a, b);
    }

    if (a == b)
        return a;

    return cse(new Select(*this, cond, a, b, dbg));
}

const Def* World::align_of(const Type* type, Debug dbg) {
    if (auto ptype = type->isa<PrimType>())
        return literal(qs64(num_bits(ptype->primtype_tag()) / 8), dbg);

    return cse(new AlignOf(*this, bottom(type, dbg), dbg));
}

const Def* World::size_of(const Type* type, Debug dbg) {
    if (auto ptype = type->isa<PrimType>())
        return literal(qs64(num_bits(ptype->primtype_tag()) / 8), dbg);

    return cse(new SizeOf(*this, bottom(type, dbg), dbg));
}

/*
 * mathematical operations
 */

template <class F>
const Def* World::transcendental(MathOpTag tag, const Def* arg, Debug dbg, F&& f) {
    assert(is_type_f(arg->type()));
    if (auto lit = arg->isa<PrimLit>()) {
        switch (lit->primtype_tag()) {
            case PrimType_qf16:
            case PrimType_pf16:
                return literal(lit->primtype_tag(), Box(f(lit->value().get_f16())), dbg);
            case PrimType_qf32:
            case PrimType_pf32:
                return literal(lit->primtype_tag(), Box(f(lit->value().get_f32())), dbg);
            case PrimType_qf64:
            case PrimType_pf64:
                return literal(lit->primtype_tag(), Box(f(lit->value().get_f64())), dbg);
            default:
                THORIN_UNREACHABLE;
        }
    }
    return cse(new MathOp(*this, tag, arg->type(), { arg }, dbg));
}

template <class F>
const Def* World::transcendental(MathOpTag tag, const Def* left, const Def* right, Debug dbg, F&& f) {
    assert(left->type() == right->type());
    assert(is_type_f(left->type()));
    if (auto [left_lit, right_lit] = std::pair { left->isa<PrimLit>(), right->isa<PrimLit>() }; left_lit && right_lit) {
        switch (left_lit->primtype_tag()) {
            case PrimType_qf16:
            case PrimType_pf16:
                return literal(left_lit->primtype_tag(), Box(f(left_lit->value().get_f16(), right_lit->value().get_f16())), dbg);
            case PrimType_qf32:
            case PrimType_pf32:
                return literal(left_lit->primtype_tag(), Box(f(left_lit->value().get_f32(), right_lit->value().get_f32())), dbg);
            case PrimType_qf64:
            case PrimType_pf64:
                return literal(left_lit->primtype_tag(), Box(f(left_lit->value().get_f64(), right_lit->value().get_f64())), dbg);
            default:
                THORIN_UNREACHABLE;
        }
    }
    return cse(new MathOp(*this, tag, left->type(), { left, right }, dbg));
}

template <class F>
static inline bool float_predicate(const PrimLit* lit, F&& f) {
    switch (lit->primtype_tag()) {
        case PrimType_qf16:
        case PrimType_pf16:
            return f(lit->value().get_f16());
        case PrimType_qf32:
        case PrimType_pf32:
            return f(lit->value().get_f32());
        case PrimType_qf64:
        case PrimType_pf64:
            return f(lit->value().get_f64());
        default:
            THORIN_UNREACHABLE;
    }
}

const Def* World::mathop(MathOpTag tag, Defs args, Debug dbg) {
    // Folding rules are only valid for fast-math floating-point types
    // No attempt to simplify mathematical expressions will be attempted otherwise
    auto signbit = [] (auto x) {
        using T = decltype(x);
        if constexpr (std::is_same_v<T, half>) return half_float::signbit(x);
        else if constexpr (std::is_same_v<T, float> || std::is_same_v<T, double>) return std::signbit(x);
        THORIN_UNREACHABLE;
    };
    if (tag == MathOp_copysign) {
        if (is_type_qf(args[1]->type()) && args[1]->isa<PrimLit>()) {
            // - copysign(x, <known-constant>) => -x if signbit(<known_constant>) or x otherwise
            return float_predicate(args[1]->as<PrimLit>(), signbit) ? arithop_minus(args[0], dbg) : args[0];
        }
        return transcendental(MathOp_copysign, args[0], args[1], dbg, [] (auto x, auto y) -> decltype(x) {
            using T = decltype(x);
            if constexpr (std::is_same_v<T, half>) return half_float::copysign(x, y);
            else if constexpr (std::is_same_v<T, float> || std::is_same_v<T, double>) return std::copysign(x, y);
            THORIN_UNREACHABLE;
        });
    } else if (tag == MathOp_pow) {
        if (is_type_qf(args[1]->type()) &&
            args[1]->isa<PrimLit>() &&
            float_predicate(args[1]->as<PrimLit>(), [] (auto x) { return x == decltype(x)(0.5); }))
        {
            // - pow(x, 0.5) => sqrt(x)
            return sqrt(args[0], dbg);
        }
        return transcendental(MathOp_pow, args[0], args[1], dbg, [] (auto x, auto y) -> decltype(x) {
            using T = decltype(x);
            if constexpr (std::is_same_v<T, half>) return half_float::pow(x, y);
            else if constexpr (std::is_same_v<T, float> || std::is_same_v<T, double>) return std::pow(x, y);
            THORIN_UNREACHABLE;
        });
    } else if (tag == MathOp_atan2) {
        return transcendental(MathOp_atan2, args[0], args[1], dbg, [] (auto x, auto y) -> decltype(x) {
            using T = decltype(x);
            if constexpr (std::is_same_v<T, half>) return half_float::atan2(x, y);
            else if constexpr (std::is_same_v<T, float> || std::is_same_v<T, double>) return std::atan2(x, y);
            THORIN_UNREACHABLE;
        });
    } else if (tag == MathOp_fmin) {
        return transcendental(MathOp_fmin, args[0], args[1], dbg, [] (auto x, auto y) -> decltype(x) {
            using T = decltype(x);
            if constexpr (std::is_same_v<T, half>) return half_float::fmin(x, y);
            else if constexpr (std::is_same_v<T, float> || std::is_same_v<T, double>) return std::fmin(x, y);
            THORIN_UNREACHABLE;
        });
    } else if (tag == MathOp_fmax) {
        return transcendental(MathOp_fmax, args[0], args[1], dbg, [] (auto x, auto y) -> decltype(x) {
            using T = decltype(x);
            if constexpr (std::is_same_v<T, half>) return half_float::fmax(x, y);
            else if constexpr (std::is_same_v<T, float> || std::is_same_v<T, double>) return std::fmax(x, y);
            THORIN_UNREACHABLE;
        });
    } else {
        if (is_type_qf(args[0]->type())) {
            // - cos(acos(x)) => x
            // - sin(asin(x)) => x
            // - tan(atan(x)) => x
            // Note: The other way around (i.e. `acos(cos(x)) => x`) is not always true
            if (args[0]->isa<MathOp>()) {
                auto other_tag = args[0]->as<MathOp>()->mathop_tag();
                switch (tag) {
                    case MathOp_cos: if (other_tag == MathOp_acos) return args[0]->op(0); break;
                    case MathOp_sin: if (other_tag == MathOp_asin) return args[0]->op(0); break;
                    case MathOp_tan: if (other_tag == MathOp_atan) return args[0]->op(0); break;
                    default: break;
                }
            }
            // - sqrt(x * x) => x
            // - cbrt(x * x * x) => x
            if (args[0]->isa<ArithOp>()) {
                auto is_square = [] (const Def* x) -> const Def* {
                    if (auto arithop = x->isa<ArithOp>(); arithop && arithop->arithop_tag() == ArithOp_mul)
                        return x->op(0) == x->op(1) ? x->op(0) : nullptr;
                    return nullptr;
                };
                auto is_cube = [&] (const Def* x) -> const Def* {
                    if (auto arithop = x->isa<ArithOp>(); arithop && arithop->arithop_tag() == ArithOp_mul) {
                        if (auto lhs = is_square(arithop->op(0)); lhs == arithop->op(1)) return lhs;
                        if (auto rhs = is_square(arithop->op(1)); rhs == arithop->op(0)) return rhs;
                    }
                    return nullptr;
                };
                switch (tag) {
                    case MathOp_sqrt: if (auto x = is_square(args[0])) return x; break;
                    case MathOp_cbrt: if (auto x = is_cube(args[0]))   return x; break;
                    default: break;
                }
            }
        }
        return transcendental(tag, args[0], dbg, [&] (auto arg) -> decltype(arg) {
            using T = decltype(arg);
            if constexpr (std::is_same_v<T, half>) {
                switch (tag) {
                    case MathOp_fabs:  return half_float::fabs(arg);
                    case MathOp_round: return half_float::round(arg);
                    case MathOp_floor: return half_float::floor(arg);
                    case MathOp_ceil:  return half_float::ceil(arg);
                    case MathOp_cos:   return half_float::cos(arg);
                    case MathOp_sin:   return half_float::sin(arg);
                    case MathOp_tan:   return half_float::tan(arg);
                    case MathOp_acos:  return half_float::acos(arg);
                    case MathOp_asin:  return half_float::asin(arg);
                    case MathOp_atan:  return half_float::atan(arg);
                    case MathOp_sqrt:  return half_float::sqrt(arg);
                    case MathOp_cbrt:  return half_float::cbrt(arg);
                    case MathOp_exp:   return half_float::exp(arg);
                    case MathOp_exp2:  return half_float::exp2(arg);
                    case MathOp_log:   return half_float::log(arg);
                    case MathOp_log2:  return half_float::log2(arg);
                    case MathOp_log10: return half_float::log10(arg);
                    default: break;
                }
            } else if constexpr (std::is_same_v<T, float> || std::is_same_v<T, double>) {
                switch (tag) {
                    case MathOp_fabs:  return std::fabs(arg);
                    case MathOp_round: return std::round(arg);
                    case MathOp_floor: return std::floor(arg);
                    case MathOp_ceil:  return std::ceil(arg);
                    case MathOp_cos:   return std::cos(arg);
                    case MathOp_sin:   return std::sin(arg);
                    case MathOp_tan:   return std::tan(arg);
                    case MathOp_acos:  return std::acos(arg);
                    case MathOp_asin:  return std::asin(arg);
                    case MathOp_atan:  return std::atan(arg);
                    case MathOp_sqrt:  return std::sqrt(arg);
                    case MathOp_cbrt:  return std::cbrt(arg);
                    case MathOp_exp:   return std::exp(arg);
                    case MathOp_exp2:  return std::exp2(arg);
                    case MathOp_log:   return std::log(arg);
                    case MathOp_log2:  return std::log2(arg);
                    case MathOp_log10: return std::log10(arg);
                    default: break;
                }
            }
            THORIN_UNREACHABLE;
        });
    }
}

/*
 * memory stuff
 */

const Def* World::load(const Def* mem, const Def* ptr, Debug dbg) {
    if (auto tuple_type = ptr->type()->as<PtrType>()->pointee()->isa<TupleType>()) {
        // loading an empty tuple can only result in an empty tuple
        if (tuple_type->num_ops() == 0) {
            return tuple({mem, tuple({}, dbg)});
        }
    }
    return cse(new Load(*this, mem, ptr, dbg));
}

bool is_agg_const(const Def* def) {
    return def->isa<DefiniteArray>() || def->isa<StructAgg>() || def->isa<Tuple>();
}

const Def* World::store(const Def* mem, const Def* ptr, const Def* value, Debug dbg) {
    if (value->isa<Bottom>())
        return mem;
    return cse(new Store(*this, mem, ptr, value, dbg));
}

const Def* World::enter(const Def* mem, Debug dbg) {
    // while hoist_enters performs this task too, this is still necessary for PE
    // in order to simplify as we go and prevent code size from exploding
    if (auto e = Enter::is_out_mem(mem))
        return e;
    return cse(new Enter(*this, mem, dbg));
}

const Def* World::alloc(const Type* type, const Def* mem, const Def* extra, Debug dbg) {
    return cse(new Alloc(*this, type, mem, extra, dbg));
}

const Def* World::global(const Def* init, bool is_mutable, Debug dbg) {
    return cse(new Global(*this, init, is_mutable, dbg));
}

const Def* World::global_immutable_string(const std::string& str, Debug dbg) {
    size_t size = str.size() + 1;

    Array<const Def*> str_array(size);
    for (size_t i = 0; i != size-1; ++i)
        str_array[i] = literal_qu8(str[i], dbg);
    str_array.back() = literal_qu8('\0', dbg);

    return global(definite_array(str_array, dbg), false, dbg);
}

const Assembly* World::assembly(const Type* type, Defs inputs, std::string asm_template, ArrayRef<std::string> output_constraints, ArrayRef<std::string> input_constraints, ArrayRef<std::string> clobbers, Assembly::Flags flags, Debug dbg) {
    return cse(new Assembly(*this, type, inputs, asm_template, output_constraints, input_constraints, clobbers, flags, dbg))->as<Assembly>();;
}

const Assembly* World::assembly(Types types, const Def* mem, Defs inputs, std::string asm_template, ArrayRef<std::string> output_constraints, ArrayRef<std::string> input_constraints, ArrayRef<std::string> clobbers, Assembly::Flags flags, Debug dbg) {
    Array<const Type*> output(types.size()+1);
    std::copy(types.begin(), types.end(), output.begin()+1);
    output.front() = mem_type();

    Array<const Def*> ops(inputs.size()+1);
    std::copy(inputs.begin(), inputs.end(), ops.begin()+1);
    ops.front() = mem;

    return assembly(tuple_type(output), ops, asm_template, output_constraints, input_constraints, clobbers, flags, dbg);
}

/*
 * partial evaluation related stuff
 */

const Def* World::hlt(const Def* def, Debug dbg) {
    if (is_pe_done()) return def;
    return cse(new Hlt(*this, def, dbg));
}

const Def* World::known(const Def* def, Debug dbg) {
    if (is_pe_done() || def->isa<Hlt>())
        return literal_bool(false, dbg);
    if (!def->has_dep(Dep::Param))
        return literal_bool(true, dbg);
    return cse(new Known(*this, def, dbg));
}

const Def* World::run(const Def* def, Debug dbg) {
    if (is_pe_done()) return def;
    return cse(new Run(*this, def, dbg));
}

/*
 * continuations
 */

Continuation* World::continuation(const FnType* fn, Continuation::Attributes attributes, Debug dbg) {
<<<<<<< HEAD
#if THORIN_ENABLE_CREATION_CONTEXT
    void *array[10];
    size_t size = backtrace(array, 10);
    assert(size >= 2);
    char ** symbols = backtrace_symbols(array, 10);

    dbg.creation_context = symbols[1];
#endif

    auto cont = put<Continuation>(fn, attributes, dbg);

#if THORIN_ENABLE_CREATION_CONTEXT
    free(symbols);
#endif

    size_t i = 0;
    for (auto op : fn->ops()) {
        auto p = param(op, cont, i++, dbg);
        cont->params_.emplace_back(p);
    }

    return cont;
=======
    return put<Continuation>(*this, fn, attributes, dbg);
>>>>>>> d1bce61b
}

Continuation* World::match(const Type* type, size_t num_patterns) {
    Array<const Type*> arg_types(num_patterns + 3);
    arg_types[0] = mem_type();
    arg_types[1] = type;
    arg_types[2] = fn_type({mem_type()});
    for (size_t i = 0; i < num_patterns; i++) {
        arg_types[i + 3] = tuple_type({type, fn_type({mem_type()})});
    }
    return continuation(fn_type(arg_types), Intrinsic::Match, {"match"});
}

const Param* World::param(const Type* type, const Continuation* continuation, size_t index, Debug dbg) {
    auto param = cse(new Param(*this, type, continuation, index, dbg));
#if THORIN_ENABLE_CHECKS
    if (state_.breakpoints.contains(param->gid())) THORIN_BREAK;
#endif
    return param;
}

const Filter* World::filter(const Defs defs, Debug dbg) {
    return cse(new Filter(*this, defs, dbg));
}

/// App node does its own folding during construction, and it only sets the ops once
const App* World::app(const Def* callee, const Defs args, Debug dbg) {
    if (auto continuation = callee->isa<Continuation>()) {
        switch (continuation->intrinsic()) {
            case Intrinsic::Branch: {
                assert(args.size() == 4);
                auto mem = args[0], cond = args[1], t = args[2], f = args[3];
                if (auto lit = cond->isa<PrimLit>())
                    return app(lit->value().get_bool() ? t : f, { mem }, dbg);
                if (t == f)
                    return app(t, { mem }, dbg);
                if (is_not(cond)) {
                    auto inverted = cond->as<ArithOp>()->rhs();
                    return app(branch(), {mem, inverted, f, t}, dbg);
                }
                break;
            }
            case Intrinsic::Match:
                if (args.size() == 3) return app(args[2], { args[0] }, dbg);
                if (auto lit = args[1]->isa<PrimLit>()) {
                    for (size_t i = 3; i < args.size(); i++) {
                        if (extract(args[i], 0_s)->as<PrimLit>() == lit)
                            return app(extract(args[i], 1), { args[0] }, dbg);
                    }
                    return app(args[2], { args[0] }, dbg);
                }
                break;
            default:
                break;
        }
    }

    Array<const Def*> ops(1 + args.size());
    ops[0] = callee;
    for (size_t i = 0; i < args.size(); i++)
        ops[i + 1] = args[i];

    return cse(new App(*this, ops, dbg));
}

/*
 * misc
 */

std::vector<Continuation*> World::copy_continuations() const {
    std::vector<Continuation*> result;

    for (auto def : data_.defs_) {
        if (auto lam = def->isa_nom<Continuation>())
            result.emplace_back(lam);
    }

    return result;
}
#if THORIN_ENABLE_CHECKS

void World::    breakpoint(size_t number) { state_.    breakpoints.insert(number); }
void World::use_breakpoint(size_t number) { state_.use_breakpoints.insert(number); }
void World::enable_history(bool flag)     { state_.track_history = flag; }
bool World::track_history() const         { return state_.track_history; }

const Def* World::gid2def(u32 gid) {
    auto i = std::find_if(data_.defs_.begin(), data_.defs_.end(), [&](const Def* def) { return def->gid() == gid; });
    if (i == data_.defs_.end()) return nullptr;
    return *i;
}

#endif

const char* World::level2string(LogLevel level) {
    switch (level) {
        case LogLevel::Error:   return "E";
        case LogLevel::Warn:    return "W";
        case LogLevel::Info:    return "I";
        case LogLevel::Verbose: return "V";
        case LogLevel::Debug:   return "D";
    }
    THORIN_UNREACHABLE;
}

int World::level2color(LogLevel level) {
    switch (level) {
        case LogLevel::Error:   return 1;
        case LogLevel::Warn:    return 3;
        case LogLevel::Info:    return 2;
        case LogLevel::Verbose: return 4;
        case LogLevel::Debug:   return 4;
    }
    THORIN_UNREACHABLE;
}

#ifdef COLORIZE_LOG
std::string World::colorize(const std::string& str, int color) {
    if (isatty(fileno(stdout))) {
        const char c = '0' + color;
        return "\033[1;3" + (c + ('m' + str)) + "\033[0m";
    }
#else
std::string World::colorize(const std::string& str, int) {
#endif
    return str;
}

const Def* World::try_fold_aggregate(const Aggregate* agg) {
    const Def* from = nullptr;
    for (size_t i = 0, e = agg->num_ops(); i != e; ++i) {
        auto arg = agg->op(i);
        if (auto extract = arg->isa<Extract>()) {
            if (from && extract->agg() != from) return agg;

            auto literal = extract->index()->isa<PrimLit>();
            if (!literal || literal->value().get_u64() != u64(i)) return agg;

            from = extract->agg();
        } else
            return agg;
    }
    return from && from->type() == agg->type() ? from : agg;
}

const Def* World::cse_base(const Def* def) {
    assert(def->isa_structural());
#if THORIN_ENABLE_CHECKS
    if (state_.breakpoints.contains(def->gid())) THORIN_BREAK;
#endif
    auto i = data_.defs_.find(def);
    if (i != data_.defs_.end()) {
        def->unregister_uses();
        --Def::gid_counter_;
        delete def;
        return *i;
    }

    const auto& p = data_.defs_.insert(def);
    assert_unused(p.second && "hash/equal broken");
    return def;
}

/*
 * optimizations
 */

Thorin::Thorin(const std::string& name)
    : world_(std::make_unique<World>(name))
{}

void Thorin::cleanup() { cleanup_world(world_); }

void Thorin::opt() {
#define RUN_PASS(pass) \
{ \
    world().VLOG("running pass {}", #pass); \
    pass; \
    debug_verify(world()); \
}

    RUN_PASS(cleanup())
<<<<<<< HEAD
    RUN_PASS(while (partial_evaluation(*this, true))); // lower2cff
    RUN_PASS(verify(*this));
=======
    RUN_PASS(while (partial_evaluation(world(), true))); // lower2cff
>>>>>>> d1bce61b
    RUN_PASS(flatten_tuples(*this))
    RUN_PASS(clone_bodies(world()))
    RUN_PASS(split_slots(*this))
<<<<<<< HEAD
    RUN_PASS(verify(*this));
    RUN_PASS(closure_conversion(*this))
    RUN_PASS(verify(*this));
=======
    RUN_PASS(closure_conversion(world()))
>>>>>>> d1bce61b
    RUN_PASS(lift_builtins(*this))
    RUN_PASS(inliner(*this))
    RUN_PASS(hoist_enters(*this))
    RUN_PASS(dead_load_opt(world()))
    RUN_PASS(cleanup())
    RUN_PASS(codegen_prepare(world()))
}

}<|MERGE_RESOLUTION|>--- conflicted
+++ resolved
@@ -1099,7 +1099,6 @@
  */
 
 Continuation* World::continuation(const FnType* fn, Continuation::Attributes attributes, Debug dbg) {
-<<<<<<< HEAD
 #if THORIN_ENABLE_CREATION_CONTEXT
     void *array[10];
     size_t size = backtrace(array, 10);
@@ -1109,22 +1108,13 @@
     dbg.creation_context = symbols[1];
 #endif
 
-    auto cont = put<Continuation>(fn, attributes, dbg);
+    auto cont = put<Continuation>(*this, fn, attributes, dbg);
 
 #if THORIN_ENABLE_CREATION_CONTEXT
     free(symbols);
 #endif
 
-    size_t i = 0;
-    for (auto op : fn->ops()) {
-        auto p = param(op, cont, i++, dbg);
-        cont->params_.emplace_back(p);
-    }
-
     return cont;
-=======
-    return put<Continuation>(*this, fn, attributes, dbg);
->>>>>>> d1bce61b
 }
 
 Continuation* World::match(const Type* type, size_t num_patterns) {
@@ -1307,22 +1297,11 @@
 }
 
     RUN_PASS(cleanup())
-<<<<<<< HEAD
-    RUN_PASS(while (partial_evaluation(*this, true))); // lower2cff
-    RUN_PASS(verify(*this));
-=======
     RUN_PASS(while (partial_evaluation(world(), true))); // lower2cff
->>>>>>> d1bce61b
     RUN_PASS(flatten_tuples(*this))
     RUN_PASS(clone_bodies(world()))
     RUN_PASS(split_slots(*this))
-<<<<<<< HEAD
-    RUN_PASS(verify(*this));
-    RUN_PASS(closure_conversion(*this))
-    RUN_PASS(verify(*this));
-=======
     RUN_PASS(closure_conversion(world()))
->>>>>>> d1bce61b
     RUN_PASS(lift_builtins(*this))
     RUN_PASS(inliner(*this))
     RUN_PASS(hoist_enters(*this))
