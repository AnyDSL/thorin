--- conflicted
+++ resolved
@@ -178,22 +178,11 @@
         auto ptr = type_ptr(T, as);
         type->set_codomain(pi(mem, sigma({mem, ptr})));
         cache_.op_slot_ = axiom(nullptr, type, 0, Tag::Slot, 0, {"slot"});
-<<<<<<< HEAD
-    } { // cps2ds:, Π[T: *, R: *]. Πcn[M, T, cn[M, R]]. Π[M, T]. [M, R]
+    } { // cps2ds:, Π[T, R]. Πcn[M, T, cn[M, R]]. Π[M, T]. [M, R]
         auto type = pi(kind_star())->set_domain({star, star});
         auto T = type->param(0, {"T"});
         auto R = type->param(1, {"R"});
         type->set_codomain(pi(fn_mem(T, R), pi_mem(T, R)));
-=======
-    } { // cps2ds:, Π[T, R]. Πcn[M, T, cn[M, R]]. Π[M, T]. [M, R]
-        auto domain = sigma(universe(), 2);
-        domain->set(0, star);
-        domain->set(1, star);
-        auto type = pi(kind_star())->set_domain(domain);
-        auto T = type->param(0);
-        auto R = type->param(1);
-        type->set_codomain(pi(cn({mem, T, cn({mem, R})}), pi({mem, T}, sigma({mem, R}))));
->>>>>>> 40ff6ebc
         cache_.op_cps2ds_ = axiom(nullptr, type, 0, Tag::CPS2DS, 0, {"cps2ds"});
     }
 }
