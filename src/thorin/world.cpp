#include "thorin/world.h"

#include <cmath>
#include <algorithm>
#include <iostream>
#include <queue>

#include "thorin/def.h"
#include "thorin/primop.h"
#include "thorin/lambda.h"
#include "thorin/literal.h"
#include "thorin/memop.h"
#include "thorin/type.h"
#include "thorin/analyses/schedule.h"
#include "thorin/analyses/scope.h"
#include "thorin/analyses/verify.h"
#include "thorin/transform/clone_bodies.h"
#include "thorin/transform/lift_builtins.h"
#include "thorin/transform/lower2cff.h"
#include "thorin/transform/inliner.h"
#include "thorin/transform/mem2reg.h"
#include "thorin/transform/merge_lambdas.h"
#include "thorin/transform/partial_evaluation.h"
#include "thorin/util/array.h"
#include "thorin/be/thorin.h"

#if (defined(__clang__) || defined(__GNUC__)) && (defined(__x86_64__) || defined(__i386__))
#define THORIN_BREAK asm("int3");
#else
#define THORIN_BREAK { int* __p__ = nullptr; *__p__ = 42; }
#endif

#ifndef NDEBUG
#define THORIN_CHECK_BREAK(gid) \
    if (breakpoints_.find((gid)) != breakpoints_.end()) { THORIN_BREAK }
#else
#define THORIN_CHECK_BREAK(gid) {}
#endif

namespace thorin {

/*
 * constructor and destructor
 */

World::World(std::string name)
    : name_(name)
    , primops_(1031)
    , types_(1031)
    , gid_(0)
    , sigma0_ (unify(new Sigma(*this, ArrayRef<const Type*>())))
    , pi0_    (unify(new Pi   (*this, ArrayRef<const Type*>())))
    , mem_    (unify(new Mem  (*this)))
    , frame_  (unify(new Frame(*this)))
#define THORIN_ALL_TYPE(T) ,T##_(unify(new PrimType(*this, PrimType_##T, 1)))
#include "thorin/tables/primtypetable.h"
{}

World::~World() {
    for (auto primop : primops_) delete primop;
    for (auto type   : types_  ) delete type;
    for (auto lambda : lambdas_) delete lambda;
}

Array<Lambda*> World::copy_lambdas() const {
    Array<Lambda*> result(lambdas().size());
    std::copy(lambdas().begin(), lambdas().end(), result.begin());
    return result;
}

std::vector<Lambda*> World::externals() const {
    std::vector<Lambda*> result;
    for (auto lambda : lambdas_) {
        if (lambda->attribute().is(Lambda::Extern))
            result.push_back(lambda);
    }
    return result;
}

/*
 * types
 */

Sigma* World::named_sigma(size_t size, const std::string& name) {
    Sigma* s = new Sigma(*this, size, name);
    assert(types_.find(s) == types_.end() && "must not be inside");
    types_.insert(s);
    return s;
}

/*
 * literals
 */

Def World::literal(PrimTypeKind kind, int64_t value, size_t length) {
    Def lit;
    switch (kind) {
#define THORIN_I_TYPE(T) case PrimType_##T:  lit = literal(T(value), 1); break;
#include "thorin/tables/primtypetable.h"
                         case PrimType_bool: lit = literal(bool(value), 1); break;
            default: THORIN_UNREACHABLE;
    }

    return vector(lit, length);
}

Def World::literal(PrimTypeKind kind, Box box, size_t length) { return vector(cse(new PrimLit(*this, kind, box, "")), length); }
Def World::any    (const Type* type, size_t length) { return vector(cse(new Any(type, "")), length); }
Def World::bottom (const Type* type, size_t length) { return vector(cse(new Bottom(type, "")), length); }
Def World::zero   (const Type* type, size_t length) { return zero  (type->as<PrimType>()->primtype_kind(), length); }
Def World::one    (const Type* type, size_t length) { return one   (type->as<PrimType>()->primtype_kind(), length); }
Def World::allset (const Type* type, size_t length) { return allset(type->as<PrimType>()->primtype_kind(), length); }

/*
 * create
 */

Def World::binop(int kind, Def cond, Def lhs, Def rhs, const std::string& name) {
    if (is_arithop(kind))
        return arithop((ArithOpKind) kind, cond, lhs, rhs);

    assert(is_cmp(kind) && "must be a Cmp");
    return cmp((CmpKind) kind, cond, lhs, rhs);
}

Def World::arithop(ArithOpKind kind, Def cond, Def a, Def b, const std::string& name) {
    assert(a->type() == b->type());
    assert(a->type()->as<PrimType>()->length() == b->type()->as<PrimType>()->length());
    PrimTypeKind type = a->type()->as<PrimType>()->primtype_kind();

    // bottom op bottom -> bottom
    if (a->isa<Bottom>() || b->isa<Bottom>())
        return bottom(type);

    auto llit = a->isa<PrimLit>();
    auto rlit = b->isa<PrimLit>();
    auto lvec = a->isa<Vector>();
    auto rvec = b->isa<Vector>();

    if (lvec && rvec) {
        auto cvec = cond->isa<Vector>();
        size_t num = lvec->type()->as<PrimType>()->length();
        Array<Def> ops(num);
        for (size_t i = 0; i != num; ++i)
            ops[i] = cvec && cvec->op(i)->is_zero() ? bottom(type, 1) :  arithop(kind, lvec->op(i), rvec->op(i));
        return vector(ops, name);
    }

    if (llit && rlit) {
        Box l = llit->value();
        Box r = rlit->value();

        try {
            switch (kind) {
                case ArithOp_add:
                    switch (type) {
#define THORIN_ALL_TYPE(T) case PrimType_##T: return literal(type, Box(T(l.get_##T() + r.get_##T())));
#include "thorin/tables/primtypetable.h"
                    }
                case ArithOp_sub:
                    switch (type) {
#define THORIN_ALL_TYPE(T) case PrimType_##T: return literal(type, Box(T(l.get_##T() - r.get_##T())));
#include "thorin/tables/primtypetable.h"
                    }
                case ArithOp_mul:
                    switch (type) {
#define THORIN_ALL_TYPE(T) case PrimType_##T: return literal(type, Box(T(l.get_##T() * r.get_##T())));
#include "thorin/tables/primtypetable.h"
                    }
                case ArithOp_div:
                    switch (type) {
#define THORIN_ALL_TYPE(T) case PrimType_##T: return literal(type, Box(T(l.get_##T() / r.get_##T())));
#include "thorin/tables/primtypetable.h"
                    }
                case ArithOp_rem:
                    switch (type) {
#define THORIN_ALL_TYPE(T) case PrimType_##T: return literal(type, Box(T(l.get_##T() % r.get_##T())));
#include "thorin/tables/primtypetable.h"
                    }
                case ArithOp_and:
                    switch (type) {
#define THORIN_I_TYPE(T) case PrimType_##T: return literal(type, Box(T(l.get_##T() & r.get_##T())));
#include "thorin/tables/primtypetable.h"
                        default: THORIN_UNREACHABLE;
                    }
                case ArithOp_or:
                    switch (type) {
#define THORIN_I_TYPE(T) case PrimType_##T: return literal(type, Box(T(l.get_##T() | r.get_##T())));
#include "thorin/tables/primtypetable.h"
                        default: THORIN_UNREACHABLE;
                    }
                case ArithOp_xor:
                    switch (type) {
#define THORIN_I_TYPE(T) case PrimType_##T: return literal(type, Box(T(l.get_##T() ^ r.get_##T())));
#include "thorin/tables/primtypetable.h"
                        default: THORIN_UNREACHABLE;
                    }
                case ArithOp_shl:
                    switch (type) {
#define THORIN_I_TYPE(T) case PrimType_##T: return literal(type, Box(T(l.get_##T() << r.get_##T())));
#include "thorin/tables/primtypetable.h"
                        default: THORIN_UNREACHABLE;
                    }
                case ArithOp_shr:
                    switch (type) {
#define THORIN_I_TYPE(T) case PrimType_##T: return literal(type, Box(T(l.get_##T() >> r.get_##T())));
#include "thorin/tables/primtypetable.h"
                        default: THORIN_UNREACHABLE;
                    }
            }
        } catch (BottomException) {
            return bottom(type);
        }
    }

    if (a == b) {
        switch (kind) {
            case ArithOp_add: 
                if (is_type_i(type))
                    return arithop_mul(cond, literal(type, 2), a);
                else
                    break;

            case ArithOp_sub:
            case ArithOp_rem:
            case ArithOp_xor: return zero(type);

            case ArithOp_div: return one(type);

            case ArithOp_and:
            case ArithOp_or:  return a;

            default: break;
        }
    }

    if (a->is_zero()) {
        switch (kind) {
            case ArithOp_div:
            case ArithOp_rem: return bottom(type);

            case ArithOp_shl:
            case ArithOp_shr: return a;

            default: break;
        }
    } else if (a->is_one()) {
        switch (kind) {
            case ArithOp_div: return a;
            case ArithOp_rem: return zero(type);

            default: break;
        }
    } else if (rlit && rlit->primlit_value<uint64_t>() >= uint64_t(num_bits(type))) {
        switch (kind) {
            case ArithOp_shl:
            case ArithOp_shr: return bottom(type);

            default: break;
        }
    }

    if (kind == ArithOp_xor && a->is_allset()) {    // is this a NOT
        if (b->is_not())                            // do we have ~~x?
            return b->as<ArithOp>()->rhs();
        if (auto cmp = b->isa<Cmp>())   // do we have ~(a cmp b)?
            return this->cmp(negate(cmp->cmp_kind()), cond, cmp->lhs(), cmp->rhs());
    }

    auto lcmp = a->isa<Cmp>();
    auto rcmp = b->isa<Cmp>();

    if (kind == ArithOp_or && lcmp && rcmp && lcmp->lhs() == rcmp->lhs() && lcmp->rhs() == rcmp->rhs() 
            && lcmp->cmp_kind() == negate(rcmp->cmp_kind()))
            return literal_bool(true);

    if (kind == ArithOp_and && lcmp && rcmp && lcmp->lhs() == rcmp->lhs() && lcmp->rhs() == rcmp->rhs() 
            && lcmp->cmp_kind() == negate(rcmp->cmp_kind()))
            return literal_bool(false);

    auto land = a->kind() == Node_and ? a->as<ArithOp>() : nullptr;
    auto rand = b->kind() == Node_and ? b->as<ArithOp>() : nullptr;

    // distributivity (a and b) or (a and c)
    if (kind == ArithOp_or && land && rand) {
        if (land->lhs() == rand->lhs())
            return arithop_and(cond, land->lhs(), arithop_or(cond, land->rhs(), rand->rhs()));
        if (land->rhs() == rand->rhs())
            return arithop_and(cond, land->rhs(), arithop_or(cond, land->lhs(), rand->lhs()));
    }

    auto lor = a->kind() == Node_or ? a->as<ArithOp>() : nullptr;
    auto ror = b->kind() == Node_or ? b->as<ArithOp>() : nullptr;

    // distributivity (a or b) and (a or c)
    if (kind == ArithOp_and && lor && ror) {
        if (lor->lhs() == ror->lhs())
            return arithop_or(cond, lor->lhs(), arithop_and(cond, lor->rhs(), ror->rhs()));
        if (lor->rhs() == ror->rhs())
            return arithop_or(cond, lor->rhs(), arithop_and(cond, lor->lhs(), ror->lhs()));
    }

    // absorption
    if (kind == ArithOp_and) {
        if (ror) {
            if (a == ror->lhs()) return ror->rhs();
            if (a == ror->rhs()) return ror->lhs();
        }
        if (lor) {
            if (a == lor->lhs()) return lor->rhs();
            if (a == lor->rhs()) return lor->lhs();
        }
    }

    // absorption
    if (kind == ArithOp_or) {
        if (rand) {
            if (a == rand->lhs()) return rand->rhs();
            if (a == rand->rhs()) return rand->lhs();
        }
        if (land) {
            if (a == land->lhs()) return land->rhs();
            if (a == land->rhs()) return land->lhs();
        }
    }

    if (kind == ArithOp_or) {
        if (lor && ror) {
            if (lor->lhs() == ror->lhs())
                return arithop_or(lor->rhs(), ror->rhs());
            if (lor->rhs() == ror->rhs())
                return arithop_or(lor->lhs(), ror->lhs());
        }
    }

    if (kind == ArithOp_and) {
        if (land && rand) {
            if (land->lhs() == rand->lhs())
                return arithop_and(land->rhs(), rand->rhs());
            if (land->rhs() == rand->rhs())
                return arithop_and(land->lhs(), rand->lhs());
        }
    }

    // normalize: a - b = a + -b
    if (kind == ArithOp_sub && !a->is_minus_zero()) { 
        rlit = (b = arithop_minus(b))->isa<PrimLit>();
        kind = ArithOp_add;
    }

    // normalize: swap literal/vector to the left
    if (is_commutative(kind) && (rlit || rvec)) {
        std::swap(a, b);
        std::swap(llit, rlit);
        std::swap(lvec, rvec);
    }

    if (a->is_zero()) {
        switch (kind) {
            case ArithOp_mul:
            case ArithOp_div:
            case ArithOp_rem:
            case ArithOp_and:
            case ArithOp_shl:
            case ArithOp_shr: return zero(type);

            case ArithOp_add: 
            case ArithOp_or:
            case ArithOp_xor:  return b;

            default: break;
        }
    } 
    if (a->is_one()) {
        switch (kind) {
            case ArithOp_mul: return b;
            default: break;
        }
    } 
    if (a->is_allset()) {
        switch (kind) {
            case ArithOp_and: return b;
            case ArithOp_or:  return llit; // allset
            default: break;
        }
    }

    // normalize: try to reorder same ops to have the literal/vector on the left-most side
    if (is_associative(kind)) {
        auto a_same = a->isa<ArithOp>() && a->as<ArithOp>()->arithop_kind() == kind ? a->as<ArithOp>() : nullptr;
        auto b_same = b->isa<ArithOp>() && b->as<ArithOp>()->arithop_kind() == kind ? b->as<ArithOp>() : nullptr;
        auto a_lhs_lv = a_same && (a_same->lhs()->isa<PrimLit>() || a_same->lhs()->isa<Vector>()) ? a_same->lhs() : nullptr;
        auto b_lhs_lv = b_same && (b_same->lhs()->isa<PrimLit>() || b_same->lhs()->isa<Vector>()) ? b_same->lhs() : nullptr;

        if (is_commutative(kind)) {
            if (a_lhs_lv && b_lhs_lv)
                return arithop(kind, arithop(kind, a_lhs_lv, b_lhs_lv), arithop(kind, a_same->rhs(), b_same->rhs()));
            if ((llit || lvec) && b_lhs_lv)
                return arithop(kind, arithop(kind, a, b_lhs_lv), b_same->rhs());
            if (b_lhs_lv)
                return arithop(kind, b_lhs_lv, arithop(kind, a, b_same->rhs()));
        }
        if (a_lhs_lv)
            return arithop(kind, a_lhs_lv, arithop(kind, a_same->rhs(), b));
    }

    return cse(new ArithOp(kind, cond, a, b, name));
}

Def World::arithop_not(Def cond, Def def) { return arithop_xor(cond, allset(def->type(), def->length()), def); }

Def World::arithop_minus(Def cond, Def def) {
    switch (PrimTypeKind kind = def->type()->as<PrimType>()->primtype_kind()) {
#define THORIN_F_TYPE(T) \
        case PrimType_##T: \
            return arithop_sub(cond, literal_##T(-0.f, def->length()), def);
#include "thorin/tables/primtypetable.h"
        default:
            assert(is_type_i(kind));
            return arithop_sub(cond, zero(kind), def);
    }
}

Def World::cmp(CmpKind kind, Def cond, Def a, Def b, const std::string& name) {
    if (a->isa<Bottom>() || b->isa<Bottom>())
        return bottom(type_bool());

    CmpKind oldkind = kind;
    switch (kind) {
        case Cmp_gt:  kind = Cmp_lt; break;
        case Cmp_ge:  kind = Cmp_le; break;
        default: break;
    }

    if (oldkind != kind)
        std::swap(a, b);

    auto llit = a->isa<PrimLit>();
    auto rlit = b->isa<PrimLit>();
    auto  lvec = a->isa<Vector>();
    auto  rvec = b->isa<Vector>();

    if (lvec && rvec) {
        size_t num = lvec->type()->as<PrimType>()->length();
        Array<Def> ops(num);
        for (size_t i = 0; i != num; ++i)
            ops[i] = cmp(kind, lvec->op(i), rvec->op(i));
        return vector(ops, name);
    }

    if (llit && rlit) {
        Box l = llit->value();
        Box r = rlit->value();
        PrimTypeKind type = llit->primtype_kind();

        // TODO unordered
        switch (kind) {
            case Cmp_eq:
                switch (type) {
#define THORIN_ALL_TYPE(T) case PrimType_##T: return literal_bool(l.get_##T() == r.get_##T());
#include "thorin/tables/primtypetable.h"
                }
            case Cmp_ne:
                switch (type) {
#define THORIN_ALL_TYPE(T) case PrimType_##T: return literal_bool(l.get_##T() != r.get_##T());
#include "thorin/tables/primtypetable.h"
                }
            case Cmp_lt:
                switch (type) {
#define THORIN_ALL_TYPE(T) case PrimType_##T: return literal_bool(l.get_##T() <  r.get_##T());
#include "thorin/tables/primtypetable.h"
                }
            case Cmp_le:
                switch (type) {
#define THORIN_ALL_TYPE(T) case PrimType_##T: return literal_bool(l.get_##T() <= r.get_##T());
#include "thorin/tables/primtypetable.h"
                }
            default: THORIN_UNREACHABLE;
        }
    }

    if (a == b) {
        switch (kind) {
            case Cmp_lt:
            case Cmp_eq:  return zero(type_bool());
            case Cmp_le:
            case Cmp_ne:  return one(type_bool());
            default: break;
        }
    }

    return cse(new Cmp(kind, cond, a, b, name));
}

#if 0

static i64 box2i64(PrimTypeKind kind, Box box) {
    switch (kind) {
#define THORIN_U_TYPE(T) case PrimType_##T: return (i64) (make_signed<T>::type) box.get_##T();
#include "thorin/tables/primtypetable.h"
        THORIN_NO_F_TYPE;
        default: THORIN_UNREACHABLE;
    }
}

Def World::convop(ConvOpKind kind, Def cond, Def from, const Type* to, const std::string& name) {
#define from_kind (from->type()->as<PrimType>()->primtype_kind())
#define   to_kind (  to        ->as<PrimType>()->primtype_kind())
#ifndef NDEBUG
    switch (kind) {
        case ConvOp_trunc:      assert(num_bits(from_kind) > num_bits(to_kind)); break;
        case ConvOp_sext:
        case ConvOp_zext:       assert(num_bits(from_kind) < num_bits(to_kind)); break;
        case ConvOp_stof:  
        case ConvOp_utof:       assert(  is_int(from_kind) && is_float(to_kind)); break;
        case ConvOp_ftos:       
        case ConvOp_ftou:       assert(is_float(from_kind) &&   is_int(to_kind)); break;
        case ConvOp_ftrunc:     assert(from_kind == PrimType_f64 && to_kind == PrimType_f32); break;
        case ConvOp_fext:       assert(from_kind == PrimType_f32 && to_kind == PrimType_f64); break;
        case ConvOp_inttoptr:   assert(is_int(from_kind) && to->isa<Ptr>()); break;
        case ConvOp_ptrtoint:   assert(from->type()->isa<Ptr>() && is_int(to_kind)); break;
        case ConvOp_bitcast:    /* TODO check */;
    }
#endif

    if (from->isa<Bottom>())
        return bottom(to);

    auto lit = from->isa<PrimLit>();
    auto vec = from->isa<Vector>();

    if (vec) {
        auto cvec = cond->isa<Vector>();
        size_t num = vec->length();
        Array<Def> ops(num);
        auto to_scalar = to->as<VectorType>()->scalarize();
        for (size_t i = 0; i != num; ++i)
            ops[i] = cvec && cvec->op(i)->is_zero() ? bottom(to_scalar, 1) :  convop(kind, vec->op(i), to_scalar);
        return vector(ops, name);
    }

    if (lit) {
        Box box = lit->value();

        switch (kind) {
            case ConvOp_trunc:
            case ConvOp_zext:   return literal(to_kind, box);
            case ConvOp_sext:   return literal(to_kind, Box((u64) box2i64(from_kind, box)));
            case ConvOp_utof:
                switch (to_kind) {
#define THORIN_F_TYPE(T) case PrimType_##T: return literal(to_kind, Box((T) box.get_u64()));
#include "thorin/tables/primtypetable.h"
                    THORIN_NO_U_TYPE;
                }
            case ConvOp_stof:
                switch (to_kind) {
#define THORIN_F_TYPE(T) case PrimType_##T: return literal(to_kind, Box((T) box2i64(from_kind, box)));
#include "thorin/tables/primtypetable.h"
                    THORIN_NO_U_TYPE;
                }
            case ConvOp_ftou:
                switch (from_kind) {
#define THORIN_F_TYPE(T) case PrimType_##T: return literal(to_kind, Box((u64) box.get_##T()));
#include "thorin/tables/primtypetable.h"
                    THORIN_NO_U_TYPE;
                }
            case ConvOp_ftos:
                switch (from_kind) {
#define THORIN_F_TYPE(T) case PrimType_##T: return literal(to_kind, Box((u64) (i64) box.get_##T()));
#include "thorin/tables/primtypetable.h"
                    THORIN_NO_U_TYPE;
                }
            case ConvOp_ftrunc: return literal(PrimType_f32, Box((f32) box.get_f64()));
            case ConvOp_fext:   return literal(PrimType_f64, Box((f64) box.get_f32()));
            case ConvOp_bitcast:
            case ConvOp_inttoptr:
            case ConvOp_ptrtoint: /* FALLTROUGH */;
        }
    }

    return cse(new ConvOp(kind, cond, from, to, name));
}
#endif

Def World::extract(Def agg, Def index, const std::string& name) {
    if (agg->isa<Bottom>())
        return bottom(Extract::type(agg, index));

    if (auto aggregate = agg->isa<Aggregate>())
        if (auto lit = index->isa<PrimLit>())
            return aggregate->op_via_lit(lit);

    if (auto insert = agg->isa<Insert>()) {
        if (index == insert->index())
            return insert->value();
        else if (index->isa<PrimLit>()) {
            if (insert->index()->isa<PrimLit>())
                return extract(insert->agg(), index);
        }
    }

    return cse(new Extract(agg, index, name));
}

Def World::insert(Def agg, Def index, Def value, const std::string& name) {
    if (agg->isa<Bottom>() || value->isa<Bottom>())
        return bottom(agg->type());

    if (auto aggregate = agg->isa<Aggregate>()) {
        if (auto literal = index->isa<PrimLit>()) {
            Array<Def> args(agg->size());
            std::copy(agg->ops().begin(), agg->ops().end(), args.begin());
            args[literal->primlit_value<u64>()] = value;
            return rebuild(aggregate, args);
        }
    }

    return cse(new Insert(agg, index, value, name));
}

Def World::extract(Def tuple, u32 index, const std::string& name) { return extract(tuple, literal_qu32(index), name); }
Def World::insert(Def tuple, u32 index, Def value, const std::string& name) { 
    return insert(tuple, literal_qu32(index), value, name); 
}

Def World::vector(Def arg, size_t length, const std::string& name) {
    if (length == 1) 
        return arg;

    Array<Def> args(length);
    std::fill(args.begin(), args.end(), arg);
    return vector(args, name);
}

Def World::select(Def cond, Def a, Def b, const std::string& name) {
    if (cond->isa<Bottom>() || a->isa<Bottom>() || b->isa<Bottom>())
        return bottom(a->type());

    if (auto lit = cond->isa<PrimLit>())
        return lit->value().get_bool() ? a : b;

    if (cond->is_not()) {
        cond = cond->as<ArithOp>()->rhs();
        std::swap(a, b);
    }

    if (a == b)
        return a;

    return cse(new Select(cond, a, b, name));
}

const Enter* World::enter(Def mem, const std::string& name) {
    if (auto leave = mem->isa<Leave>())
        return leave->frame();

    return cse(new Enter(mem, name));
}

Def World::leave(Def mem, Def frame, const std::string& name) { 
    for (auto use : frame->uses()) {
        if (use->isa<Slot>())
            return cse(new Leave(mem, frame, name)); 
    }

    return mem;
}

Def World::load(Def mem, Def ptr, const std::string& name) { 
    if (auto store = mem->isa<Store>())
        if (store->ptr() == ptr) {
            return store->val();
    }

    if (auto global = ptr->isa<Global>()) {
        if (!global->is_mutable())
            return global->init();
    }


    return cse(new Load(mem, ptr, name)); 
}

const Store* World::store(Def mem, Def ptr, Def value, const std::string& name) { 
    if (auto store = mem->isa<Store>()) {
        if (ptr == store->ptr())
            mem = store->mem();
    }

    return cse(new Store(mem, ptr, value, name)); 
}

const LEA* World::lea(Def ptr, Def index, const std::string& name) { return cse(new LEA(ptr, index, name)); }
const Global* World::global(Def init, bool is_mutable, const std::string& name) { return cse(new Global(init, is_mutable, name)); }
const Slot* World::slot(const Type* type, Def frame, size_t index, const std::string& name) {
    return cse(new Slot(type, frame, index, name));
}

const Global* World::global_immutable_string(const std::string& str, const std::string& name) {
    size_t size = str.size() + 1;

    Array<Def> str_array(size);
    for (size_t i = 0; i != size-1; ++i)
        str_array[i] = literal_qu8(str[i]);
    str_array.back() = literal_qu8('\0');

    return global(array(str_array), false, name);
}

Def World::run(Def def, const std::string& name) { 
    if (auto run = def->isa<Run>()) return run;
    if (auto hlt = def->isa<Hlt>()) return hlt;
    return cse(new Run(def, name)); 
}

Def World::hlt(Def def, const std::string& name) { 
    if (auto hlt = def->isa<Hlt>()) return hlt;
    if (auto run = def->isa<Run>()) def = run->def();
    return cse(new Hlt(def, name)); 
}

Lambda* World::lambda(const Pi* pi, Lambda::Attribute attribute, const std::string& name) {
    THORIN_CHECK_BREAK(gid_)
    auto l = new Lambda(gid_++, pi, attribute, true, name);
    lambdas_.insert(l);

    size_t i = 0;
    for (auto elem : pi->elems())
        l->params_.push_back(param(elem, l, i++));

    return l;
}

Lambda* World::meta_lambda() { 
    auto l = lambda(pi0(), "meta"); 
    l->jump(bottom(pi0()), {});
    return l;
}

Lambda* World::basicblock(const std::string& name) {
    THORIN_CHECK_BREAK(gid_)
    auto bb = new Lambda(gid_++, pi0(), Lambda::Attribute(0), false, name);
    lambdas_.insert(bb);
    return bb;
}

Def World::rebuild(World& to, const PrimOp* in, ArrayRef<Def> ops, const Type* type) {
    NodeKind kind = in->kind();
    const std::string& name = in->name;
    assert(&type->world() == &to);
#ifndef NDEBUG
    for (auto op : ops)
        assert(&op->world() == &to);
#endif

    if (ops.empty() && &in->world() == &to) return in;
    if (is_arithop (kind))  { assert(ops.size() == 3); return to.arithop((ArithOpKind) kind, ops[0], ops[1], ops[2], name); }
    if (is_cmp     (kind))  { assert(ops.size() == 3); return to.cmp(    (CmpKind)     kind, ops[0], ops[1], ops[2], name); }
    // TODO
    //if (is_convop  (kind))  { assert(ops.size() == 2); return to.convop( (ConvOpKind)  kind, ops[0], ops[1],   type, name); }
    if (is_primtype(kind)) { 
        assert(ops.size() == 0); 
        auto primlit = in->as<PrimLit>();
        return to.literal(primlit->primtype_kind(), primlit->value()); 
    }

    switch (kind) {
        case Node_Any:       assert(ops.size() == 0); return to.any(type);
        case Node_Bottom:    assert(ops.size() == 0); return to.bottom(type);
        case Node_Enter:     assert(ops.size() == 1); return to.enter(    ops[0], name);
        case Node_Extract:   assert(ops.size() == 2); return to.extract(  ops[0], ops[1], name);
        case Node_Global:    assert(ops.size() == 1); return to.global(   ops[0], in->as<Global>()->is_mutable(), name);
        case Node_Hlt:       assert(ops.size() == 1); return to.hlt(      ops[0], name);
        case Node_Insert:    assert(ops.size() == 3); return to.insert(   ops[0], ops[1], ops[2], name);
        case Node_LEA:       assert(ops.size() == 2); return to.lea(      ops[0], ops[1], name);
        case Node_Leave:     assert(ops.size() == 2); return to.leave(    ops[0], ops[1], name);
        case Node_Load:      assert(ops.size() == 2); return to.load(     ops[0], ops[1], name);
        case Node_Run:       assert(ops.size() == 1); return to.run(      ops[0], name);
        case Node_Select:    assert(ops.size() == 3); return to.select(   ops[0], ops[1], ops[2], name);
        case Node_Store:     assert(ops.size() == 3); return to.store(    ops[0], ops[1], ops[2], name);
        case Node_Tuple:                              return to.tuple(ops, name);
        case Node_Vector:                             return to.vector(ops, name);
        case Node_ArrayAgg:                         
            return to.array(type->as<ArrayType>()->elem_type(), ops, type->isa<DefArray>(), name);
        case Node_Slot:    assert(ops.size() == 1); 
            return to.slot(type->as<Ptr>()->referenced_type(), ops[0], in->as<Slot>()->index(), name);
        default: THORIN_UNREACHABLE;
    }
}

const Type* World::rebuild(World& to, const Type* type, ArrayRef<const Type*> elems) {
    if (elems.empty() && &type->world() == &to) 
        return type;

    if (is_primtype(type->kind())) {
        assert(elems.size() == 0); 
        auto primtype = type->as<PrimType>();
        return to.type(primtype->primtype_kind(), primtype->length()); 
    }

    switch (type->kind()) {
        case Node_DefArray:   assert(elems.size() == 1); return to.def_array(elems.front(), type->as<DefArray>()->dim());
        case Node_Generic:    assert(elems.size() == 0); return to.generic(type->as<Generic>()->index());
        case Node_IndefArray: assert(elems.size() == 1); return to.indef_array(elems.front());
        case Node_Mem:        assert(elems.size() == 0); return to.mem();
        case Node_Frame:      assert(elems.size() == 0); return to.frame();
        case Node_Ptr:        assert(elems.size() == 1); return to.ptr(elems.front(), type->as<Ptr>()->length());
        case Node_Sigma:      return to.sigma(elems);
        case Node_Pi:         return to.pi(elems);
        case Node_GenericRef: {
            auto genref = type->as<GenericRef>();
            return to.generic_ref(genref->generic(), genref->lambda());
        }
        default: THORIN_UNREACHABLE;
    }
}

const Param* World::param(const Type* type, Lambda* lambda, size_t index, const std::string& name) {
    THORIN_CHECK_BREAK(gid_)
    return new Param(gid_++, type, lambda, index, name);
}

/*
 * cse + unify
 */

const Type* World::unify_base(const Type* type) {
    auto i = types_.find(type);
    if (i != types_.end()) {
        delete type;
        return *i;
    }

    auto p = types_.insert(type);
    assert(type->gid_ == size_t(-1));
    type->gid_ = gid_++;
    assert(p.second && "hash/equal broken");
    return type;
}

const DefNode* World::cse_base(const PrimOp* primop) {
    auto i = primops_.find(primop);
    if (i != primops_.end()) {
        for (size_t x = 0, e = primop->size(); x != e; ++x)
            primop->unregister_use(x);

        delete primop;
        primop = *i;
    } else {
        primop->set_gid(gid_++);
        auto p = primops_.insert(primop);
        assert(p.second && "hash/equal broken");
    }

    THORIN_CHECK_BREAK(primop->gid())
    return primop;
}

void World::destroy(Lambda* lambda) {
    assert(lambda->num_uses() == 0);
    assert(lambda->num_args() == 0);
    lambda->destroy_body();
    lambdas_.erase(lambda);
    delete lambda;
}

/*
 * optimizations
 */

void World::cleanup() {
    eliminate_params();
    unreachable_code_elimination();
    dead_code_elimination();
    unused_type_elimination();
    debug_verify(*this);
}

void World::opt() {
    cleanup();
    //partial_evaluation(*this);
    lower2cff(*this);
    clone_bodies(*this);
    mem2reg(*this);
    lift_builtins(*this);
    inliner(*this);
    merge_lambdas(*this);
    cleanup();
}

void World::eliminate_params() {
    for (auto olambda : copy_lambdas()) { 
        if (olambda->empty())
            continue;

        olambda->clear();
        std::vector<size_t> proxy_idx;
        std::vector<size_t> param_idx;
        size_t i = 0;
        for (auto param : olambda->params()) {
            if (param->is_proxy())
                proxy_idx.push_back(i++);
            else
                param_idx.push_back(i++);
        }

        if (proxy_idx.empty()) 
            continue;

        auto nlambda = lambda(pi(olambda->type()->elems().cut(proxy_idx)), olambda->attribute(), olambda->name);
        size_t j = 0;
        for (auto i : param_idx) {
            olambda->param(i)->replace(nlambda->param(j));
            nlambda->param(j++)->name = olambda->param(i)->name;
        }

        nlambda->jump(olambda->to(), olambda->args());
        olambda->destroy_body();

        for (auto use : olambda->uses()) {
            auto ulambda = use->as_lambda();
            assert(use.index() == 0 && "deleted param of lambda used as argument");
            ulambda->jump(nlambda, ulambda->args().cut(proxy_idx));
        }
    }
}

void World::unreachable_code_elimination() {
    LambdaSet set;

    for (auto lambda : lambdas())
        if (lambda->attribute().is(Lambda::Extern))
            uce_insert(set, lambda);

    for (auto lambda : lambdas()) {
        if (!set.contains(lambda))
            lambda->destroy_body();
    }
}

void World::uce_insert(LambdaSet& set, Lambda* lambda) {
    if (set.visit(lambda)) return;
    for (auto succ : lambda->succs())
        uce_insert(set, succ);
}

static void sanity_check(Def def) {
    if (auto param = def->isa<Param>())
        assert(!param->lambda()->empty());
    else if (auto lambda = def->isa_lambda())
        assert(lambda->attribute().is(Lambda::Extern | Lambda::Intrinsic) || !lambda->empty());
}

void World::dead_code_elimination() {
    const auto old_gid = gid_;
    Def2Def map;
    for (auto lambda : lambdas()) {
        for (size_t i = 0, e = lambda->ops().size(); i != e; ++i)
            lambda->update_op(i, dce_rebuild(map, old_gid, lambda->op(i)));
    }

    DefSet set;
    for (auto lambda : lambdas()) {
        for (size_t i = 0, e = lambda->ops().size(); i != e; ++i)
            dce_mark(set, lambda->op(i));
    }

    auto wipe_primop = [&] (const PrimOp* primop) { return !set.contains(primop); };
    auto wipe_lambda = [&] (Lambda* lambda) {
        return !lambda->attribute().is(Lambda::Extern) 
            && (   (!lambda->attribute().is(Lambda::Intrinsic) && lambda->empty()) 
                || (lambda->attribute().is(Lambda::Intrinsic) && lambda->num_uses() == 0));
    };
    auto unlink_representative = [&] (const DefNode* def) {
        if (def->is_proxy()) {
            auto num = def->representative_->representatives_of_.erase(def);
            assert(num == 1);
        }
    };

    for (auto primop : primops_) {
        if (wipe_primop(primop)) {
            for (size_t i = 0, e = primop->size(); i != e; ++i)
                primop->unregister_use(i);
            unlink_representative(primop);
#ifndef NDEBUG
        } else {
            for (auto op : primop->ops())
                sanity_check(op);
#endif
        }
    }

    for (auto lambda : lambdas()) {
        if (wipe_lambda(lambda)) {
<<<<<<< HEAD
            if (lambda->is_proxy())
                std::cout << "yeah" << std::endl;
=======
>>>>>>> 64fe5afe
            for (auto param : lambda->params())
                unlink_representative(param);
            unlink_representative(lambda);
#ifndef NDEBUG
        } else {
            for (auto op : lambda->ops())
                sanity_check(op);
#endif
        }
    }

    wipe_out(primops_, wipe_primop);
    wipe_out(lambdas_, wipe_lambda);
    verify_closedness(*this);
}

Def World::dce_rebuild(Def2Def& map, const size_t old_gid, Def def) {
    if (const DefNode* mapped = map.find(def))
        return mapped;
    if (def->gid() >= old_gid)
        return def;
    if (def->isa<Lambda>() || def->isa<Param>())
        return map[def] = def;

    auto oprimop = def->as<PrimOp>();
    Array<Def> ops(oprimop->size());
    for (size_t i = 0, e = oprimop->size(); i != e; ++i)
        ops[i] = dce_rebuild(map, old_gid, oprimop->op(i));

    return map[oprimop] = rebuild(oprimop, ops);
}

void World::dce_mark(DefSet& set, Def def) {
    if (set.visit(def) || def->isa<Lambda>() || def->isa<Param>())
        return;

    for (auto op : def->as<PrimOp>()->ops())
        dce_mark(set, op);
}

void World::unused_type_elimination() {
    std::unordered_set<const Type*> set;

    for (size_t i = 0, e = sizeof(keep_)/sizeof(const Type*); i != e; ++i)
        ute_insert(set, keep_[i]);

    for (auto primop : primops())
        ute_insert(set, primop->type());

    for (auto lambda : lambdas()) {
        ute_insert(set, lambda->type());
        for (auto param : lambda->params())
            ute_insert(set, param->type());
    }

    wipe_out(types_, [=] (const Type* type) { return set.find(type) == set.end(); });
}

void World::ute_insert(std::unordered_set<const Type*>& set, const Type* type) {
    assert(types_.find(type) != types_.end() && "not in map");

    if (set.find(type) != set.end()) return;
    set.insert(type);

    for (auto elem : type->elems())
        ute_insert(set, elem);
}

template<class S, class W>
void World::wipe_out(S& set, W wipe) {
    for (auto i = set.begin(); i != set.end();) {
        auto j = i++;
        auto val = *j;
        if (wipe(val)) {
            set.erase(j);
            delete val;
        }
    }
}

} // namespace thorin<|MERGE_RESOLUTION|>--- conflicted
+++ resolved
@@ -993,11 +993,6 @@
 
     for (auto lambda : lambdas()) {
         if (wipe_lambda(lambda)) {
-<<<<<<< HEAD
-            if (lambda->is_proxy())
-                std::cout << "yeah" << std::endl;
-=======
->>>>>>> 64fe5afe
             for (auto param : lambda->params())
                 unlink_representative(param);
             unlink_representative(lambda);
