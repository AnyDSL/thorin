#ifndef THORIN_WORLD_H
#define THORIN_WORLD_H

#include <cassert>
#include <functional>
#include <initializer_list>
#include <queue>
#include <string>

#include "thorin/enums.h"
#include "thorin/lambda.h"
#include "thorin/primop.h"
#include "thorin/type.h"
#include "thorin/util/hash.h"

namespace thorin {

/**
<<<<<<< HEAD
 * @brief The World represents the whole program and manages creation and destruction of AIR nodes.
 * 
=======
 * The World represents the whole program and manages creation and destruction of Thorin nodes.
>>>>>>> 976025d5
 * In particular, the following things are done by this class:
 *
 *  - @p Type unification: \n
 *      There exists only one unique @p Type.
 *      These @p Type%s are hashed into an internal map for fast access.
 *      The getters just calculate a hash and lookup the @p Type, if it is already present, or create a new one otherwise.
 *  - Value unification: \n
 *      This is a built-in mechanism for the following things:
 *      - constant pooling
 *      - constant folding
 *      - common subexpression elimination
 *      - canonicalization of expressions
 *      - several local optimizations
 *
 *  @p PrimOp%s do not explicitly belong to a Lambda.
 *  Instead they either implicitly belong to a Lambda--when
 *  they (possibly via multiple levels of indirection) depend on a Lambda's Param--or they are dead.
 *  Use @p cleanup to remove dead code and unreachable code.
 *
 *  You can create several worlds.
 *  All worlds are completely independent from each other.
 *  This is particular useful for multi-threading.
 */
class World {
private:
    World& operator = (const World&); ///< Do not copy-assign a @p World instance.
    World(const World&);              ///< Do not copy-construct a @p World.

    struct TypeHash { uint64_t operator () (const TypeNode* t) const { return t->hash(); } };
    struct TypeEqual { bool operator () (const TypeNode* t1, const TypeNode* t2) const { return t1->equal(t2); } };

public:
    typedef HashSet<const PrimOp*, PrimOpHash, PrimOpEqual> PrimOps;
    typedef HashSet<const TypeNode*, TypeHash, TypeEqual> Types;

    World(std::string name = "");
    ~World();

    // types

#define THORIN_ALL_TYPE(T, M) PrimType type_##T(size_t length = 1) { \
    return length == 1 ? PrimType(T##_) : join(new PrimTypeNode(*this, PrimType_##T, length)); \
}
#include "thorin/tables/primtypetable.h"

    /// Get PrimType.
    PrimType    type(PrimTypeKind kind, size_t length = 1) {
        size_t i = kind - Begin_PrimType;
        assert(i < (size_t) Num_PrimTypes);
        return length == 1 ? PrimType(primtypes_[i]) : join(new PrimTypeNode(*this, kind, length));
    }
    MemType     mem_type() const { return MemType(mem_); }
    FrameType   frame_type() const { return FrameType(frame_); }
    PtrType     ptr_type(Type referenced_type, size_t length = 1, int32_t device = -1, AddressSpace adr_space = AddressSpace::Generic) {
        return join(new PtrTypeNode(*this, referenced_type, length, device, adr_space));
    }
    TupleType           tuple_type() { return tuple0_; } ///< Returns unit, i.e., an empty @p TupleType.
    TupleType           tuple_type(ArrayRef<Type> args) { return join(new TupleTypeNode(*this, args)); }
    StructAbsType       struct_abs_type(size_t size, const std::string& name = "") {
        return join(new StructAbsTypeNode(*this, size, name));
    }
    StructAppType       struct_app_type(StructAbsType struct_abs_type, ArrayRef<Type> args) {
        return join(new StructAppTypeNode(struct_abs_type, args));
    }
    FnType              fn_type() { return fn0_; }       ///< Returns an empty @p FnType.
    FnType              fn_type(ArrayRef<Type> args) { return join(new FnTypeNode(*this, args)); }
    TypeVar             type_var() { return join(new TypeVarNode(*this)); }
    DefiniteArrayType   definite_array_type(Type elem, u64 dim) { return join(new DefiniteArrayTypeNode(*this, elem, dim)); }
    IndefiniteArrayType indefinite_array_type(Type elem) { return join(new IndefiniteArrayTypeNode(*this, elem)); }

    // literals

#define THORIN_ALL_TYPE(T, M) \
    Def literal_##T(T val, size_t length = 1) { return literal(PrimType_##T, Box(val), length); }
#include "thorin/tables/primtypetable.h"
    Def literal(PrimTypeKind kind, Box box, size_t length = 1) { return splat(cse(new PrimLit(*this, kind, box, "")), length); }
    Def literal(PrimTypeKind kind, int64_t value, size_t length = 1);
    template<class T>
    Def literal(T value, size_t length = 1) { return literal(type2kind<T>::kind, Box(value), length); }
    Def zero(PrimTypeKind kind, size_t length = 1) { return literal(kind, 0, length); }
    Def zero(Type type, size_t length = 1) { return zero(type.as<PrimType>()->primtype_kind(), length); }
    Def one(PrimTypeKind kind, size_t length = 1) { return literal(kind, 1, length); }
    Def one(Type type, size_t length = 1) { return one(type.as<PrimType>()->primtype_kind(), length); }
    Def allset(PrimTypeKind kind, size_t length = 1) { return literal(kind, -1, length); }
    Def allset(Type type, size_t length = 1) { return allset(type.as<PrimType>()->primtype_kind(), length); }
    Def bottom(Type type, size_t length = 1) { return splat(cse(new Bottom(type, "")), length); }
    Def bottom(PrimTypeKind kind, size_t length = 1) { return bottom(type(kind), length); }
    /// Creates a vector of all true while the length is derived from @p def.
    Def true_mask(Def def) { return literal(true, def->length()); }
    Def true_mask(size_t length) { return literal(true, length); }
    Def false_mask(Def def) { return literal(false, def->length()); }
    Def false_mask(size_t length) { return literal(false, length); }

    // arithops

    /// Creates an @p ArithOp or a @p Cmp.
    Def binop(int kind, Def cond, Def lhs, Def rhs, const std::string& name = "");
    Def binop(int kind, Def lhs, Def rhs, const std::string& name = "") {
        return binop(kind, true_mask(lhs), lhs, rhs, name);
    }

    Def arithop(ArithOpKind kind, Def cond, Def lhs, Def rhs, const std::string& name = "");
    Def arithop(ArithOpKind kind, Def lhs, Def rhs, const std::string& name = "") {
        return arithop(kind, true_mask(lhs), lhs, rhs, name);
    }
#define THORIN_ARITHOP(OP) \
    Def arithop_##OP(Def cond, Def lhs, Def rhs, const std::string& name = "") { \
        return arithop(ArithOp_##OP, cond, lhs, rhs, name); \
    } \
    Def arithop_##OP(Def lhs, Def rhs, const std::string& name = "") { \
        return arithop(ArithOp_##OP, true_mask(lhs), lhs, rhs, name); \
    }
#include "thorin/tables/arithoptable.h"

    Def arithop_not(Def cond, Def def);
    Def arithop_not(Def def) { return arithop_not(true_mask(def), def); }
    Def arithop_minus(Def cond, Def def);
    Def arithop_minus(Def def) { return arithop_minus(true_mask(def), def); }

    // compares

    Def cmp(CmpKind kind, Def cond, Def lhs, Def rhs, const std::string& name = "");
    Def cmp(CmpKind kind, Def lhs, Def rhs, const std::string& name = "") {
        return cmp(kind, true_mask(lhs), lhs, rhs, name);
    }
#define THORIN_CMP(OP) \
    Def cmp_##OP(Def cond, Def lhs, Def rhs, const std::string& name = "") { \
        return cmp(Cmp_##OP, cond, lhs, rhs, name);  \
    } \
    Def cmp_##OP(Def lhs, Def rhs, const std::string& name = "") { \
        return cmp(Cmp_##OP, true_mask(lhs), lhs, rhs, name);  \
    }
#include "thorin/tables/cmptable.h"

    // casts

    Def convert(Type to, Def from, const std::string& name = "");
    Def cast(Type to, Def cond, Def from, const std::string& name = "");
    Def cast(Type to, Def from, const std::string& name = "") { return cast(to, true_mask(from), from, name); }
    Def bitcast(Type to, Def cond, Def from, const std::string& name = "");
    Def bitcast(Type to, Def from, const std::string& name = "") { return bitcast(to, true_mask(from), from, name); }

    // aggregate operations

    Def definite_array(Type elem, ArrayRef<Def> args, const std::string& name = "") {
        return cse(new DefiniteArray(*this, elem, args, name));
    }
    /// Create definite_array with at least one element. The type of that element is the element type of the definite array.
    Def definite_array(ArrayRef<Def> args, const std::string& name = "") {
        assert(!args.empty());
        return definite_array(args.front()->type(), args, name);
    }
    Def indefinite_array(Type elem, Def dim, const std::string& name = "") {
        return cse(new IndefiniteArray(*this, elem, dim, name));
    }
    Def struct_agg(StructAppType struct_app_type, ArrayRef<Def> args, const std::string& name = "") {
        return cse(new StructAgg(struct_app_type, args, name));
    }
    Def tuple(ArrayRef<Def> args, const std::string& name = "") { return cse(new Tuple(*this, args, name)); }
    Def vector(ArrayRef<Def> args, const std::string& name = "") {
        if (args.size() == 1) return args[0];
        return cse(new Vector(*this, args, name));
    }
<<<<<<< HEAD
    /// Splats @p arg to create a @p Vector with @p length.
    Def vector(Def arg, size_t length = 1, const std::string& name = "");
=======
    /// Splats \p arg to create a \p Vector with \p length.
    Def splat(Def arg, size_t length = 1, const std::string& name = "");
>>>>>>> 976025d5
    Def extract(Def tuple, Def index, const std::string& name = "");
    Def extract(Def tuple, u32 index, const std::string& name = "") { return extract(tuple, literal_qu32(index), name); }
    Def insert(Def tuple, Def index, Def value, const std::string& name = "");
    Def insert(Def tuple, u32 index, Def value, const std::string& name = "") {
        return insert(tuple, literal_qu32(index), value, name);
    }

    Def select(Def cond, Def t, Def f, const std::string& name = "");

    // memory stuff

    Def load(Def mem, Def ptr, const std::string& name = "");
    Def store(Def mem, Def ptr, Def val, const std::string& name = "");
    Def enter(Def mem, const std::string& name = "");
    Def slot(Type type, Def frame, size_t index, const std::string& name = "");
    Def alloc(Type type, Def mem, Def extra, const std::string& name = "");
    Def alloc(Type type, Def mem, const std::string& name = "") { return alloc(type, mem, literal_qu64(0), name); }
    Def global(Def init, bool is_mutable = true, const std::string& name = "");
    Def global_immutable_string(const std::string& str, const std::string& name = "");
    Def lea(Def ptr, Def index, const std::string& name = "") { return cse(new LEA(ptr, index, name)); }
    const Map* map(Def device, Def addr_space, Def mem, Def ptr, Def mem_offset, Def mem_size, const std::string& name = "");
    const Map* map(uint32_t device, AddressSpace addr_space, Def mem, Def ptr, Def mem_offset,
                   Def mem_size, const std::string& name = "") {
        return cse(new Map(device, addr_space, mem, ptr, mem_offset, mem_size, name));
    }

    // guided partial evaluation

    Def run(Def def, const std::string& name = "");
    Def hlt(Def def, const std::string& name = "");

    // lambdas

    Lambda* lambda(FnType fn, CC cc = CC::C, Intrinsic intrinsic = Intrinsic::None, const std::string& name = "");
    Lambda* lambda(FnType fn, const std::string& name) { return lambda(fn, CC::C, Intrinsic::None, name); }
    Lambda* lambda(const std::string& name) { return lambda(fn_type(), CC::C, Intrinsic::None, name); }
    Lambda* basicblock(const std::string& name = "");
    Lambda* meta_lambda();
    Lambda* branch() const { return branch_; }
    Lambda* end_scope() const { return end_scope_; }

    /// Performs dead code, unreachable code and unused type elimination.
    void cleanup();
    void opt();

    // getters

    const std::string& name() const { return name_; }
    const PrimOps& primops() const { return primops_; }
    const LambdaSet& lambdas() const { return lambdas_; }
    Array<Lambda*> copy_lambdas() const;
    const LambdaSet& externals() const { return externals_; }
    const Types& types() const { return types_; }
    size_t gid() const { return gid_; }
    bool empty() const { return lambdas().size() <= 2; } // TODO rework intrinsic stuff. 2 = branch + end_scope

    // other stuff

    void add_external(Lambda* lambda) { externals_.insert(lambda); }
    void remove_external(Lambda* lambda) { externals_.erase(lambda); }
    bool is_external(const Lambda* lambda) { return externals().contains(const_cast<Lambda*>(lambda)); }
    void destroy(Lambda* lambda);
#ifndef NDEBUG
    void breakpoint(size_t number) { breakpoints_.insert(number); }
    const HashSet<size_t>& breakpoints() const { return breakpoints_; }
#endif
    const TypeNode* unify_base(const TypeNode*);
    template<class T> Proxy<T> unify(const T* type) { return Proxy<T>(unify_base(type)->template as<T>()); }
    void dump() const;

private:
    const TypeNode* register_base(const TypeNode* type) {
        assert(type->gid_ == size_t(-1));
        type->gid_ = gid_++;
        garbage_.push_back(type);
        return type;
    }
    template<class T> Proxy<T> join(const T* t) { return Proxy<T>(register_base(t)->template as<T>()); }
    const DefNode* cse_base(const PrimOp*);
    template<class T> const T* cse(const T* primop) { return cse_base(primop)->template as<T>(); }

    const Param* param(Type type, Lambda* lambda, size_t index, const std::string& name = "");

    std::string name_;
    LambdaSet lambdas_;
    LambdaSet externals_;
    PrimOps primops_;
    Types types_;
    std::vector<const TypeNode*> garbage_;
#ifndef NDEBUG
    HashSet<size_t> breakpoints_;
#endif
    size_t gid_;
    Lambda* branch_;
    Lambda* end_scope_;

    union {
        struct {
            const TupleTypeNode* tuple0_;///< tuple().
            const FnTypeNode*    fn0_;   ///< fn().
            const MemTypeNode*   mem_;
            const FrameTypeNode* frame_;

            union {
                struct {
#define THORIN_ALL_TYPE(T, M) const PrimTypeNode* T##_;
#include "thorin/tables/primtypetable.h"
                };

                const PrimTypeNode* primtypes_[Num_PrimTypes];
            };
        };

        const TypeNode* keep_[Num_PrimTypes + 4];
    };

    friend class Cleaner;
    friend class Lambda;
};

}

#endif<|MERGE_RESOLUTION|>--- conflicted
+++ resolved
@@ -16,12 +16,8 @@
 namespace thorin {
 
 /**
-<<<<<<< HEAD
- * @brief The World represents the whole program and manages creation and destruction of AIR nodes.
+ * @brief The World represents the whole program and manages creation and destruction of Thorin nodes.
  * 
-=======
- * The World represents the whole program and manages creation and destruction of Thorin nodes.
->>>>>>> 976025d5
  * In particular, the following things are done by this class:
  *
  *  - @p Type unification: \n
@@ -185,13 +181,8 @@
         if (args.size() == 1) return args[0];
         return cse(new Vector(*this, args, name));
     }
-<<<<<<< HEAD
-    /// Splats @p arg to create a @p Vector with @p length.
-    Def vector(Def arg, size_t length = 1, const std::string& name = "");
-=======
     /// Splats \p arg to create a \p Vector with \p length.
     Def splat(Def arg, size_t length = 1, const std::string& name = "");
->>>>>>> 976025d5
     Def extract(Def tuple, Def index, const std::string& name = "");
     Def extract(Def tuple, u32 index, const std::string& name = "") { return extract(tuple, literal_qu32(index), name); }
     Def insert(Def tuple, Def index, Def value, const std::string& name = "");
