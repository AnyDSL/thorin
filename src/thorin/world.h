#ifndef THORIN_WORLD_H
#define THORIN_WORLD_H

#include <cassert>
#include <functional>
#include <initializer_list>
#include <queue>
#include <string>

#include "thorin/enums.h"
#include "thorin/lambda.h"
#include "thorin/primop.h"
#include "thorin/type.h"
#include "thorin/util/hash.h"

namespace thorin {

class Any;
class Bottom;
class DefNode;
class Enter;
class LEA;
class Lambda;
class Map;
class PrimOp;
class Slot;
class Store;
class Unmap;

/**
 * The World represents the whole program and manages creation and destruction of AIR nodes.
 * In particular, the following things are done by this class:
 *
 *  - \p Type unification: \n
 *      There exists only one unique \p Type.
 *      These \p Type%s are hashed into an internal map for fast access.
 *      The getters just calculate a hash and lookup the \p Type, if it is already present, or create a new one otherwise.
 *  - Value unification: \n
 *      This is a built-in mechanism for the following things:
 *      - constant pooling
 *      - constant folding
 *      - common subexpression elimination
 *      - canonicalization of expressions
 *      - several local optimizations
 *
 *  \p PrimOp%s do not explicitly belong to a Lambda.
 *  Instead they either implicitly belong to a Lambda--when
 *  they (possibly via multiple levels of indirection) depend on a Lambda's Param--or they are dead.
 *  Use \p cleanup to remove dead code and unreachable code.
 *
 *  You can create several worlds.
 *  All worlds are completely independent from each other.
 *  This is particular useful for multi-threading.
 */
class World {
private:
    World& operator = (const World&); ///< Do not copy-assign a \p World instance.
    World(const World&);              ///< Do not copy-construct a \p World.

    struct TypeHash { size_t operator () (const TypeNode* t) const { return t->hash(); } };
    struct TypeEqual { bool operator () (const TypeNode* t1, const TypeNode* t2) const { return t1->equal(t2); } };

public:
    typedef HashSet<const PrimOp*, PrimOpHash, PrimOpEqual> PrimOps;
    typedef HashSet<const TypeNode*, TypeHash, TypeEqual> Types;

    World(std::string name = "");
    ~World();

    /*
     * types
     */

#define THORIN_ALL_TYPE(T, M) PrimType type_##T(size_t length = 1) { \
    return length == 1 ? PrimType(T##_) : join(new PrimTypeNode(*this, PrimType_##T, length)); \
}
#include "thorin/tables/primtypetable.h"

    /// Get PrimType.
    PrimType    type(PrimTypeKind kind, size_t length = 1) {
        size_t i = kind - Begin_PrimType;
        assert(0 <= i && i < (size_t) Num_PrimTypes);
        return length == 1 ? PrimType(primtypes_[i]) : join(new PrimTypeNode(*this, kind, length));
    }
    MemType     mem_type() const { return MemType(mem_); }
    FrameType   frame_type() const { return FrameType(frame_); }
    PtrType     ptr_type(Type referenced_type, size_t length = 1, uint32_t device = 0, AddressSpace adr_space = AddressSpace::Global) {
        return join(new PtrTypeNode(*this, referenced_type, length, device, adr_space)); 
    }
<<<<<<< HEAD
    const Mem* mem() const { return mem_; }
    const Frame* frame() const { return frame_; }
    const Ptr* ptr(const Type* referenced_type, size_t length = 1, uint32_t device = 0, AddressSpace adr_space = AddressSpace::Generic) { return unify(new Ptr(*this, referenced_type, length, device, adr_space)); }
    const Sigma* sigma0() { return sigma0_; }   ///< Creates 'sigma()'.
    const Sigma* sigma(ArrayRef<const Type*> elems) { return unify(new Sigma(*this, elems)); }
    Sigma* named_sigma(size_t size, const std::string& name = ""); ///< Creates a fresh \em named sigma.
    const Pi* pi0() { return pi0_; }            ///< Creates 'pi()'.
    const Pi* pi(ArrayRef<const Type*> elems) { return unify(new Pi(*this, elems)); }
    const Generic* generic(size_t index) { return unify(new Generic(*this, index)); }
    const GenericRef* generic_ref(const Generic* generic, Lambda* lambda) { return unify(new GenericRef(*this, generic, lambda)); }
    const DefArray* def_array(const Type* elem, u64 dim) { return unify(new DefArray(*this, elem, dim)); }
    const IndefArray* indef_array(const Type* elem) { return unify(new IndefArray(*this, elem)); }
=======
    TupleType           tuple_type() { return tuple0_; } ///< Returns unit, i.e., an empty \p TupleType.
    TupleType           tuple_type(ArrayRef<Type> elems) { return join(new TupleTypeNode(*this, elems)); }
    StructType          struct_type(size_t size, const std::string& name = "");
    FnType              fn_type() { return fn0_; }       ///< Returns an empty \p FnType.
    FnType              fn_type(ArrayRef<Type> elems) { return join(new FnTypeNode(*this, elems)); }
    TypeVar             type_var() { return join(new TypeVarNode(*this)); }
    DefiniteArrayType   definite_array_type(Type elem, u64 dim) { return join(new DefiniteArrayTypeNode(*this, elem, dim)); }
    IndefiniteArrayType indefinite_array_type(Type elem) { return join(new IndefiniteArrayTypeNode(*this, elem)); }
>>>>>>> 2107b255

    /*
     * literals
     */

#define THORIN_ALL_TYPE(T, M) \
    Def literal_##T(T val, size_t length = 1) { return literal(PrimType_##T, Box(val), length); }
#include "thorin/tables/primtypetable.h"
    Def literal(PrimTypeKind kind, Box value, size_t length = 1);
    Def literal(PrimTypeKind kind, int64_t value, size_t length = 1);
    template<class T>
    Def literal(T value, size_t length = 1) { return literal(type2kind<T>::kind, Box(value), length); }
    Def zero(PrimTypeKind kind, size_t length = 1) { return literal(kind, 0, length); }
    Def zero(Type, size_t length = 1);
    Def one(PrimTypeKind kind, size_t length = 1) { return literal(kind, 1, length); }
    Def one(Type, size_t length = 1);
    Def allset(PrimTypeKind kind, size_t length = 1) { return literal(kind, -1, length); }
    Def allset(Type, size_t length = 1);
    Def any(Type type, size_t length = 1);
    Def any(PrimTypeKind kind, size_t length = 1) { return any(type(kind), length); }
    Def bottom(Type type, size_t length = 1);
    Def bottom(PrimTypeKind kind, size_t length = 1) { return bottom(type(kind), length); }
    /// Creates a vector of all true while the length is derived from @p def.
    Def true_mask(Def def) { return literal(true, def->length()); }
    Def true_mask(size_t length) { return literal(true, length); }
    Def false_mask(Def def) { return literal(false, def->length()); }
    Def false_mask(size_t length) { return literal(false, length); }

    /*
     * arithop, cmp, convop
     */

    /// Creates an \p ArithOp or a \p Cmp.
    Def binop(int kind, Def cond, Def lhs, Def rhs, const std::string& name = "");
    Def binop(int kind, Def lhs, Def rhs, const std::string& name = "") {
        return binop(kind, true_mask(lhs), lhs, rhs, name);
    }

    Def arithop(ArithOpKind kind, Def cond, Def lhs, Def rhs, const std::string& name = "");
    Def arithop(ArithOpKind kind, Def lhs, Def rhs, const std::string& name = "") {
        return arithop(kind, true_mask(lhs), lhs, rhs, name);
    }
#define THORIN_ARITHOP(OP) \
    Def arithop_##OP(Def cond, Def lhs, Def rhs, const std::string& name = "") { \
        return arithop(ArithOp_##OP, cond, lhs, rhs, name); \
    } \
    Def arithop_##OP(Def lhs, Def rhs, const std::string& name = "") { \
        return arithop(ArithOp_##OP, true_mask(lhs), lhs, rhs, name); \
    }
#include "thorin/tables/arithoptable.h"

    Def arithop_not(Def cond, Def def);
    Def arithop_not(Def def) { return arithop_not(true_mask(def), def); }
    Def arithop_minus(Def cond, Def def);
    Def arithop_minus(Def def) { return arithop_minus(true_mask(def), def); }

    Def cmp(CmpKind kind, Def cond, Def lhs, Def rhs, const std::string& name = "");
    Def cmp(CmpKind kind, Def lhs, Def rhs, const std::string& name = "") {
        return cmp(kind, true_mask(lhs), lhs, rhs, name);
    }
#define THORIN_CMP(OP) \
    Def cmp_##OP(Def cond, Def lhs, Def rhs, const std::string& name = "") { \
        return cmp(Cmp_##OP, cond, lhs, rhs, name);  \
    } \
    Def cmp_##OP(Def lhs, Def rhs, const std::string& name = "") { \
        return cmp(Cmp_##OP, true_mask(lhs), lhs, rhs, name);  \
    }
#include "thorin/tables/cmptable.h"

    Def cast(Def cond, Def from, Type to, const std::string& name = "");
    Def cast(Def from, Type to, const std::string& name = "") { return cast(true_mask(from), from, to, name); }
    Def bitcast(Def cond, Def from, Type to, const std::string& name = "");
    Def bitcast(Def from, Type to, const std::string& name = "") { return bitcast(true_mask(from), from, to, name); }

    /*
     * aggregate stuff
     */

    Def array(Type elem, ArrayRef<Def> args, bool definite = true, const std::string& name = "") {
        return cse(new ArrayAgg(*this, elem, args, definite, name));
    }
    Def array(ArrayRef<Def> args, bool definite = true, const std::string& name = "") {
        assert(!args.empty());
        return array(args.front()->type(), args, definite, name);
    }
    Def tuple(ArrayRef<Def> args, const std::string& name = "") { return cse(new Tuple(*this, args, name)); }
    Def vector(ArrayRef<Def> args, const std::string& name = "") {
        if (args.size() == 1) return args[0];
        return cse(new Vector(*this, args, name));
    }
    /// Splats \p arg to create a \p Vector with \p length.
    Def vector(Def arg, size_t length = 1, const std::string& name = "");
    Def extract(Def tuple, Def index, const std::string& name = "");
    Def extract(Def tuple, u32 index, const std::string& name = "");
    Def insert(Def tuple, Def index, Def value, const std::string& name = "");
    Def insert(Def tuple, u32 index, Def value, const std::string& name = "");

    /*
     * memops
     */

    Def load(Def mem, Def ptr, const std::string& name = "");
    const Store* store(Def mem, Def ptr, Def val, const std::string& name = "");
    const Enter* enter(Def mem, const std::string& name = "");
    Def leave(Def mem, Def frame, const std::string& name = "");
    const Slot* slot(Type type, Def frame, size_t index, const std::string& name = "");
    const Global* global(Def init, bool is_mutable = true, const std::string& name = "");
    const Global* global_immutable_string(const std::string& str, const std::string& name = "");
    const LEA* lea(Def ptr, Def index, const std::string& name = "");
    const Map* map(Def mem, Def ptr, Def device, Def addr_space, Def tleft, Def size, const std::string& name = "");
    const Map* map(Def mem, Def ptr, uint32_t device, AddressSpace addr_space, Def tleft, Def size, const std::string& name = "");
    const Unmap* unmap(Def mem, Def ptr, Def device, Def addr_space, const std::string& name = "");
    const Unmap* unmap(Def mem, Def ptr, uint32_t device, AddressSpace addr_space, const std::string& name = "");

    /*
     * other stuff
     */

    Def select(Def cond, Def a, Def b, const std::string& name = "");
    Def run(Def def, const std::string& name = "");
    Def hlt(Def def, const std::string& name = "");

    Lambda* lambda(FnType fn, Lambda::Attribute attribute = Lambda::Attribute(0), const std::string& name = "");
    Lambda* lambda(FnType fn, const std::string& name) { return lambda(fn, Lambda::Attribute(0), name); }
    Lambda* lambda(const std::string& name) { return lambda(fn_type(), Lambda::Attribute(0), name); }
    Lambda* basicblock(const std::string& name = "");
    Lambda* meta_lambda();

    /// Generic \p PrimOp constructor; inherits name from \p in.
    static Def rebuild(World& to, const PrimOp* in, ArrayRef<Def> ops, Type type);
    /// Generic \p PrimOp constructor; inherits type and name name from \p in.
    static Def rebuild(World& to, const PrimOp* in, ArrayRef<Def> ops) { return rebuild(to, in, ops, in->type()); }
    /// Generic \p Type constructor.
    static Type rebuild(World& to, Type in, ArrayRef<Type> elems);

    Def rebuild(const PrimOp* in, ArrayRef<Def> ops, Type type) { return rebuild(*this, in, ops, type); }
    Def rebuild(const PrimOp* in, ArrayRef<Def> ops) { return rebuild(in, ops, in->type()); }
    Type rebuild(Type in, ArrayRef<Type> elems) { return rebuild(*this, in, elems); }

    /// Performs dead code, unreachable code and unused type elimination.
    void cleanup();
    void opt();

    /*
     * getters
     */

    const std::string& name() const { return name_; }
    const PrimOps& primops() const { return primops_; }
    const LambdaSet& lambdas() const { return lambdas_; }
    Array<Lambda*> copy_lambdas() const;
    std::vector<Lambda*> externals() const;
    const Types& types() const { return types_; }
    size_t gid() const { return gid_; }

    /*
     * other
     */

    void destroy(Lambda* lambda);
#ifndef NDEBUG
    void breakpoint(size_t number) { breakpoints_.insert(number); }
#endif
    const TypeNode* unify_base(const TypeNode*);
    template<class T> Proxy<T> unify(const T* type) { return Proxy<T>(unify_base(type)->template as<T>()); }

private:
    const TypeNode* register_base(const TypeNode* type) { 
        assert(type->gid_ == size_t(-1));
        type->gid_ = gid_++;
        garbage_.push_back(type); 
        return type; 
    }
    template<class T> Proxy<T> join(const T* t) { return Proxy<T>(register_base(t)->template as<T>()); }
    const DefNode* cse_base(const PrimOp*);
    template<class T> const T* cse(const T* primop) { return cse_base(primop)->template as<T>(); }

    const Param* param(Type type, Lambda* lambda, size_t index, const std::string& name = "");

    std::string name_;
    LambdaSet lambdas_;
    PrimOps primops_;
    Types types_;
    std::vector<const TypeNode*> garbage_;
#ifndef NDEBUG
    HashSet<size_t> breakpoints_;
#endif

    size_t gid_;

    union {
        struct {
            const TupleTypeNode* tuple0_;///< tuple().
            const FnTypeNode*    fn0_;   ///< fn().
            const MemTypeNode*   mem_;
            const FrameTypeNode* frame_;

            union {
                struct {
#define THORIN_ALL_TYPE(T, M) const PrimTypeNode* T##_;
#include "thorin/tables/primtypetable.h"
                };

                const PrimTypeNode* primtypes_[Num_PrimTypes];
            };
        };

        const TypeNode* keep_[Num_PrimTypes + 4];
    };

    friend class Cleaner;
    friend class Lambda;
};

}

#endif<|MERGE_RESOLUTION|>--- conflicted
+++ resolved
@@ -84,23 +84,9 @@
     }
     MemType     mem_type() const { return MemType(mem_); }
     FrameType   frame_type() const { return FrameType(frame_); }
-    PtrType     ptr_type(Type referenced_type, size_t length = 1, uint32_t device = 0, AddressSpace adr_space = AddressSpace::Global) {
+    PtrType     ptr_type(Type referenced_type, size_t length = 1, uint32_t device = 0, AddressSpace adr_space = AddressSpace::Generic) {
         return join(new PtrTypeNode(*this, referenced_type, length, device, adr_space)); 
     }
-<<<<<<< HEAD
-    const Mem* mem() const { return mem_; }
-    const Frame* frame() const { return frame_; }
-    const Ptr* ptr(const Type* referenced_type, size_t length = 1, uint32_t device = 0, AddressSpace adr_space = AddressSpace::Generic) { return unify(new Ptr(*this, referenced_type, length, device, adr_space)); }
-    const Sigma* sigma0() { return sigma0_; }   ///< Creates 'sigma()'.
-    const Sigma* sigma(ArrayRef<const Type*> elems) { return unify(new Sigma(*this, elems)); }
-    Sigma* named_sigma(size_t size, const std::string& name = ""); ///< Creates a fresh \em named sigma.
-    const Pi* pi0() { return pi0_; }            ///< Creates 'pi()'.
-    const Pi* pi(ArrayRef<const Type*> elems) { return unify(new Pi(*this, elems)); }
-    const Generic* generic(size_t index) { return unify(new Generic(*this, index)); }
-    const GenericRef* generic_ref(const Generic* generic, Lambda* lambda) { return unify(new GenericRef(*this, generic, lambda)); }
-    const DefArray* def_array(const Type* elem, u64 dim) { return unify(new DefArray(*this, elem, dim)); }
-    const IndefArray* indef_array(const Type* elem) { return unify(new IndefArray(*this, elem)); }
-=======
     TupleType           tuple_type() { return tuple0_; } ///< Returns unit, i.e., an empty \p TupleType.
     TupleType           tuple_type(ArrayRef<Type> elems) { return join(new TupleTypeNode(*this, elems)); }
     StructType          struct_type(size_t size, const std::string& name = "");
@@ -109,7 +95,6 @@
     TypeVar             type_var() { return join(new TypeVarNode(*this)); }
     DefiniteArrayType   definite_array_type(Type elem, u64 dim) { return join(new DefiniteArrayTypeNode(*this, elem, dim)); }
     IndefiniteArrayType indefinite_array_type(Type elem) { return join(new IndefiniteArrayTypeNode(*this, elem)); }
->>>>>>> 2107b255
 
     /*
      * literals
