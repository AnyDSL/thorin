--- conflicted
+++ resolved
@@ -70,13 +70,9 @@
     const Def* one(const Type* type, Debug dbg = {}, size_t length = 1) { return one(type->as<PrimType>()->primtype_tag(), dbg, length); }
     const Def* allset(PrimTypeTag tag, Debug dbg = {}, size_t length = 1);
     const Def* allset(const Type* type, Debug dbg = {}, size_t length = 1) { return allset(type->as<PrimType>()->primtype_tag(), dbg, length); }
-<<<<<<< HEAD
-=======
     const Def* top(const Type* type, Debug dbg = {}, size_t length = 1) { return splat(cse(new Top(type, dbg)), length); }
     const Def* bottom(const Type* type, Debug dbg = {}, size_t length = 1) { return splat(cse(new Bottom(type, dbg)), length); }
->>>>>>> 8349a7fc
     const Def* bottom(PrimTypeTag tag, Debug dbg = {}, size_t length = 1) { return bottom(type(tag), dbg, length); }
-    const Def* bottom(const Type* type, Debug dbg = {}, size_t length = 1) { return splat(cse(new Bottom(type, dbg)), length); }
     const Def* top   (const Type* type, Debug dbg = {}, size_t length = 1) { return splat(cse(new Top(type, dbg)), length); }
 
     // arithops
