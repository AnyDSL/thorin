--- conflicted
+++ resolved
@@ -218,11 +218,9 @@
         return continuation(fn_type, Continuation::Attributes(), dbg);
     }
     Continuation* continuation(Debug dbg = {}) { return continuation(fn_type(), dbg); }
-<<<<<<< HEAD
+    // TODO move outside the builders
     template <typename Pred>
     Continuation* find_continuation(const Pred& pred) const;
-=======
->>>>>>> 7ef12bee
     Continuation* branch() const { return branch_; }
     Continuation* match(const Type* type, size_t num_patterns);
     Continuation* end_scope() const { return end_scope_; }
@@ -246,11 +244,6 @@
     bool is_pe_done() const { return state_.pe_done; }
     //@}
 
-<<<<<<< HEAD
-    void mark_pe_done(bool flag = true) { pe_done_ = flag; }
-    bool is_pe_done() const { return pe_done_; }
-=======
->>>>>>> 7ef12bee
 #if THORIN_ENABLE_CHECKS
     /// @name debugging features
     //@{
