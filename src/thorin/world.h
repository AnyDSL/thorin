--- conflicted
+++ resolved
@@ -212,11 +212,8 @@
         swap(w1.trackers_,      w2.trackers_);
         swap(w1.branch_,        w2.branch_);
         swap(w1.end_scope_,     w2.end_scope_);
-<<<<<<< HEAD
         swap(w1.pe_done_,       w2.pe_done_);
-=======
-
->>>>>>> 2131bc97
+
 #ifndef NDEBUG
         swap(w1.breakpoints_,   w2.breakpoints_);
         swap(w1.track_history_, w2.track_history_);
